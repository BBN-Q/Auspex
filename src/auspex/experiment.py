# Copyright 2016 Raytheon BBN Technologies
#
# Licensed under the Apache License, Version 2.0 (the "License");
# you may not use this file except in compliance with the License.
# You may obtain a copy of the License at
#
#    http://www.apache.org/licenses/LICENSE-2.0

import os
import sys
<<<<<<< HEAD

if sys.platform == 'win32' or 'NOFORKING' in os.environ:
    from queue import Queue as Queue
else:
    from multiprocessing import Queue as Queue
=======
import uuid
import json

if sys.platform == 'win32' or 'NOFORKING' in os.environ:
    from queue import Queue as Queue
    from threading import Event
    from threading import Thread as Process
    from threading import Thread as Thread
else:
    from multiprocessing import Queue as Queue
    from multiprocessing import Event
    from multiprocessing import Process
    from threading import Thread as Thread
>>>>>>> 36b8da07

import inspect
import time
import copy
import itertools
import logging
import signal
import numbers
import subprocess
import queue
import cProfile
from functools import partial

import zmq
import numpy as np
import scipy as sp
import networkx as nx
import h5py
from tqdm import tqdm, tqdm_notebook

from auspex.instruments.instrument import Instrument
from auspex.parameter import ParameterGroup, FloatParameter, IntParameter, Parameter
from auspex.sweep import Sweeper
from auspex.stream import DataStream, DataAxis, SweepAxis, DataStreamDescriptor, InputConnector, OutputConnector
<<<<<<< HEAD
from auspex.filters import Plotter, XYPlotter, MeshPlotter, ManualPlotter, WriteToHDF5, H5Handler, DataBuffer, Filter
=======
from auspex.filters import Plotter, MeshPlotter, ManualPlotter, WriteToHDF5, H5Handler, DumbFileHandler, DataBuffer, Filter
>>>>>>> 36b8da07
from auspex.log import logger
import auspex.config

class ExpProgressBar(object):
    """ Display progress bar(s) on the terminal.

    num: number of progress bars to be display, \
    corresponding to the number of axes (counting from outer most)

        For running in Jupyter Notebook:
    Needs to open '_tqdm_notebook.py',\
    search for 'n = int(s[:npos])'\
    then replace it with 'n = float(s[:npos])'
    """
    def __init__(self, stream=None, num=0, notebook=False):
        super(ExpProgressBar,self).__init__()
        logger.debug("initialize the progress bars.")
        self.stream = stream
        self.num = num
        self.notebook = notebook
        # self.reset(stream=stream)

    def reset(self, stream=None):
        """ Reset the progress bar(s) """
        logger.debug("Update stream descriptor for progress bars.")
        if stream is not None:
            self.stream = stream
        if self.stream is None:
            logger.warning("No stream is associated with the progress bars!")
            self.axes = []
        else:
            self.axes = self.stream.descriptor.axes
        self.num = min(self.num, len(self.axes))
        self.totals = [self.stream.descriptor.num_points_through_axis(axis) for axis in range(self.num)]
        self.chunk_sizes = [max(1,self.stream.descriptor.num_points_through_axis(axis+1)) for axis in range(self.num)]
        logger.debug("Reset the progress bars to initial states.")
        self.bars   = []
        for i in range(self.num):
            if self.notebook:
                self.bars.append(tqdm_notebook(total=self.totals[i]/self.chunk_sizes[i]))
            else:
                self.bars.append(tqdm(total=self.totals[i]/self.chunk_sizes[i]))

    def close(self):
        """ Close all progress bar(s) """
        logger.debug("Close all the progress bars.")
        for bar in self.bars:
            if self.notebook:
                bar.sp(close=True)
            else:
                bar.close()

    def update(self):
        """ Update the status of the progress bar(s) """
        if self.stream is None:
            logger.warning("No stream is associated with the progress bars!")
            num_data = 0
        else:
            num_data = self.stream.points_taken
        logger.debug("Update the progress bars.")
        for i in range(self.num):
            if num_data == 0:
                # Reset the progress bar with a new one
                if self.notebook:
                    self.bars[i].sp(close=True)
                    self.bars[i] = tqdm_notebook(total=self.totals[i]/self.chunk_sizes[i])
                else:
                    self.bars[i].close()
                    self.bars[i] = tqdm(total=self.totals[i]/self.chunk_sizes[i])
            pos = int(10*num_data / self.chunk_sizes[i])/10.0 # One decimal is good enough
            if pos > self.bars[i].n:
                self.bars[i].update(pos - self.bars[i].n)
            num_data = num_data % self.chunk_sizes[i]

def auspex_plot_server():
    client_path = os.path.join(os.path.dirname(os.path.abspath(__file__)),"plot_server.py")
    subprocess.Popen(['python', client_path], env=os.environ.copy())

class ExperimentGraph(object):
    def __init__(self, edges):
        self.dag = None
        self.edges = []
        self.create_graph(edges)

    def dfs_edges(self):
        # Edge depth-first traversal of the graph

        # Find the input nodes
        input_nodes = [n for n in self.dag.nodes() if self.dag.in_degree(n) == 0]
        logger.debug("Input nodes for DFS are '%s'", input_nodes)

        dfs_edge_iters  = [nx.edge_dfs(self.dag, input_node) for input_node in input_nodes]
        processed_edges = [] # Keep track of what we've initialized

        for ei in dfs_edge_iters:
            for edge in ei:
                if edge not in processed_edges:
                    processed_edges.append(edge)
                    yield edge

    def create_graph(self, edges):
        dag = nx.DiGraph()
        self.edges = []
        for edge in edges:
            obj = DataStream(name="{}_TO_{}".format(edge[0].name, edge[1].name))
            edge[0].add_output_stream(obj)
            edge[1].add_input_stream(obj)
            self.edges.append(obj)
            dag.add_edge(edge[0].parent, edge[1].parent, object=obj)

        self.dag = dag

class MetaExperiment(type):
    """Meta class to bake the instrument objects into a class description
    """

    def __init__(self, name, bases, dct):
        type.__init__(self, name, bases, dct)
        logger.debug("Adding controls to %s", name)
        self._parameters        = {}
        self._instruments       = {}
        self._constants         = {}

        # Beware, passing objects won't work at parse time
        self._output_connectors = {}

        # Parse ourself
        self._exp_src = inspect.getsource(self)

        for k,v in dct.items():
            if isinstance(v, Instrument):
                logger.debug("Found '%s' instrument", k)
                self._instruments[k] = v
            elif isinstance(v, Parameter):
                logger.debug("Found '%s' parameter", k)
                if v.name is None:
                    v.name = k
                self._parameters[k] = v
            elif isinstance(v, OutputConnector):
                logger.debug("Found '%s' output connector.", k)
                self._output_connectors[k] = v
            elif isinstance(v, numbers.Number) or isinstance(v, str):
                self._constants[k] = v
                # Keep track of numerical parameters

class Experiment(metaclass=MetaExperiment):
    """The measurement loop to be run for each set of sweep parameters."""
    def __init__(self):
        super(Experiment, self).__init__()
        # Experiment name
        self.name = None

        # Sweep control
        self.sweeper = Sweeper()

        # This holds the experiment graph
        self.graph = None

        # Should we show the dashboard?
        self.dashboard = False

        # Create and use plots?
        self.do_plotting = False

        # Unique ID for this experiment
        self.uuid = str(uuid.uuid4())

        # Disconnect at the end of experiment?
        self.keep_instruments_connected = False

        # Also keep references to all of the plot filters
        self.plotters = [] # Standard pipeline plotters using streams
        self.extra_plotters = [] # Plotters using streams, but not the pipeline
        self.manual_plotters = [] # Plotters using neither streams nor the pipeline
        self.manual_plotter_callbacks = [] # These are called at the end of run
        self._extra_plots_to_streams = {}

        # Furthermore, keep references to all of the file writers.
        # If multiple writers request acces to the same filename, they
        # should share the same file object and write in separate
        # hdf5 groups. Since we are now using multiprocessing, we need to
        # be careful to avoid concurrent operations since HDF5 does not
        # support threaded/concurrent write access.
<<<<<<< HEAD
        self.writers = []
        self.buffers = []
=======
        self.writers    = []
        self.buffers    = []
>>>>>>> 36b8da07

        # ExpProgressBar object to display progress bars
        self.progressbar = None

        # indicates whether the instruments are already connected
        self.instrs_connected = False

        # indicates whether this is the first (or only) experiment in a series (e.g. for pulse calibrations)
        self.first_exp = True

        # Things we can't metaclass
        self.output_connectors = {}
        for oc in self._output_connectors.keys():
            a = OutputConnector(name=oc, data_name=oc, unit=self._output_connectors[oc].data_unit, parent=self)
            a.parent = self

            self.output_connectors[oc] = a
            setattr(self, oc, a)

        # Some instruments don't clean up well after themselves, reconstruct them on a
        # per instance basis. These instruments contain a wide variety of complex behaviors
        # and rely on other classes and data structures, so we avoid copying them and
        # run through the constructor instead.
        self._instruments_instance = {}
        for n in self._instruments.keys():
            new_cls = type(self._instruments[n])
            new_inst = new_cls(resource_name=self._instruments[n].resource_name, name=self._instruments[n].name)
            setattr(self, n, new_inst)
            self._instruments_instance[n] = new_inst
        self._instruments = self._instruments_instance

        # We don't want to add parameters to the base class, so do the same here.
        # These aren't very complicated objects, so we'll throw caution to the wind and
        # try copying them directly.
        self._parameters_instance = {}
        for n, v in self._parameters.items():
            new_inst = copy.deepcopy(v)
            setattr(self, n, new_inst)
            self._parameters_instance[n] = new_inst
        self._parameters = self._parameters_instance

<<<<<<< HEAD
=======

>>>>>>> 36b8da07
        # Based on the logging level, infer whether we want asyncio debug
        do_debug = logger.getEffectiveLevel() <= logging.DEBUG

        # Run the stream init
        self.init_streams()

    def set_graph(self, edges):
        unique_nodes = []
        for eb, ee in edges:
            if eb.parent not in unique_nodes:
                unique_nodes.append(eb.parent)
            if ee.parent not in unique_nodes:
                unique_nodes.append(ee.parent)
        self.nodes = unique_nodes
<<<<<<< HEAD
        print("set_graph", self.nodes)
=======
>>>>>>> 36b8da07
        self.graph = ExperimentGraph(edges)

    def init_streams(self):
        """Establish the base descriptors for any internal data streams and connectors."""
        pass

    def init_instruments(self):
        """Gets run before a sweep starts"""
        pass

    def shutdown_instruments(self):
        """Gets run after a sweep ends, or when the program is terminated."""
        pass

    def init_progressbar(self, num=0, notebook=False):
        """ initialize the progress bars."""
        oc = list(self.output_connectors.values())
        if len(oc)>0:
            self.progressbar = ExpProgressBar(oc[0].output_streams[0], num=num, notebook=notebook)
        else:
            logger.warning("No stream is found for progress bars. Create a dummy bar.")
            self.progressbar = ExpProgressBar(None, num=num, notebook=notebook)

    def run(self):
        """This is the inner measurement loop, which is the smallest unit that
        is repeated across various sweep variables. For more complicated run control
        than can be provided by the automatic sweeping, the full experimental
        operation should be defined here"""
        pass

    def set_stream_compression(self, compression="zlib"):
        for oc in self.output_connectors.values():
            for os in oc.output_streams:
                os.compression = compression

    def reset(self):
        for edge in self.graph.edges:
            edge.reset()

    def update_descriptors(self):
        logger.debug("Starting descriptor update in experiment.")
        for oc in self.output_connectors.values():
            oc.descriptor._exp_src = self._exp_src
            for k,v in self._parameters.items():
                oc.descriptor.add_param(k, v.value)
                if v.unit is not None:
                    oc.descriptor.add_param('unit_'+k, v.unit)
            for k in self._constants.keys():
                if hasattr(self,k):
                    v = getattr(self,k)
                    oc.descriptor.add_param(k, v)
            oc.descriptor.visited_tuples = []
            oc.update_descriptors()

    def declare_done(self):
        for oc in self.output_connectors.values():
            for os in oc.output_streams:
                os.push_event("done")
        for p in self.extra_plotters:
            stream = self._extra_plots_to_streams[p]
            stream.push_event("done")

    def sweep(self):
        # Set any static parameters
        static_params = [p for p in self._parameters.values() if p not in self.sweeper.swept_parameters()]
        for p in static_params:
            p.push()

        # Keep track of the previous values
        logger.debug("Waiting for filters.")
        last_param_values = None
        logger.debug("Starting experiment sweep.")

        while True:
            # Increment the sweeper, which returns a list of the current
            # values of the SweepAxes (no DataAxes).
            sweep_values, axis_names = self.sweeper.update()

            if self.sweeper.is_adaptive():
                # Add the new tuples to the stream descriptors
                for oc in self.output_connectors.values():
                    # Obtain the lists of values for any fixed
                    # DataAxes and append them to them to the sweep_values
                    # in preperation for finding all combinations.
                    vals = [a for a in oc.descriptor.data_axis_values()]
                    if sweep_values:
                        vals  = [[v] for v in sweep_values] + vals
                    # Find all coordinate tuples and update the list of
                    # tuples that the experiment has probed.
                    nested_list    = list(itertools.product(*vals))
                    flattened_list = [tuple((val for sublist in line for val in sublist)) for line in nested_list]
                    oc.descriptor.visited_tuples = oc.descriptor.visited_tuples + flattened_list

                    # Since the filters are in separate processes, pass them the same
                    # information so that they may perform the same operations.
                    oc.push_event("new_tuples", (axis_names, sweep_values,))

            # Run the procedure
            self.run()

            # See if the axes want to extend themselves. They will push updates
            # directly to the output_connecters as messages that will be passed
            # through the filter pipeline.
            self.sweeper.check_for_refinement(self.output_connectors)

            # Update progress bars
            if self.progressbar is not None:
                self.progressbar.update()

            # Finish up, checking to see whether we've received all of our data
            if self.sweeper.done():
                self.declare_done()
                break

<<<<<<< HEAD
    def filters_finished(self):
        return all([n.finished_processing.is_set() for n in self.other_nodes if isinstance(n, Filter)])
=======
    # def filters_finished(self):
    #     return all([n.finished_processing.is_set() for n in self.other_nodes if isinstance(n, Filter)])
>>>>>>> 36b8da07

    def connect_instruments(self):
        # Connect the instruments to their resources
        if not self.instrs_connected:
            for instrument in self._instruments.values():
                instrument.connect()
            self.instrs_connected = True

    def disconnect_instruments(self):
        # Connect the instruments to their resources
        for instrument in self._instruments.values():
            instrument.disconnect()
        self.instrs_connected = False

    # def run_sweeps(self):
    #     if auspex.config.profile:
    #         cProfile.runctx('self._run_sweeps()', globals(), locals(), 'prof-run_sweeps.prof')
    #     else:
    #         self._run_sweeps()

    def run_sweeps(self):
        # Propagate the descriptors through the network
        self.update_descriptors()
        # Make sure we are starting from scratch... is this necessary?
        self.reset()
        # Update the progress bar if need be
        if self.progressbar is not None:
            self.progressbar.reset()

        #Make sure we have axes.
        if not any([oc.descriptor.axes for oc in self.output_connectors.values()]):
            logger.warning("There do not appear to be any axes defined for this experiment!")

        # Go find any writers
        self.writers = [n for n in self.nodes if isinstance(n, WriteToHDF5)]
        self.buffers = [n for n in self.nodes if isinstance(n, DataBuffer)]
        if self.name:
            for w in self.writers:
                w.filename.value = os.path.join(os.path.dirname(w.filename.value), self.name)
        self.filenames = [w.filename.value for w in self.writers]
        self.files = []

        # Check for redundancy in filenames, and share plot file objects
        self.h5_handlers = []
        for filename in set(self.filenames):
            wrs = [w for w in self.writers if w.filename.value == filename]

            # Let the first writer with this filename create the file...
            wrs[0].file = wrs[0].new_file()
            wrs[0].queue = Queue()
            wrs[0].ret_queue = Queue()
<<<<<<< HEAD
            self.h5_handlers.append(H5Handler(wrs[0].filename.value, wrs[0].queue, wrs[0].ret_queue))
=======
            self.h5_handlers.append(H5Handler(wrs[0].filename.value, len(wrs), wrs[0].queue, wrs[0].ret_queue))
>>>>>>> 36b8da07
            self.files.append(wrs[0].file)

            # Make the rest of the writers use this same file object
            for w in wrs[1:]:
                w.file = wrs[0].file
                w.queue = wrs[0].queue
                w.ret_queue = wrs[0].ret_queue
                w.filename.value = wrs[0].filename.value

        # Remove the nodes with 0 dimension

        self.nodes = [n for n in self.nodes if not(hasattr(n, 'input_connectors') and  n.input_connectors['sink'].descriptor.num_dims()==0)]

        # Go and find any plotters
        self.standard_plotters = [n for n in self.nodes if isinstance(n, (Plotter, MeshPlotter))]
        self.plotters = copy.copy(self.standard_plotters)

        # We might have some additional plotters that are separate from
        # The asyncio filter pipeline
        self.plotters.extend(self.extra_plotters)

        # These use neither streams nor the filter pipeline
        self.plotters.extend(self.manual_plotters)

        # Call any final initialization on the filter pipeline
        for n in self.nodes + self.extra_plotters:
            if hasattr(n, 'final_init'):
                n.final_init()

        # Close file objects and create file handler processes for H5 writers
        for file in self.files:
            file.close()

        # Launch plot servers.
        if len(self.plotters) > 0:
            self.init_plot_server()

        time.sleep(0.1)
        #connect all instruments
        self.connect_instruments()
        #initialize instruments
        self.init_instruments()

        def catch_ctrl_c(signum, frame):
            logger.info("Caught SIGINT. Shutting down.")
            self.declare_done() # Ask nicely

            self.shutdown()
            raise NameError("Shutting down.")
            sys.exit(0)

        signal.signal(signal.SIGINT, catch_ctrl_c)

        # We want to wait for the sweep method above,
        # not the experiment's run method, so replace this
        # in the list of tasks.
        self.other_nodes = self.nodes[:]
        self.other_nodes.extend(self.extra_plotters)
        self.other_nodes.extend(self.h5_handlers)
        self.other_nodes.remove(self)
<<<<<<< HEAD
        
=======

        # If we are launching the process dashboard,
        # setup the bokeh server and establish a queue for
        # filters to push data back to our thread below for
        # communication to the bokeh server instance.

        if self.dashboard:
            from .dashboard_server import BokehServerProcess
            from bokeh.plotting import Figure
            from bokeh.client import push_session
            from bokeh.layouts import row, column
            from bokeh.io import curdoc
            from tornado import gen
            from bokeh.models import ColumnDataSource, Legend
            from bokeh.palettes import viridis, Category20 #here viridis is a function that takes\
            #parameter n and provides a palette with n equally(almost) spaced colors.

            bokeh_process = BokehServerProcess(notebook=False)
            bokeh_process.run()
            perf_queue = Queue()

            cpu_fig  = Figure(plot_width=1000, plot_height=300, x_axis_type="datetime", title="CPU Usage")
            mem_fig  = Figure(plot_width=1000, plot_height=300, x_axis_type="datetime", title="Memory Usage")
            vmem_fig = Figure(plot_width=1000, plot_height=300, x_axis_type="datetime", title="Data Processed")

            cpu_fig.xaxis[0].axis_label  = 'Time (s)'
            mem_fig.xaxis[0].axis_label  = 'Time (s)'
            vmem_fig.xaxis[0].axis_label = 'Time (s)'
            cpu_fig.yaxis[0].axis_label  = 'CPU (%)'
            mem_fig.yaxis[0].axis_label  = 'Memory (MB)'
            vmem_fig.yaxis[0].axis_label = 'Throughput (MB)'

            colors       = Category20[20] if len(self.other_nodes) <= 20 else viridis(len(self.other_nodes))
            data_sources = {n.filter_name: ColumnDataSource(data=dict(time=[], cpu=[], mem=[], vmem=[], proc=[])) for n in self.other_nodes}
            cpu_plots    = {n.filter_name: cpu_fig.line(x='time', y='cpu', color=colors[i], line_width=4, source=data_sources[n.filter_name]) for i, n in enumerate(self.other_nodes)}
            mem_plots    = {n.filter_name: mem_fig.line(x='time', y='mem', color=colors[i], line_width=4, source=data_sources[n.filter_name]) for i, n in enumerate(self.other_nodes)}
            vmem_plots   = {n.filter_name: vmem_fig.line(x='time', y='proc', color=colors[i], line_width=4, source=data_sources[n.filter_name]) for i, n in enumerate(self.other_nodes)}

            legend_1 = Legend(items=[(n , [l]) for n, l in mem_plots.items()], location=(0, 0))
            legend_2 = Legend(items=[(n , [l]) for n, l in vmem_plots.items()], location=(0, 0))
            legend_3 = Legend(items=[(n , [l]) for n, l in cpu_plots.items()], location=(0, 0))
            mem_fig.add_layout(legend_1, 'right')
            vmem_fig.add_layout(legend_2, 'right')
            cpu_fig.add_layout(legend_3, 'right')
            container = column([cpu_fig, mem_fig, vmem_fig])
            doc = curdoc()

            exit_perf = Event()

            @gen.coroutine
            def update_perf(name, time_val, cpu, mem, vmem, proc):
                data_sources[name].stream(dict(time=[time_val], cpu=[cpu], mem=[mem], vmem=[vmem], proc=[proc]))

            def wait_for_perf_updates(q, exit):
                while not exit.is_set():
                    messages = []

                    while not exit.is_set():
                        try:
                            messages.append(q.get(False))
                        except queue.Empty as e:
                            time.sleep(0.05)
                            break

                    for message in messages:
                        filter_name, time_val, cpu, mem_info, processed = message
                        mem = mem_info[0]/2.**20
                        vmem = mem_info[1]/2.**20
                        proc = processed/2.**20
                        update_perf(filter_name, time_val, cpu, mem, vmem, proc)

            perf_thread = Thread(target=wait_for_perf_updates, args=(perf_queue, exit_perf))
            perf_thread.start()

            for f in self.other_nodes:
                f.perf_queue = perf_queue

            doc.clear()
            doc.add_root(container)
            session = push_session(doc)
            session.show(container)

>>>>>>> 36b8da07
        # Start the filter processes
        for n in self.other_nodes:
            n.start()

<<<<<<< HEAD
        self.sweep()

=======
        # Run the main experiment loop
        self.sweep()

        # Make sure any last minute plotting needs are met
>>>>>>> 36b8da07
        for plot, callback in zip(self.manual_plotters, self.manual_plotter_callbacks):
            if callback:
                callback(plot)

<<<<<<< HEAD
        time.sleep(1)
        while not self.filters_finished():
            logger.info("Waiting for filters to finish...")
            for n in self.other_nodes:
                if isinstance(n, Filter):
                    print(n, n.finished_processing.is_set() )
            time.sleep(1)

=======
        # Wait for the
        time.sleep(0.1)
        times = {n: 0 for n in self.other_nodes}
        dones = {n: False for n in self.other_nodes}
        while False in dones.values():
            time.sleep(1)
            for n in self.other_nodes:
                if not n.done.is_set():
                    times[n] += 1
                    logger.info(f"{n} not done. Waited {times[n]} times. Is the pipeline backed up at IO stage?")
                else:
                    dones[n] = True
                    n.join(timeout=0.1)
            # We've had enough...
            if any([t > 10 for t in times.values()]):
                break
                
        if self.dashboard:
            exit_perf.set()
            perf_thread.join()
>>>>>>> 36b8da07

        self.shutdown()

    def shutdown(self):
        logger.debug("Shutting Down!")
<<<<<<< HEAD
        for n in self.other_nodes:
            n.shutdown()
            n.join()

        for f in self.files:
            try:
                logger.debug("Closing %s", f)
                f.close()
                del f
            except:
                logger.debug("File probably already closed...")

        if hasattr(self, 'plot_server'):
            try:
                self.plot_server.shutdown()
                self.plot_desc_server.shutdown()
            except:
                logger.warning("Could not stop plot server gracefully...")
        if hasattr(self, 'extra_plot_server'):
            try:
                self.extra_plot_server.shutdown()
                self.extra_plot_desc_server.shutdown()
            except:
                logger.warning("Could not stop extra plot server gracefully...")
=======
>>>>>>> 36b8da07

        for n in self.other_nodes:
            n.exit.set()
            n.join(0.1)
            if n.is_alive():
                logger.info(f"Terminating {n.filter_name} aggressively")
                n.terminate()

        logger.debug("Shutting down instruments")
        self.shutdown_instruments()

        if not self.keep_instruments_connected:
            logger.debug("Disconnecting instruments")
            self.disconnect_instruments()

    def add_axis(self, axis, position=0):
        for oc in self.output_connectors.values():
            logger.debug("Adding axis %s to connector %s.", axis, oc.name)
            oc.descriptor.add_axis(axis, position=position)

    def add_sweep(self, parameters, sweep_list, refine_func=None, callback_func=None, metadata=None):
        ax = SweepAxis(parameters, sweep_list, refine_func=refine_func, callback_func=callback_func, metadata=metadata)
        ax.experiment = self
        self.sweeper.add_sweep(ax)
        self.add_axis(ax)
        if ax.unstructured:
            for p, v in zip(parameters, sweep_list[0]):
                p.value = v
        else:
            parameters.value = sweep_list[0]
        return ax

    def clear_sweeps(self):
        """Delete all sweeps present in this experiment."""
        logger.debug("Removing all axes from experiment.")
        self.sweeper.axes = []
        for oc in self.output_connectors.values():
            oc.descriptor.axes = []

    def pop_sweep(self, name):
        """Remove sweep that has a given name."""
        names = [_.name for _ in self.sweeper.axes]
        if name not in names:
            raise KeyError("Could not remove sweep named {}; does not appear to be present.".format(name))
        self.sweeper.axes = [_ for _ in self.sweeper.axes if _.name != name]
        for oc in self.output_connectors.values():
            oc.descriptor.axes = [_ for _ in oc.descriptor.axes if _.name != name]
        logger.debug("Removed sweep {} from experiment".format(name))

    def add_direct_plotter(self, plotter):
        """A plotter that lives outside the filter pipeline, intended for advanced
        use cases when plotting data during refinement."""
        plotter_stream = DataStream()
        plotter.sink.add_input_stream(plotter_stream)
        self.extra_plotters.append(plotter)
        self._extra_plots_to_streams[plotter] = plotter_stream

    def add_manual_plotter(self, plotter, callback=None):
        self.manual_plotters.append(plotter)
        self.manual_plotter_callbacks.append(callback)

    def push_to_plot(self, plotter, data):
        """Push data to a direct plotter."""
        stream = self._extra_plots_to_streams[plotter]
        stream.push_direct(data)

    def init_plot_server(self):
        logger.debug("Found %d plotters", len(self.plotters))

<<<<<<< HEAD
        from .plotting import PlotDataServerProcess, PlotDescServerProcess
        plot_desc = {p.filter_name: p.desc() for p in self.standard_plotters}

        if len(self.standard_plotters) > 0:
            self.plot_queue  = Queue()
            self.plot_desc_server = PlotDescServerProcess(plot_desc)
            self.plot_desc_server.start()
            self.plot_server = PlotDataServerProcess(self.plot_queue)
            self.plot_server.start()
            for plotter in self.standard_plotters:
                plotter.plot_queue = self.plot_queue

        if (len(self.extra_plotters) + len(self.manual_plotters)) > 0:
            extra_plot_desc = {p.filter_name: p.desc() for p in self.extra_plotters + self.manual_plotters}
            self.extra_plot_queue  = Queue()
            self.extra_plot_desc_server = PlotDescServerProcess(extra_plot_desc, port=7773)
            self.extra_plot_desc_server.start()
            self.extra_plot_server = PlotDataServerProcess(self.extra_plot_queue, port=7774)
            self.extra_plot_server.start()
            for plotter in self.extra_plotters + self.manual_plotters:
                plotter.plot_queue = self.extra_plot_queue

        time.sleep(0.5)
        # Kill a previous plotter if desired.
        if auspex.config.single_plotter_mode and auspex.config.last_plotter_process:
            pros = [auspex.config.last_plotter_process]
            if (not self.leave_plot_server_open or self.first_exp) and auspex.config.last_extra_plotter_process:
                pros += [auspex.config.last_extra_plotter_process]
            for pro in pros:
                if hasattr(os, 'setsid'): # Doesn't exist on windows
                    try:
                        os.kill(pro.pid, 0) # Raises an error if the PID doesn't exist
                        os.killpg(os.getpgid(pro.pid), signal.SIGTERM) # Proceed to kill process group
                    except OSError:
                        logger.debug("No plotter to kill.")
                else:
                    try:
                        pro.kill()
                    except:
                        logger.debug("No plotter to kill.")

        client_path = os.path.join(os.path.dirname(os.path.abspath(__file__)),"matplotlib-client.py")
        #if not auspex.config.last_plotter_process:
        preexec_fn = os.setsid if hasattr(os, 'setsid') else None
        if not auspex.config.last_plotter_process:
            if hasattr(self, 'plot_server'):
                auspex.config.last_plotter_process = subprocess.Popen(['python', client_path, 'localhost'],
                                                                        env=os.environ.copy(), preexec_fn=preexec_fn)

        if not auspex.config.last_extra_plotter_process:
            if hasattr(self, 'extra_plot_server') and (not auspex.config.last_extra_plotter_process or not self.leave_plot_server_open or self.first_exp):
                auspex.config.last_extra_plotter_process = subprocess.Popen(['python', client_path, 'localhost',
                                                                    str(7773), str(7774)], env=os.environ.copy(), preexec_fn=preexec_fn)
      
=======
        # Create the descriptor and set uuids for each plot process
        plot_desc = {p.filter_name: p.desc() for p in self.plotters}
        for p in self.plotters:
            p.uuid = self.uuid

        try:
            context = zmq.Context()
            socket = context.socket(zmq.DEALER)
            socket.setsockopt(zmq.LINGER, 0)
            socket.identity = "Auspex_Experiment".encode()
            socket.connect("tcp://localhost:7761")
            socket.send_multipart([self.uuid.encode(), json.dumps(plot_desc).encode('utf8')])

            poller = zmq.Poller()
            poller.register(socket, zmq.POLLIN)

            evts = dict(poller.poll(1000))
            if socket in evts:
                try:
                    if socket.recv_multipart()[0] == b'ACK':
                        logger.info("Connection established to plot server.")
                        self.do_plotting = True
                        for p in self.plotters:
                            p.connect()
                    else:
                        raise Exception("Server returned invalid message, expected ACK.")
                except:
                    logger.info("Could not connect to server.")
                    for p in self.plotters:
                        p.do_plotting = False
            else:
                logger.info("Server did not respond.")
                for p in self.plotters:
                    p.do_plotting = False

        except:
            logger.warning("Exception occured while contacting the plot server. Is it running?")
            for p in self.plotters:
                p.do_plotting = False

        if len(self.plotters) > 0 and self.do_plotting:
            client_path = os.path.join(os.path.dirname(os.path.abspath(__file__)),"matplotlib-client.py")
            preexec_fn  = os.setsid if hasattr(os, 'setsid') else None
            subprocess.Popen(['python', client_path, 'localhost', self.uuid], env=os.environ.copy(), preexec_fn=preexec_fn)
            time.sleep(1)
>>>>>>> 36b8da07
<|MERGE_RESOLUTION|>--- conflicted
+++ resolved
@@ -8,13 +8,6 @@
 
 import os
 import sys
-<<<<<<< HEAD
-
-if sys.platform == 'win32' or 'NOFORKING' in os.environ:
-    from queue import Queue as Queue
-else:
-    from multiprocessing import Queue as Queue
-=======
 import uuid
 import json
 
@@ -28,7 +21,6 @@
     from multiprocessing import Event
     from multiprocessing import Process
     from threading import Thread as Thread
->>>>>>> 36b8da07
 
 import inspect
 import time
@@ -53,11 +45,7 @@
 from auspex.parameter import ParameterGroup, FloatParameter, IntParameter, Parameter
 from auspex.sweep import Sweeper
 from auspex.stream import DataStream, DataAxis, SweepAxis, DataStreamDescriptor, InputConnector, OutputConnector
-<<<<<<< HEAD
-from auspex.filters import Plotter, XYPlotter, MeshPlotter, ManualPlotter, WriteToHDF5, H5Handler, DataBuffer, Filter
-=======
 from auspex.filters import Plotter, MeshPlotter, ManualPlotter, WriteToHDF5, H5Handler, DumbFileHandler, DataBuffer, Filter
->>>>>>> 36b8da07
 from auspex.log import logger
 import auspex.config
 
@@ -241,13 +229,8 @@
         # hdf5 groups. Since we are now using multiprocessing, we need to
         # be careful to avoid concurrent operations since HDF5 does not
         # support threaded/concurrent write access.
-<<<<<<< HEAD
         self.writers = []
         self.buffers = []
-=======
-        self.writers    = []
-        self.buffers    = []
->>>>>>> 36b8da07
 
         # ExpProgressBar object to display progress bars
         self.progressbar = None
@@ -289,10 +272,6 @@
             self._parameters_instance[n] = new_inst
         self._parameters = self._parameters_instance
 
-<<<<<<< HEAD
-=======
-
->>>>>>> 36b8da07
         # Based on the logging level, infer whether we want asyncio debug
         do_debug = logger.getEffectiveLevel() <= logging.DEBUG
 
@@ -307,10 +286,6 @@
             if ee.parent not in unique_nodes:
                 unique_nodes.append(ee.parent)
         self.nodes = unique_nodes
-<<<<<<< HEAD
-        print("set_graph", self.nodes)
-=======
->>>>>>> 36b8da07
         self.graph = ExperimentGraph(edges)
 
     def init_streams(self):
@@ -425,13 +400,8 @@
                 self.declare_done()
                 break
 
-<<<<<<< HEAD
-    def filters_finished(self):
-        return all([n.finished_processing.is_set() for n in self.other_nodes if isinstance(n, Filter)])
-=======
     # def filters_finished(self):
     #     return all([n.finished_processing.is_set() for n in self.other_nodes if isinstance(n, Filter)])
->>>>>>> 36b8da07
 
     def connect_instruments(self):
         # Connect the instruments to their resources
@@ -483,11 +453,7 @@
             wrs[0].file = wrs[0].new_file()
             wrs[0].queue = Queue()
             wrs[0].ret_queue = Queue()
-<<<<<<< HEAD
-            self.h5_handlers.append(H5Handler(wrs[0].filename.value, wrs[0].queue, wrs[0].ret_queue))
-=======
             self.h5_handlers.append(H5Handler(wrs[0].filename.value, len(wrs), wrs[0].queue, wrs[0].ret_queue))
->>>>>>> 36b8da07
             self.files.append(wrs[0].file)
 
             # Make the rest of the writers use this same file object
@@ -548,9 +514,6 @@
         self.other_nodes.extend(self.extra_plotters)
         self.other_nodes.extend(self.h5_handlers)
         self.other_nodes.remove(self)
-<<<<<<< HEAD
-        
-=======
 
         # If we are launching the process dashboard,
         # setup the bokeh server and establish a queue for
@@ -633,34 +596,18 @@
             session = push_session(doc)
             session.show(container)
 
->>>>>>> 36b8da07
         # Start the filter processes
         for n in self.other_nodes:
             n.start()
 
-<<<<<<< HEAD
-        self.sweep()
-
-=======
         # Run the main experiment loop
         self.sweep()
 
         # Make sure any last minute plotting needs are met
->>>>>>> 36b8da07
         for plot, callback in zip(self.manual_plotters, self.manual_plotter_callbacks):
             if callback:
                 callback(plot)
 
-<<<<<<< HEAD
-        time.sleep(1)
-        while not self.filters_finished():
-            logger.info("Waiting for filters to finish...")
-            for n in self.other_nodes:
-                if isinstance(n, Filter):
-                    print(n, n.finished_processing.is_set() )
-            time.sleep(1)
-
-=======
         # Wait for the
         time.sleep(0.1)
         times = {n: 0 for n in self.other_nodes}
@@ -677,43 +624,15 @@
             # We've had enough...
             if any([t > 10 for t in times.values()]):
                 break
-                
+
         if self.dashboard:
             exit_perf.set()
             perf_thread.join()
->>>>>>> 36b8da07
 
         self.shutdown()
 
     def shutdown(self):
         logger.debug("Shutting Down!")
-<<<<<<< HEAD
-        for n in self.other_nodes:
-            n.shutdown()
-            n.join()
-
-        for f in self.files:
-            try:
-                logger.debug("Closing %s", f)
-                f.close()
-                del f
-            except:
-                logger.debug("File probably already closed...")
-
-        if hasattr(self, 'plot_server'):
-            try:
-                self.plot_server.shutdown()
-                self.plot_desc_server.shutdown()
-            except:
-                logger.warning("Could not stop plot server gracefully...")
-        if hasattr(self, 'extra_plot_server'):
-            try:
-                self.extra_plot_server.shutdown()
-                self.extra_plot_desc_server.shutdown()
-            except:
-                logger.warning("Could not stop extra plot server gracefully...")
-=======
->>>>>>> 36b8da07
 
         for n in self.other_nodes:
             n.exit.set()
@@ -783,62 +702,6 @@
     def init_plot_server(self):
         logger.debug("Found %d plotters", len(self.plotters))
 
-<<<<<<< HEAD
-        from .plotting import PlotDataServerProcess, PlotDescServerProcess
-        plot_desc = {p.filter_name: p.desc() for p in self.standard_plotters}
-
-        if len(self.standard_plotters) > 0:
-            self.plot_queue  = Queue()
-            self.plot_desc_server = PlotDescServerProcess(plot_desc)
-            self.plot_desc_server.start()
-            self.plot_server = PlotDataServerProcess(self.plot_queue)
-            self.plot_server.start()
-            for plotter in self.standard_plotters:
-                plotter.plot_queue = self.plot_queue
-
-        if (len(self.extra_plotters) + len(self.manual_plotters)) > 0:
-            extra_plot_desc = {p.filter_name: p.desc() for p in self.extra_plotters + self.manual_plotters}
-            self.extra_plot_queue  = Queue()
-            self.extra_plot_desc_server = PlotDescServerProcess(extra_plot_desc, port=7773)
-            self.extra_plot_desc_server.start()
-            self.extra_plot_server = PlotDataServerProcess(self.extra_plot_queue, port=7774)
-            self.extra_plot_server.start()
-            for plotter in self.extra_plotters + self.manual_plotters:
-                plotter.plot_queue = self.extra_plot_queue
-
-        time.sleep(0.5)
-        # Kill a previous plotter if desired.
-        if auspex.config.single_plotter_mode and auspex.config.last_plotter_process:
-            pros = [auspex.config.last_plotter_process]
-            if (not self.leave_plot_server_open or self.first_exp) and auspex.config.last_extra_plotter_process:
-                pros += [auspex.config.last_extra_plotter_process]
-            for pro in pros:
-                if hasattr(os, 'setsid'): # Doesn't exist on windows
-                    try:
-                        os.kill(pro.pid, 0) # Raises an error if the PID doesn't exist
-                        os.killpg(os.getpgid(pro.pid), signal.SIGTERM) # Proceed to kill process group
-                    except OSError:
-                        logger.debug("No plotter to kill.")
-                else:
-                    try:
-                        pro.kill()
-                    except:
-                        logger.debug("No plotter to kill.")
-
-        client_path = os.path.join(os.path.dirname(os.path.abspath(__file__)),"matplotlib-client.py")
-        #if not auspex.config.last_plotter_process:
-        preexec_fn = os.setsid if hasattr(os, 'setsid') else None
-        if not auspex.config.last_plotter_process:
-            if hasattr(self, 'plot_server'):
-                auspex.config.last_plotter_process = subprocess.Popen(['python', client_path, 'localhost'],
-                                                                        env=os.environ.copy(), preexec_fn=preexec_fn)
-
-        if not auspex.config.last_extra_plotter_process:
-            if hasattr(self, 'extra_plot_server') and (not auspex.config.last_extra_plotter_process or not self.leave_plot_server_open or self.first_exp):
-                auspex.config.last_extra_plotter_process = subprocess.Popen(['python', client_path, 'localhost',
-                                                                    str(7773), str(7774)], env=os.environ.copy(), preexec_fn=preexec_fn)
-      
-=======
         # Create the descriptor and set uuids for each plot process
         plot_desc = {p.filter_name: p.desc() for p in self.plotters}
         for p in self.plotters:
@@ -883,5 +746,4 @@
             client_path = os.path.join(os.path.dirname(os.path.abspath(__file__)),"matplotlib-client.py")
             preexec_fn  = os.setsid if hasattr(os, 'setsid') else None
             subprocess.Popen(['python', client_path, 'localhost', self.uuid], env=os.environ.copy(), preexec_fn=preexec_fn)
-            time.sleep(1)
->>>>>>> 36b8da07
+            time.sleep(1)
from .instrument import Instrument, StringCommand, FloatCommand, IntCommand
from .binutils import BitField, BitFieldUnion

import logging
import warnings
import numpy as np
import h5py

class SequenceControlWord(BitFieldUnion):
    reserved0             = BitField(12)
    freq_table_increment  = BitField(1)
    freq_table_init       = BitField(1)
    amp_table_increment   = BitField(1)
    amp_table_init        = BitField(1)
    advance_mode_segment  = BitField(4)
    advance_mode_sequence = BitField(4)
    marker_enable         = BitField(1)
    reserved1             = BitField(3)
    init_marker_sequence  = BitField(1)
    end_marker_scenario   = BitField(1)
    end_marker_sequence   = BitField(1)
    data_cmd_sel          = BitField(1)

class WaveformEntry(object):
    """Waveform entry for sequence table"""

    fmt_str = "STAB{{{{:d}}}}:DATA {{:d}}, {:d}, {:d}, {:d}, {:d}, {:d}, {:d}"

    def __init__(self, segment_id, loop_ct=1, marker_enable=True):
        super(WaveformEntry, self).__init__()
        self.segment_id = segment_id
        self.loop_ct    = loop_ct

class IdleEntry(object):
    """Idle entry for sequence table"""

    fmt_str = "STAB{{{{:d}}}}:DATA {{:d}}, {:d}, {:d}, 0, {:d}, {:d}, 0"

    def __init__(self, length, amp):
        super(IdleEntry, self).__init__()
        #in WSPEED mode min is 640, in WRPRECISION min is 480
        if length < 640:
            raise ValueError("Minimum idle entry is 640")
        self.length = length
        self.amp    = amp

    def dac_level(self, vertical_resolution=12):
        """Calculate DAC level for amplitude"""
        scale = 2**(vertical_resolution-1)
        dac_level = int(scale * self.amp)
        return np.clip(dac_level, -scale, scale-1)

# class ConfigEntry(object):
#     """Idle object"""
#     def __init__(self, start=False, stop=False):
#         super(ConfigEntry, self).__init__()
#         self.start = start
#         self.stop = stop
#         self.word = SequenceControlWord()
#         if self.start:
#             self.word.init_marker


class Sequence(object):
    """Bundle of sequence table entries as a "sequence" """
    def __init__(self, sequence_loop_ct=1):
        super(Sequence, self).__init__()
        self.sequence_loop_ct = sequence_loop_ct
        self.sequence_items = []

    def add_waveform(self, segment_id, **kwargs):
        self.sequence_items.append(WaveformEntry(segment_id, **kwargs))

    def add_idle(self, length, amp=0):
        self.sequence_items.append(IdleEntry(length, amp))

    def add_command(self):
        pass

    def scpi_strings(self):
        """Returns a list of SCPI strings that can be pushed to instrument after formatting with index"""
        scpi_strs = []
        for ct, entry in enumerate(self.sequence_items):
            control_word = SequenceControlWord(\
                init_marker_sequence = 1 if ct==0 else 0, \
<<<<<<< HEAD
                end_marker_sequence = 1 if ct==0 else 0, \
=======
                end_marker_sequence = 1 if ct==(len(self.sequence_items) - 1) else 0, \
>>>>>>> 50c115c4
                marker_enable = 1 if isinstance(entry, WaveformEntry) else 0, \
                data_cmd_sel = 1 if isinstance(entry, IdleEntry) else 0 \
            )
            if isinstance(entry, WaveformEntry):
                scpi_str = entry.fmt_str.format(control_word.packed, self.sequence_loop_ct if ct==0 else 0, entry.loop_ct, entry.segment_id, 0, 0xffffffff)
            elif isinstance(entry, IdleEntry):
                scpi_str = entry.fmt_str.format(control_word.packed, self.sequence_loop_ct if ct==0 else 0, entry.dac_level(), entry.length)
            else:
                raise TypeError("Unhandled sequence entry type")

            scpi_strs.append(scpi_str)
        return scpi_strs

    def table(self):
        """Return a 2D array of UInt32 representing the sequence"""
        table = np.zeros((len(self.sequence_items), 6), dtype=np.uint32)
        for ct, entry in enumerate(self.sequence_items):
            control_word = SequenceControlWord(\
                init_marker_sequence = 1 if ct==0 else 0, \
<<<<<<< HEAD
                end_marker_sequence = 1 if ct==0 else 0, \
=======
                end_marker_sequence = 1 if ct==(len(self.sequence_items) - 1) else 0, \
>>>>>>> 50c115c4
                marker_enable = 1 if isinstance(entry, WaveformEntry) else 0, \
                data_cmd_sel = 1 if isinstance(entry, IdleEntry) else 0 \
            )
            table[ct,0] = control_word.packed
            table[ct,1] = self.sequence_loop_ct if ct==0 else 0
            if isinstance(entry, WaveformEntry):
                table[ct, 2] = entry.loop_ct
                table[ct, 3] = entry.segment_id
                table[ct, 5] = 0xffffffff
            elif isinstance(entry, IdleEntry):
                table[ct, 3] = entry.dac_level()
                table[ct, 4] = entry.length
            else:
                raise TypeError("Unhandled sequence entry type")

        return table

class Scenario(object):
    """Bundle of sequences as a "scenario" """
    def __init__(self):
        super(Scenario, self).__init__()
        self.sequences = []

    def scpi_strings(self, start_idx=0):
        scpi_strs = []
        #Extract SCPI strings from sequences
        for seq in self.sequences:
            scpi_strs.extend(seq.scpi_strings())
        #interpolate in table indices
        scpi_strs = [s.format(ct + start_idx) for ct,s in enumerate(scpi_strs)]
        #add end scenario flag
        last_control_word_str = scpi_strs[-1].split(',')[1]
        last_control_word = SequenceControlWord(packed=int(last_control_word_str))
        last_control_word.end_marker_scenario = 1
        scpi_strs[-1] = scpi_strs[-1].replace(last_control_word_str, str(last_control_word.packed))

        return scpi_strs

    def table(self):
        table = np.empty((0,6), dtype=np.uint32)
        for seq in self.sequences:
            table = np.concatenate((table, seq.table()), axis=0)
        #add end scenario flag
        last_control_word = SequenceControlWord(packed=table[-1, 0])
        last_control_word.end_marker_scenario = 1
        table[-1,0] = last_control_word.packed

        return table

class M8190A(Instrument):
    """M8190A arbitrary waveform generator"""

<<<<<<< HEAD
    ref_source         = Command("reference source", scpi_string=":ROSC:SOUR",
        allowed_values=("EXTERNAL", "AXI", "INTERNAL"))
    ref_source_freq    = FloatCommand("reference source frequency", scpi_string=":ROSC:FREQ", value_range=(1e6, 200e6))
    sample_freq        = FloatCommand("internal sample frequency", scpi_string=":FREQ:RAST")
    sample_freq_ext    = FloatCommand("external sample frequency", scpi_string=":FREQ:RAST:EXT")
    sample_freq_source = Command("sample frequency source", scpi_string=":FREQ:RAST:SOUR",
        allowed_values=("INTERNAL", "EXTERNAL"))

    waveform_output_mode = Command("waveform output mode", scpi_string=":TRAC:DWID",
        allowed_values=("WSPEED", "WPRECISION", "INTX3", "INTX12", "INTX24", "INT48"))
    sequence_mode = Command("sequence mode", scpi_string=":FUNC:MODE",
        value_map={"ARBITRARY":"ARB", "SEQUENCE":"STS", "SCENARIO":"STSC"})
    scenario_loop_ct = IntCommand("Scenario loop count", scpi_string=":STAB:SCEN:COUN")
    scenario_advance_mode = Command("scenario advance mode", scpi_string=":STAB:SCEN:ADV",
        value_map={"AUTOMATIC":"AUTO", "CONDITIONAL":"COND", "REPEAT":"REP", "SINGLE":"SING"})
    scenario_start_index = IntCommand("scenario start index", scpi_string=":STAB:SCEN:SEL")

    output = Command("Channel output", scpi_string=":OUTP{channel:d}:NORM",
        value_map={False:"0", True:"1"}, additional_args=['channel'])
    output_complement = Command("Channel output", scpi_string=":OUTP{channel:d}:COMP",
        value_map={False:"0", True:"1"}, additional_args=['channel'])
    output_route = Command("Channel output route", scpi_string=":OUTP{channel:d}:ROUT", allowed_values=["DAC","AC","DC"], additional_args=["channel"])

    voltage_amplitude = FloatCommand("output voltage amplitude", scpi_string=":VOLT:AMPL")
    #TODO: voltage_amplitude for the different output routes
    voltage_offset = FloatCommand("output voltage amplitude", scpi_string=":VOLT:OFFS")

    marker_level_low = FloatCommand("marker (sync/samp) low", scpi_string=":MARK{channel:d}:{marker_type:s}:VOLT:LOW", additional_args=["channel", "marker_type"])
    marker_level_high = FloatCommand("marker (sync/samp) high", scpi_string=":MARK{channel:d}:{marker_type:s}:VOLT:HIGH", additional_args=["channel", "marker_type"])

    continuous_mode = Command("continuous mode", scpi_string=":INIT:CONT:STAT", value_map={True:"1", False:"0"})
    gate_mode = Command("gate mode", scpi_string=":INIT:GATE:STAT", value_map={True:"1", False:"0"})

    def __init__(self, name, resource_name, *args, **kwargs):
=======
    ref_source         = StringCommand(scpi_string=":ROSC:SOUR",
                          allowed_values=("EXTERNAL", "AXI", "INTERNAL"))
    ref_source_freq    = FloatCommand(scpi_string=":ROSC:FREQ", value_range=(1e6, 200e6))
    sample_freq        = FloatCommand(scpi_string=":FREQ:RAST")       # internal sample frequency
    sample_freq_ext    = FloatCommand(scpi_string=":FREQ:RAST:EXT")   # external sample frequency
    sample_freq_source = StringCommand(scpi_string=":FREQ:RAST:SOUR", # sample frequency source
                          allowed_values=("INTERNAL", "EXTERNAL"))

    waveform_output_mode  = StringCommand(scpi_string=":TRAC:DWID",
                             allowed_values=("WSPEED", "WPRECISION", "INTX3", "INTX12", "INTX24", "INT48"))
    sequence_mode         = StringCommand(scpi_string=":FUNC:MODE",
                             value_map={"ARBITRARY":"ARB", "SEQUENCE":"STS", "SCENARIO":"STSC"})
    scenario_loop_ct      = IntCommand(scpi_string=":STAB:SCEN:COUN")
    scenario_advance_mode = StringCommand(scpi_string=":STAB:SCEN:ADV",
                             value_map={"AUTOMATIC":"AUTO", "CONDITIONAL":"COND", "REPEAT":"REP", "SINGLE":"SING"})
    scenario_start_index  = IntCommand(scpi_string=":STAB:SCEN:SEL")

    output            = StringCommand(scpi_string=":OUTP{channel:d}:NORM",
                         value_map={False:"0", True:"1"}, additional_args=['channel'])
    output_complement = StringCommand(scpi_string=":OUTP{channel:d}:COMP",
                         value_map={False:"0", True:"1"}, additional_args=['channel'])
    output_route      = StringCommand(scpi_string=":OUTP{channel:d}:ROUT", allowed_values=["DAC","AC","DC"],
                         additional_args=["channel"])

    voltage_amplitude = FloatCommand(scpi_string=":VOLT:AMPL")
    #TODO: voltage_amplitude for the different output routes
    voltage_offset    = FloatCommand(scpi_string=":VOLT:OFFS")

    marker_level_low  = FloatCommand(scpi_string=":MARK{channel:d}:{marker_type:s}:VOLT:LOW",
                         additional_args=["channel", "marker_type"]) # marker (sync/samp) low
    marker_level_high = FloatCommand(scpi_string=":MARK{channel:d}:{marker_type:s}:VOLT:HIGH",
                         additional_args=["channel", "marker_type"]) # marker (sync/samp) high

    continuous_mode = StringCommand(scpi_string=":INIT:CONT:STAT", value_map={True:"1", False:"0"})
    gate_mode       = StringCommand(scpi_string=":INIT:GATE:STAT", value_map={True:"1", False:"0"})

    def __init__(self, resource_name, *args, **kwargs):
>>>>>>> 50c115c4
        resource_name += "::inst0::INSTR" #user guide recommends HiSLIP protocol
        super(M8190A, self).__init__(resource_name, *args, **kwargs)
        self.name = "M8190A AWG"
        self.interface._resource.read_termination = u"\n"

        #Aliases for run/stop
<<<<<<< HEAD
        self.run = self.initiate
        self.stop = self.abort
=======
        self._unfreeze()
        self.run = self.initiate
        self.stop = self.abort
        self._freeze()
>>>>>>> 50c115c4

    def abort(self, channel=None):
        """Abort/stop signal generation on a channel"""
        if channel is None:
            self.interface.write(":ABORT")
        else:
            self.interface.write(":ABORT{:d}")

    def initiate(self, channel=1):
        self.interface.write(":INIT:IMM{:d}".format(channel))

    def get_ref_source_available(self, source):
        """Checks whether reference source is available"""
        allowed_values = ("EXTERNAL", "AXI", "INTERNAL")
        if source not in allowed_values:
            raise ValueError("reference source must be one of {:s}".format(str(allowed_values)))
        return self.interface.query(":ROSC:SOUR:CHEC? {:s}".format(source)) == '1'

    def define_waveform(self, length, segment_id=None, channel=1):
        if segment_id:
            self.interface.write(":TRAC{:d}:DEF {:d},{:d}".format(channel, segment_id, length))
        else:
            r = self.interface.query(":TRAC{:d}:DEF:NEW? {:d}".format(channel, length))
            try:
                segment_id = int(r)
            except:
                raise ValueError("M8190A did not return a reasonable segment ID, but rather {}".format(r))
        return segment_id

    def upload_waveform(self, wf_data, segment_id, channel=1, binary=True):
        """Uploads the waveform to the device. Technically we should split the data into multiple chunks
        if we exceed the 999999999 Bytes, i.e. 1GB SCPI transfer limit.
        """
        if np.dtype(np.float16).itemsize*len(wf_data) > 999999999:
            raise ValueError("Waveform is too large for single transfer, go improve the upload_waveform() method.")
        offset = 0
        command_string = ":TRAC{:d}:DATA {:d},{:d},".format(channel, segment_id, offset)

        if binary:
            # Explicity set the endianess of the transfer
            # self.interface.write(":FORMat:BORD NORM")
            self.interface.write_binary_values(command_string, wf_data, datatype='h')
        else:
            ascii_string = ",".join(["{:d}".format(val) for val in wf_data])
            self.interface.write(command_string + ascii_string)

    def delete_waveform(self, segment_id, channel=1):
        self.interface.write(":TRAC{:d}:DEL {:d}".format(channel, segment_id))

    def delete_all_waveforms(self, channel=1):
        self.interface.write(":TRAC{:d}:DEL:ALL".format(channel) )

    def select_waveform(self, segment_id, channel=1):
        self.interface.write(":TRAC{:d}:SEL {:d}".format(channel, segment_id))

    def use_waveform(self, wf_data, segment_id=None, channel=1):
        self.abort()
        if segment_id:
            self.delete_waveform(segment_id, channel=channel)
        segment_id = self.define_waveform(len(wf_data), segment_id=segment_id, channel=channel)
        print("Returned segment id {}".format(segment_id))
        self.upload_waveform(wf_data, segment_id, channel=channel)
        self.select_waveform(segment_id, channel=channel)
        self.initiate(channel=channel)

    @staticmethod
    def create_binary_wf_data(wf, sync_mkr=0, samp_mkr=0, vertical_resolution=12):
        """Given numpy arrays of waveform and marker data convert to binary format.
        Assumes waveform data is np.float in range -1 to 1 and marker data can be cast to bool
        Binary format is waveform in MSB and and markers in LSB
        waveform       sync_mkr samp_mkr
        15 downto 4/2     1      0
        """
        #cast the waveform to integers
        if not((vertical_resolution == 12) or (vertical_resolution == 14)):
            raise ValueError("vertical resolution must be 12 or 14 bits")

        #convert waveform to integers
        scale_factor = 2**(vertical_resolution-1)
        bin_data = np.int16((scale_factor-1)*np.array(wf))

        #clip if necessary
        if np.max(bin_data) > scale_factor-1 or np.min(bin_data) < -scale_factor:
            warnings.warn("Clipping waveform. Max value: {:d} Min value: {:d}. Scale factor: {:d}.".format(np.max(bin_data), np.min(bin_data),scale_factor))
            bin_data = np.clip(bin_data, -scale_factor, scale_factor-1)

        # bin_data = bin_data.byteswap()
        #shift up to the MSB
        bin_data = np.left_shift(bin_data, 4 if vertical_resolution == 12 else 2)

        #add in the marker bits
        bin_data = np.bitwise_or(bin_data, np.bitwise_or(np.left_shift(np.bitwise_and(sync_mkr, 0x1), 1), np.bitwise_and(samp_mkr, 0x1)))

        return bin_data

    def reset_sequence_table(self):
        self.interface.write(":STAB:RES")

    def upload_scenario(self, scenario, channel=1, start_idx=0, binary=True):
        if binary:
            cmd_str = ":STAB{:d}:DATA {:d},".format(channel, start_idx)
            self.interface.write_binary_values(cmd_str, scenario.table().flatten(), datatype="I")
        else:
            strs = scenario.scpi_strings(start_idx=start_idx)
            for s in strs:
                self.interface.write(s.format(channel))

    def advance(self, channel=1):
        self.interface.write(":TRIG:ADV{:d}".format(channel))

    def trigger(self, channel=1):
        self.interface.write(":TRIG:BEG{:d}".format(channel))<|MERGE_RESOLUTION|>--- conflicted
+++ resolved
@@ -83,11 +83,7 @@
         for ct, entry in enumerate(self.sequence_items):
             control_word = SequenceControlWord(\
                 init_marker_sequence = 1 if ct==0 else 0, \
-<<<<<<< HEAD
-                end_marker_sequence = 1 if ct==0 else 0, \
-=======
                 end_marker_sequence = 1 if ct==(len(self.sequence_items) - 1) else 0, \
->>>>>>> 50c115c4
                 marker_enable = 1 if isinstance(entry, WaveformEntry) else 0, \
                 data_cmd_sel = 1 if isinstance(entry, IdleEntry) else 0 \
             )
@@ -107,11 +103,7 @@
         for ct, entry in enumerate(self.sequence_items):
             control_word = SequenceControlWord(\
                 init_marker_sequence = 1 if ct==0 else 0, \
-<<<<<<< HEAD
-                end_marker_sequence = 1 if ct==0 else 0, \
-=======
                 end_marker_sequence = 1 if ct==(len(self.sequence_items) - 1) else 0, \
->>>>>>> 50c115c4
                 marker_enable = 1 if isinstance(entry, WaveformEntry) else 0, \
                 data_cmd_sel = 1 if isinstance(entry, IdleEntry) else 0 \
             )
@@ -164,42 +156,6 @@
 class M8190A(Instrument):
     """M8190A arbitrary waveform generator"""
 
-<<<<<<< HEAD
-    ref_source         = Command("reference source", scpi_string=":ROSC:SOUR",
-        allowed_values=("EXTERNAL", "AXI", "INTERNAL"))
-    ref_source_freq    = FloatCommand("reference source frequency", scpi_string=":ROSC:FREQ", value_range=(1e6, 200e6))
-    sample_freq        = FloatCommand("internal sample frequency", scpi_string=":FREQ:RAST")
-    sample_freq_ext    = FloatCommand("external sample frequency", scpi_string=":FREQ:RAST:EXT")
-    sample_freq_source = Command("sample frequency source", scpi_string=":FREQ:RAST:SOUR",
-        allowed_values=("INTERNAL", "EXTERNAL"))
-
-    waveform_output_mode = Command("waveform output mode", scpi_string=":TRAC:DWID",
-        allowed_values=("WSPEED", "WPRECISION", "INTX3", "INTX12", "INTX24", "INT48"))
-    sequence_mode = Command("sequence mode", scpi_string=":FUNC:MODE",
-        value_map={"ARBITRARY":"ARB", "SEQUENCE":"STS", "SCENARIO":"STSC"})
-    scenario_loop_ct = IntCommand("Scenario loop count", scpi_string=":STAB:SCEN:COUN")
-    scenario_advance_mode = Command("scenario advance mode", scpi_string=":STAB:SCEN:ADV",
-        value_map={"AUTOMATIC":"AUTO", "CONDITIONAL":"COND", "REPEAT":"REP", "SINGLE":"SING"})
-    scenario_start_index = IntCommand("scenario start index", scpi_string=":STAB:SCEN:SEL")
-
-    output = Command("Channel output", scpi_string=":OUTP{channel:d}:NORM",
-        value_map={False:"0", True:"1"}, additional_args=['channel'])
-    output_complement = Command("Channel output", scpi_string=":OUTP{channel:d}:COMP",
-        value_map={False:"0", True:"1"}, additional_args=['channel'])
-    output_route = Command("Channel output route", scpi_string=":OUTP{channel:d}:ROUT", allowed_values=["DAC","AC","DC"], additional_args=["channel"])
-
-    voltage_amplitude = FloatCommand("output voltage amplitude", scpi_string=":VOLT:AMPL")
-    #TODO: voltage_amplitude for the different output routes
-    voltage_offset = FloatCommand("output voltage amplitude", scpi_string=":VOLT:OFFS")
-
-    marker_level_low = FloatCommand("marker (sync/samp) low", scpi_string=":MARK{channel:d}:{marker_type:s}:VOLT:LOW", additional_args=["channel", "marker_type"])
-    marker_level_high = FloatCommand("marker (sync/samp) high", scpi_string=":MARK{channel:d}:{marker_type:s}:VOLT:HIGH", additional_args=["channel", "marker_type"])
-
-    continuous_mode = Command("continuous mode", scpi_string=":INIT:CONT:STAT", value_map={True:"1", False:"0"})
-    gate_mode = Command("gate mode", scpi_string=":INIT:GATE:STAT", value_map={True:"1", False:"0"})
-
-    def __init__(self, name, resource_name, *args, **kwargs):
-=======
     ref_source         = StringCommand(scpi_string=":ROSC:SOUR",
                           allowed_values=("EXTERNAL", "AXI", "INTERNAL"))
     ref_source_freq    = FloatCommand(scpi_string=":ROSC:FREQ", value_range=(1e6, 200e6))
@@ -237,22 +193,16 @@
     gate_mode       = StringCommand(scpi_string=":INIT:GATE:STAT", value_map={True:"1", False:"0"})
 
     def __init__(self, resource_name, *args, **kwargs):
->>>>>>> 50c115c4
         resource_name += "::inst0::INSTR" #user guide recommends HiSLIP protocol
         super(M8190A, self).__init__(resource_name, *args, **kwargs)
         self.name = "M8190A AWG"
         self.interface._resource.read_termination = u"\n"
 
         #Aliases for run/stop
-<<<<<<< HEAD
-        self.run = self.initiate
-        self.stop = self.abort
-=======
         self._unfreeze()
         self.run = self.initiate
         self.stop = self.abort
         self._freeze()
->>>>>>> 50c115c4
 
     def abort(self, channel=None):
         """Abort/stop signal generation on a channel"""

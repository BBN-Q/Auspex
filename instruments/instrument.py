--- conflicted
+++ resolved
@@ -77,7 +77,6 @@
         logging.debug("Returning values %s" % query)
         return np.random.random()
 
-<<<<<<< HEAD
 class VisaInterface(Interface):
     """PyVISA interface for communicating with instruments."""
     def __init__(self, resource_name):
@@ -100,14 +99,9 @@
     def query(self, query_string):
         return self._instrument.query(query_string)
 
-class Instrument(object):
-    """This provides all of the actual device functionality, and contains the interface class
-    that allows for communication for the physial instrument. When subclassing Instrument, calling
-    the __init__ method of this base class will parse the class attributes and convert any Command
-    objects such as to provide convenient get_xx and set_xx setter/getter methods as well
-    as python @properties therof."""
-=======
 def add_command(instr, name, cmd):
+    """Helper function for parsing Instrument attributes and turning them into
+    setters and getters."""
     def fget(self):
         val = self.interface.query(cmd.get_string)
         return cmd.convert_get(val)
@@ -140,12 +134,16 @@
             if isinstance(v, Command):
                 logging.debug("Adding '%s' command", k)
                 add_command(self, k, v)
->>>>>>> f7022158
 
 class Instrument(object):
+    """This provides all of the actual device functionality, and contains the interface class
+    that allows for communication for the physial instrument. When subclassing Instrument, calling
+    the __init__ method of this base class will parse the class attributes and convert any Command
+    objects such as to provide convenient get_xx and set_xx setter/getter methods as well
+    as python @properties therof."""
+
     __metaclass__ = MetaInstrument
 
-<<<<<<< HEAD
     def __init__(self, name, resource_name, interface_type=None, check_errors_on_get=False, check_errors_on_set=False):
         super(Instrument, self).__init__()
         self.name = name
@@ -167,56 +165,5 @@
         else:
             raise ValueError("That interface type is not yet recognized.")
 
-        # Parse class attributes, making sure not to do so multiple times
-        # if we have multiple instances of the same instrument type.
-        if not self.parsed_commands:
-            self.parse_commands()
-            setattr(self.__class__, 'parsed_commands', True)
-
-    def parse_commands(self):
-        """Go through the class attributes and process any Command classes of subclasses in order to 
-        produce setter and getters methods, as appropriate, as well as defining property-style access
-        to those meethods."""
-        logging.debug("Parsing commands in %s" % self.name)
-        for item in dir(self):
-            command = getattr(self, item)
-            if isinstance(command, Command):
-                logging.debug("Processing command %s", command.name)
-                self._commands[item] = command
-
-                if command.get_string is not None:
-                    # Using the default argument is a hacky way to create a local copy
-                    # of the command object.
-                    def fget(self, command=command):
-                        value = self.interface.value(command.get_string)
-                        return command.convert_get(value)
-
-                    setattr(self.__class__, item, property(fget))
-                    setattr(self.__class__, 'get_'+item, fget)
-
-                if command.set_string is not None :
-                    # Using the default argument is a hacky way to create a local copy
-                    # of the command object. We can't create a setter only property.
-                    def fset(self, value, command=command):
-                        if command.value_range is not None:
-                            if (value < command.value_range[0]) or (value > command.value_range[1]):
-                                raise ValueError("Outside of the allowable range specified for instrument '%s'." % self.name)
-                        if command.allowed_values is not None:
-                            if not value in self.allowed_values:
-                                raise ValueError("Not in the allowable set of values specified for instrument '%s': %s" % (self.name, self.allowed_values) )
-                        set_value = command.convert_set(value)
-                        self.interface.write( command.set_string.format(set_value) )
-                    setattr(self.__class__, 'set_'+item, fset)
-
-                if command.set_string is not None and command.get_string is not None:
-                    setattr(self.__class__, item, property(fget, fset))
-
     def check_errors(self):
-        pass
-=======
-    def __init__(self, name, resource_name):
-        self.name = name
-        self.resource_name = resource_name
-
-        self.interface = Interface()
->>>>>>> f7022158
+        pass
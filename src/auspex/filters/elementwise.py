--- conflicted
+++ resolved
@@ -61,11 +61,7 @@
         self.source.update_descriptors()
 
     def main(self):
-<<<<<<< HEAD
-        self.finished_processing.clear()
-=======
         self.done.clear()
->>>>>>> 36b8da07
         streams = self.sink.input_streams
 
         for s in streams[1:]:
@@ -80,13 +76,8 @@
         points_per_stream = {s: 0 for s in streams}
 
         while not self.exit.is_set():
-<<<<<<< HEAD
-            
-            # Try to pull all messages in the queue. queue.empty() is not reliable, so we 
-=======
 
             # Try to pull all messages in the queue. queue.empty() is not reliable, so we
->>>>>>> 36b8da07
             # ask for forgiveness rather than permission.
             msgs_by_stream = {s: [] for s in streams}
 
@@ -109,10 +100,7 @@
                             streams_done[stream] = True
                         elif message['event_type'] == 'refine':
                             logger.warning("ElementwiseFilter doesn't handle refinement yet!")
-<<<<<<< HEAD
-=======
                         self.push_to_all(message)
->>>>>>> 36b8da07
                     elif message_type == 'data':
                         # Add any old data...
                         points_per_stream[stream] += len(message_data.flatten())
@@ -135,11 +123,6 @@
                     stream_data[stream] = np.zeros(0, dtype=self.sink.descriptor.dtype)
 
             # If the amount of data processed is equal to the num points in the stream, we are done
-<<<<<<< HEAD
-            if all([pts == s.num_points() for s, pts in points_per_stream.items()]):
-                self.finished_processing.set()
-=======
             if np.all([streams_done[stream] for stream in streams]):
                 self.done.set()
-                break
->>>>>>> 36b8da07
+                break
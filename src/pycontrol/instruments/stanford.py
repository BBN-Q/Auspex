<<<<<<< HEAD
from .instrument import Instrument, Command, FloatCommand, IntCommand
=======
from .instrument import Instrument, StringCommand, FloatCommand, IntCommand
>>>>>>> 50c115c4
import numpy as np
import time

def indexed_map(values):
    return {v: '%d' % i for i, v in enumerate(values)}

def indexed_map_chan(values):
    return {v: '%d,0' % i for i, v in enumerate(values)}

class SR830(Instrument):
    """The SR830 lock-in amplifier."""
    SAMPLE_RATE_VALUES = [62.5e-3, 125e-3, 250e-3, 500e-3, 1, 2, 4, 8, 16,
                                32, 64, 128, 256, 512, "Trigger"]
    TIME_CONSTANT_VALUES = [10e-6, 30e-6, 100e-6, 300e-6, 1e-3, 3e-3, 10e-3,
                            30e-3, 100e-3, 300e-3, 1, 3, 10, 3, 100, 300, 1e3,
                            3e3, 10e3, 30e3]
    SENSITIVITY_VALUES = [2e-9, 5e-9, 10e-9, 20e-9, 50e-9, 100e-9, 200e-9,
                          500e-9, 1e-6, 2e-6, 5e-6, 10e-6, 20e-6, 50e-6, 100e-6,
                          200e-6, 500e-6, 1e-3, 2e-3, 5e-3, 10e-3, 20e-3,
                          50e-3, 100e-3, 200e-3, 500e-3, 1]

    EXPANSION_VALUES = [0, 10, 100]
    FILTER_SLOPE_VALUES = [6, 12, 18, 24]
    RESERVE_VALUES = ['High Reserve', 'Normal', 'Low Noise']
    CHANNEL1_VALUES = ['X', 'R', 'X Noise', 'Aux In 1', 'Aux In 2']
    CHANNEL2_VALUES = ['Y', 'Theta', 'Y Noise', 'Aux In 3', 'Aux In 4']

    SAMPLE_RATE_MAP = indexed_map(SAMPLE_RATE_VALUES)
    TIME_CONSTANT_MAP = indexed_map(TIME_CONSTANT_VALUES)
    SENSITIVITY_MAP = indexed_map(SENSITIVITY_VALUES)
    EXPANSION_MAP = indexed_map(EXPANSION_VALUES)
    FILTER_SLOPE_MAP = indexed_map(FILTER_SLOPE_VALUES)
    RESERVE_MAP = indexed_map(RESERVE_VALUES)
    CHANNEL1_MAP = indexed_map_chan(CHANNEL1_VALUES)
    CHANNEL2_MAP = indexed_map_chan(CHANNEL2_VALUES)

<<<<<<< HEAD
    amplitude = FloatCommand("amplitude", scpi_string="SLVL")
    frequency = FloatCommand("frequency", scpi_string="FREQ", aliases=['freq'])
    phase = FloatCommand("phase", scpi_string="PHAS")

    x = FloatCommand("x", get_string="OUTP?1;")
    y = FloatCommand("y", get_string="OUTP?2;")
    channel_1 = FloatCommand("Channel 1", get_string="OUTR?1;", aliases=["ch1"])
    channel_2 = FloatCommand("Channel 2", get_string="OUTR?2;", aliases=["ch2"])

    magnitude = FloatCommand("magnitude", get_string="OUTP?3;", aliases=['r', 'mag'])
    theta = FloatCommand("theta", get_string="OUTP?4;")

    aux_in_1 = FloatCommand("Auxiliary Input 1", get_string="OAUX?1;", aliases=["ai1"])
    aux_in_2 = FloatCommand("Auxiliary Input 2", get_string="OAUX?2;", aliases=["ai2"])
    aux_in_3 = FloatCommand("Auxiliary Input 3", get_string="OAUX?3;", aliases=["ai3"])
    aux_in_4 = FloatCommand("Auxiliary Input 4", get_string="OAUX?4;", aliases=["ai4"])

    aux_out_1 = FloatCommand("Auxiliary Output 1", get_string="AUXV?1;", set_string="AUXV1,{:f}", aliases=["ao1"])
    aux_out_2 = FloatCommand("Auxiliary Output 2", get_string="AUXV?2;", set_string="AUXV2,{:f}", aliases=["ao2"])
    aux_out_3 = FloatCommand("Auxiliary Output 3", get_string="AUXV?3;", set_string="AUXV3,{:f}", aliases=["ao3"])
    aux_out_4 = FloatCommand("Auxiliary Output 4", get_string="AUXV?4;", set_string="AUXV4,{:f}", aliases=["ao4"])

    channel_1_type = Command("Channel 1", get_string="DDEF?1;", set_string="DDEF1,{:s}", value_map=CHANNEL1_MAP)
    channel_2_type = Command("Channel 2", get_string="DDEF?2;", set_string="DDEF2,{:s}", value_map=CHANNEL2_MAP)
    sensitivity    = Command("Sensitivity", get_string="SENS?;", set_string="SENS{:s}", value_map=SENSITIVITY_MAP)
    time_constant  = Command("Time Constant", get_string="OFLT?;", set_string="OFLT{:s}", value_map=TIME_CONSTANT_MAP, aliases=['tc', 'TC'])
    filter_slope   = Command("Filter Slope", get_string="OFSL?;", set_string="OFSL{:s}", value_map=FILTER_SLOPE_MAP)
    reserve_mode   = Command("Reserve Mode", get_string="RMOD?;", set_string="RMOD{:s}", value_map=RESERVE_MAP)

    sample_rate    = Command("Sample Rate", get_string="SRAT?;", set_string="SRAT{:s}", value_map=SAMPLE_RATE_MAP)
    buffer_mode    = Command("Buffer Mode", get_string="SEND?;", set_string="SEND{:s}", value_map={"SHOT": "0", "LOOP": "1"})
    buffer_trigger_mode = Command("Buffer Trigger Mode", get_string="TSTR?;", set_string="TSTR{:s}",
                                  value_map={True: "1", False: "0"})
    buffer_points  = IntCommand("Buffer Points", get_string="SPTS?;")
=======
    amplitude = FloatCommand(scpi_string="SLVL")
    frequency = FloatCommand(scpi_string="FREQ", aliases=['freq'])
    phase = FloatCommand(scpi_string="PHAS")

    x = FloatCommand(get_string="OUTP?1;")
    y = FloatCommand(get_string="OUTP?2;")
    channel_1 = FloatCommand(get_string="OUTR?1;", aliases=["ch1"])
    channel_2 = FloatCommand(get_string="OUTR?2;", aliases=["ch2"])

    magnitude = FloatCommand(get_string="OUTP?3;", aliases=['r', 'mag'])
    theta = FloatCommand(get_string="OUTP?4;")

    aux_in_1 = FloatCommand(get_string="OAUX?1;", aliases=["ai1"])
    aux_in_2 = FloatCommand(get_string="OAUX?2;", aliases=["ai2"])
    aux_in_3 = FloatCommand(get_string="OAUX?3;", aliases=["ai3"])
    aux_in_4 = FloatCommand(get_string="OAUX?4;", aliases=["ai4"])

    aux_out_1 = FloatCommand(get_string="AUXV?1;", set_string="AUXV1,{:f}", aliases=["ao1"])
    aux_out_2 = FloatCommand(get_string="AUXV?2;", set_string="AUXV2,{:f}", aliases=["ao2"])
    aux_out_3 = FloatCommand(get_string="AUXV?3;", set_string="AUXV3,{:f}", aliases=["ao3"])
    aux_out_4 = FloatCommand(get_string="AUXV?4;", set_string="AUXV4,{:f}", aliases=["ao4"])

    channel_1_type = StringCommand(get_string="DDEF?1;", set_string="DDEF1,{:s}", value_map=CHANNEL1_MAP)
    channel_2_type = StringCommand(get_string="DDEF?2;", set_string="DDEF2,{:s}", value_map=CHANNEL2_MAP)
    sensitivity    = StringCommand(get_string="SENS?;", set_string="SENS{:s}", value_map=SENSITIVITY_MAP)
    time_constant  = StringCommand(get_string="OFLT?;", set_string="OFLT{:s}", value_map=TIME_CONSTANT_MAP, aliases=['tc', 'TC'])
    filter_slope   = StringCommand(get_string="OFSL?;", set_string="OFSL{:s}", value_map=FILTER_SLOPE_MAP)
    reserve_mode   = StringCommand(get_string="RMOD?;", set_string="RMOD{:s}", value_map=RESERVE_MAP)

    sample_rate    = StringCommand(get_string="SRAT?;", set_string="SRAT{:s}", value_map=SAMPLE_RATE_MAP)
    buffer_mode    = StringCommand(get_string="SEND?;", set_string="SEND{:s}", value_map={"SHOT": "0", "LOOP": "1"})
    buffer_trigger_mode = StringCommand(get_string="TSTR?;", set_string="TSTR{:s}",
                                  value_map={True: "1", False: "0"})
    buffer_points  = IntCommand(get_string="SPTS?;")
>>>>>>> 50c115c4

    def get_buffer(self, channel):
        stored_points = self.buffer_points
        self.interface.write("TRCB?{:d},0,{:d}".format(channel, stored_points))
        buf = self.interface.read_raw()
        return np.frombuffer(buf, dtype=np.float32)

    def buffer_start(self):
        self.interface.write("STRT;")
        # Inconsistent behavior missing first trigger/data point,
        # pause seems to address this issue.
        time.sleep(0.1)
    def buffer_pause(self):
        self.interface.write("PAUS;")
    def buffer_reset(self):
        self.interface.write("REST;")
    def trigger(self):
        self.interface.write("TRIG;")

<<<<<<< HEAD
    def __init__(self, name, resource_name, mode='current', **kwargs):
        super(SR830, self).__init__(name, resource_name, **kwargs)
=======
    def __init__(self, resource_name, mode='current', **kwargs):
        super(SR830, self).__init__(resource_name, **kwargs)
        self.name = "SR830 Lockin Amplifier"
>>>>>>> 50c115c4
        self.interface._resource.read_termination = u"\n"

    def measure_delay(self):
        """Return how long we must wait for the values to have settled, based on the filter slope."""
        fs = self.filter_slope
        tc = self.time_constant
        if fs <= 7: # 6dB/oct
            return 5*tc
        elif fs <= 13: # 12dB/oct
            return 7*tc
        elif fs <= 19: # 18dB/oct
            return 9*tc
        elif fs <= 25: # 24dB/oct
            return 10*tc
        else:
            raise Exception("Unknown delay for unknown filter slope {:f}".format(fs))

class SR865(Instrument):
    """The SR865 lock-in amplifier."""
    TIME_CONSTANT_VALUES = [1e-6, 3e-9, 10e-6, 30e-6, 100e-6, 300e-6, 1e-3, 3e-3, 10e-3,
                            30e-3, 100e-3, 300e-3, 1, 3, 10, 3, 100, 300, 1e3,
                            3e3, 10e3, 30e3]
    SENSITIVITY_VALUES = [ 1, 5e-1, 2e-1, 1e-1, 5e-2, 2e-2, 1e-2, 5e-3, 2e-3, 1e-3,
                           5e-4, 2e-4, 1e-4, 5e-5, 2e-5, 1e-5, 5e-6, 2e-6, 1e-6,
                           5e-7, 2e-7, 1e-7, 5e-8, 2e-8, 1e-8, 5e-9, 2e-9, 1e-9]
    FILTER_SLOPE_VALUES = [6, 12, 18, 24]
    CHANNEL1_VALUES = ['X', 'R', 'X Noise', 'Aux In 1', 'Aux In 2']
    CHANNEL2_VALUES = ['Y', 'Theta', 'Y Noise', 'Aux In 3', 'Aux In 4']

    TIME_CONSTANT_MAP = indexed_map(TIME_CONSTANT_VALUES)
    SENSITIVITY_MAP = indexed_map(SENSITIVITY_VALUES)
    FILTER_SLOPE_MAP = indexed_map(FILTER_SLOPE_VALUES)
    CHANNEL1_MAP = indexed_map_chan(CHANNEL1_VALUES)
    CHANNEL2_MAP = indexed_map_chan(CHANNEL2_VALUES)

<<<<<<< HEAD
    amplitude = FloatCommand("amplitude", get_string="SLVL?", set_string="SLVL {:f}")
    frequency = FloatCommand("frequency", get_string="FREQ?", set_string="FREQ {:f}", aliases=['freq'])
    phase = FloatCommand("phase", get_string="PHAS?", set_string="PHAS {:g}")
    offset = FloatCommand("DC offset", get_string="SOFF?", set_string="SOFF {:f}", aliases=['dc', 'DC'])

    x = FloatCommand("x", get_string="OUTP? 0;", aliases=["ch1"])
    y = FloatCommand("y", get_string="OUTP? 1;", aliases=["ch2"])
    magnitude = FloatCommand("magnitude", get_string="OUTP? 2;", aliases=['r', 'mag'])
    theta = FloatCommand("theta", get_string="OUTP? 3;")

    channel_1_type = Command("Channel 1", get_string="DDEF?1;", set_string="DDEF1,{:s}", value_map=CHANNEL1_MAP)
    channel_2_type = Command("Channel 2", get_string="DDEF?2;", set_string="DDEF2,{:s}", value_map=CHANNEL2_MAP)
    # sample_frequency = Command("Sample Frequency", get_string="SRAT?;", set_string="SRAT{:s}", value_map=SAMPLE_RATE_MAP)
    sensitivity = Command("Sensitivity", get_string="SCAL?;", set_string="SCAL {:s}", value_map=SENSITIVITY_MAP)
    time_constant = Command("Time Constant", get_string="OFLT?;", set_string="OFLT{:s}", value_map=TIME_CONSTANT_MAP, aliases=['tc', 'TC'])
    filter_slope = Command("Filter Slope", get_string="OFSL?;", set_string="OFSL{:s}", value_map=FILTER_SLOPE_MAP)

    capture_quants = Command("Buffer quantities", scpi_string="CAPTURECFG", value_map={"X": "0", "XY": "1", "RT": "2", "XYRT": "3"})
    max_capture_rate = Command("Maximum capture rate", get_string="CAPTURERATEMAX?")
    capture_rate = IntCommand("Capture rate", scpi_string="CAPTURERATE")

    ao1 = FloatCommand("Analog output 1", set_string="AUXV 0, {:g};", get_string="AUXV? 0;")
    ao2 = FloatCommand("Analog output 2", set_string="AUXV 1, {:g};", get_string="AUXV? 1;")
    ao3 = FloatCommand("Analog output 3", set_string="AUXV 2, {:g};", get_string="AUXV? 2;")
    ao4 = FloatCommand("Analog output 4", set_string="AUXV 3, {:g};", get_string="AUXV? 3;")

    ai1 = FloatCommand("Analog output 1", get_string="OAUX? 0;")
    ai2 = FloatCommand("Analog output 2", get_string="OAUX? 1;")
    ai3 = FloatCommand("Analog output 3", get_string="OAUX? 2;")
    ai4 = FloatCommand("Analog output 4", get_string="OAUX? 3;")

    def __init__(self, name, resource_name, mode='current', **kwargs):
        super(SR865, self).__init__(name, resource_name, **kwargs)
=======
    amplitude = FloatCommand(get_string="SLVL?", set_string="SLVL {:f}")
    frequency = FloatCommand(get_string="FREQ?", set_string="FREQ {:f}", aliases=['freq'])
    phase = FloatCommand(get_string="PHAS?", set_string="PHAS {:g}")
    offset = FloatCommand(get_string="SOFF?", set_string="SOFF {:f}", aliases=['dc', 'DC'])

    x = FloatCommand(get_string="OUTP? 0;", aliases=["ch1"])
    y = FloatCommand(get_string="OUTP? 1;", aliases=["ch2"])
    magnitude = FloatCommand(get_string="OUTP? 2;", aliases=['r', 'mag'])
    theta = FloatCommand(get_string="OUTP? 3;")

    channel_1_type = StringCommand(get_string="DDEF?1;", set_string="DDEF1,{:s}", value_map=CHANNEL1_MAP)
    channel_2_type = StringCommand(get_string="DDEF?2;", set_string="DDEF2,{:s}", value_map=CHANNEL2_MAP)
    sensitivity = StringCommand(get_string="SCAL?;", set_string="SCAL {:s}", value_map=SENSITIVITY_MAP)
    time_constant = StringCommand(get_string="OFLT?;", set_string="OFLT{:s}", value_map=TIME_CONSTANT_MAP, aliases=['tc', 'TC'])
    filter_slope = StringCommand(get_string="OFSL?;", set_string="OFSL{:s}", value_map=FILTER_SLOPE_MAP)

    capture_quants = StringCommand(scpi_string="CAPTURECFG", value_map={"X": "0", "XY": "1", "RT": "2", "XYRT": "3"})
    max_capture_rate = StringCommand(get_string="CAPTURERATEMAX?")
    capture_rate = IntCommand(scpi_string="CAPTURERATE")

    ao1 = FloatCommand(set_string="AUXV 0, {:g};", get_string="AUXV? 0;")
    ao2 = FloatCommand(set_string="AUXV 1, {:g};", get_string="AUXV? 1;")
    ao3 = FloatCommand(set_string="AUXV 2, {:g};", get_string="AUXV? 2;")
    ao4 = FloatCommand(set_string="AUXV 3, {:g};", get_string="AUXV? 3;")

    ai1 = FloatCommand(get_string="OAUX? 0;")
    ai2 = FloatCommand(get_string="OAUX? 1;")
    ai3 = FloatCommand(get_string="OAUX? 2;")
    ai4 = FloatCommand(get_string="OAUX? 3;")

    def __init__(self, resource_name, mode='current', **kwargs):
        super(SR865, self).__init__(resource_name, **kwargs)
        self.name = "SR865 Lockin Amplifier"
>>>>>>> 50c115c4
        self.interface._resource.read_termination = u"\n"

    @property
    def capture_length(self):
        quants = self.capture_quants
        num_vars = len(quants) # Length of the string HAPPENS to correspond to number of quantities
        return int(int(self.interface.query("CAPTURELEN?"))*1024/(4*num_vars))
    @capture_length.setter
    def capture_length(self, num_points):
        quants = self.capture_quants
        num_vars = len(quants) # Length of the string HAPPENS to correspond to number of quantities
        kb = int(4*num_vars*num_points/1024)
        self.interface.write("CAPTURELEN {:d}".format(kb))

    @property
    def capture_rate(self):
        return float(self.interface.query("CAPTURERATE?"))
    @capture_rate.setter
    def capture_rate(self, value):
        allowed_values = 1.25e6/np.power(2, np.arange(0,21,1))
        if value not in allowed_values:
            raise ValueError("Capture rate must be the base clock 1.25 MHz / 2^n, where 0 <= n <= 20.")
        else:
            divs_of_base_rate = int(np.log2(1.25e6/value))
            self.interface.write("CAPTURERATE {:d}".format(divs_of_base_rate))

    def get_capture(self, channel):
        kb = int(self.interface.query("CAPTURELEN?"))
        return self.interface.query_binary_values("CAPTUREGET? {:d},{:d}".format(0, kb), datatype='f')

    def capture_done(self):
        bits = int(self.interface.query("CAPTURESTAT?"))
        return 0x1 & (bits >> 2)

    def capture_start(self, mode="ONE", hw_trigger=False):
        if mode not in ["ONE", "CONT"]:
            raise ValueError("mode must be either ONE or CONT")
        trig = "ON" if hw_trigger else "OFF"
        self.interface.write("CAPTURESTART {:s},{:s};".format(mode, trig))

    def capture_stop(self):
        self.interface.write("CAPTURESTOP;")

    def measure_delay(self):
        """Return how long we must wait for the values to have settled, based on the filter slope."""
        fs = self.filter_slope
        tc = self.time_constant
        if fs <= 7: # 6dB/oct
            return 5*tc
        elif fs <= 13: # 12dB/oct
            return 7*tc
        elif fs <= 19: # 18dB/oct
            return 9*tc
        elif fs <= 25: # 24dB/oct
            return 10*tc
        else:
            raise Exception("Unknown delay for unknown filter slope {:f}".format(fs))<|MERGE_RESOLUTION|>--- conflicted
+++ resolved
@@ -1,8 +1,4 @@
-<<<<<<< HEAD
-from .instrument import Instrument, Command, FloatCommand, IntCommand
-=======
 from .instrument import Instrument, StringCommand, FloatCommand, IntCommand
->>>>>>> 50c115c4
 import numpy as np
 import time
 
@@ -39,42 +35,6 @@
     CHANNEL1_MAP = indexed_map_chan(CHANNEL1_VALUES)
     CHANNEL2_MAP = indexed_map_chan(CHANNEL2_VALUES)
 
-<<<<<<< HEAD
-    amplitude = FloatCommand("amplitude", scpi_string="SLVL")
-    frequency = FloatCommand("frequency", scpi_string="FREQ", aliases=['freq'])
-    phase = FloatCommand("phase", scpi_string="PHAS")
-
-    x = FloatCommand("x", get_string="OUTP?1;")
-    y = FloatCommand("y", get_string="OUTP?2;")
-    channel_1 = FloatCommand("Channel 1", get_string="OUTR?1;", aliases=["ch1"])
-    channel_2 = FloatCommand("Channel 2", get_string="OUTR?2;", aliases=["ch2"])
-
-    magnitude = FloatCommand("magnitude", get_string="OUTP?3;", aliases=['r', 'mag'])
-    theta = FloatCommand("theta", get_string="OUTP?4;")
-
-    aux_in_1 = FloatCommand("Auxiliary Input 1", get_string="OAUX?1;", aliases=["ai1"])
-    aux_in_2 = FloatCommand("Auxiliary Input 2", get_string="OAUX?2;", aliases=["ai2"])
-    aux_in_3 = FloatCommand("Auxiliary Input 3", get_string="OAUX?3;", aliases=["ai3"])
-    aux_in_4 = FloatCommand("Auxiliary Input 4", get_string="OAUX?4;", aliases=["ai4"])
-
-    aux_out_1 = FloatCommand("Auxiliary Output 1", get_string="AUXV?1;", set_string="AUXV1,{:f}", aliases=["ao1"])
-    aux_out_2 = FloatCommand("Auxiliary Output 2", get_string="AUXV?2;", set_string="AUXV2,{:f}", aliases=["ao2"])
-    aux_out_3 = FloatCommand("Auxiliary Output 3", get_string="AUXV?3;", set_string="AUXV3,{:f}", aliases=["ao3"])
-    aux_out_4 = FloatCommand("Auxiliary Output 4", get_string="AUXV?4;", set_string="AUXV4,{:f}", aliases=["ao4"])
-
-    channel_1_type = Command("Channel 1", get_string="DDEF?1;", set_string="DDEF1,{:s}", value_map=CHANNEL1_MAP)
-    channel_2_type = Command("Channel 2", get_string="DDEF?2;", set_string="DDEF2,{:s}", value_map=CHANNEL2_MAP)
-    sensitivity    = Command("Sensitivity", get_string="SENS?;", set_string="SENS{:s}", value_map=SENSITIVITY_MAP)
-    time_constant  = Command("Time Constant", get_string="OFLT?;", set_string="OFLT{:s}", value_map=TIME_CONSTANT_MAP, aliases=['tc', 'TC'])
-    filter_slope   = Command("Filter Slope", get_string="OFSL?;", set_string="OFSL{:s}", value_map=FILTER_SLOPE_MAP)
-    reserve_mode   = Command("Reserve Mode", get_string="RMOD?;", set_string="RMOD{:s}", value_map=RESERVE_MAP)
-
-    sample_rate    = Command("Sample Rate", get_string="SRAT?;", set_string="SRAT{:s}", value_map=SAMPLE_RATE_MAP)
-    buffer_mode    = Command("Buffer Mode", get_string="SEND?;", set_string="SEND{:s}", value_map={"SHOT": "0", "LOOP": "1"})
-    buffer_trigger_mode = Command("Buffer Trigger Mode", get_string="TSTR?;", set_string="TSTR{:s}",
-                                  value_map={True: "1", False: "0"})
-    buffer_points  = IntCommand("Buffer Points", get_string="SPTS?;")
-=======
     amplitude = FloatCommand(scpi_string="SLVL")
     frequency = FloatCommand(scpi_string="FREQ", aliases=['freq'])
     phase = FloatCommand(scpi_string="PHAS")
@@ -109,7 +69,6 @@
     buffer_trigger_mode = StringCommand(get_string="TSTR?;", set_string="TSTR{:s}",
                                   value_map={True: "1", False: "0"})
     buffer_points  = IntCommand(get_string="SPTS?;")
->>>>>>> 50c115c4
 
     def get_buffer(self, channel):
         stored_points = self.buffer_points
@@ -129,14 +88,9 @@
     def trigger(self):
         self.interface.write("TRIG;")
 
-<<<<<<< HEAD
-    def __init__(self, name, resource_name, mode='current', **kwargs):
-        super(SR830, self).__init__(name, resource_name, **kwargs)
-=======
     def __init__(self, resource_name, mode='current', **kwargs):
         super(SR830, self).__init__(resource_name, **kwargs)
         self.name = "SR830 Lockin Amplifier"
->>>>>>> 50c115c4
         self.interface._resource.read_termination = u"\n"
 
     def measure_delay(self):
@@ -172,41 +126,6 @@
     CHANNEL1_MAP = indexed_map_chan(CHANNEL1_VALUES)
     CHANNEL2_MAP = indexed_map_chan(CHANNEL2_VALUES)
 
-<<<<<<< HEAD
-    amplitude = FloatCommand("amplitude", get_string="SLVL?", set_string="SLVL {:f}")
-    frequency = FloatCommand("frequency", get_string="FREQ?", set_string="FREQ {:f}", aliases=['freq'])
-    phase = FloatCommand("phase", get_string="PHAS?", set_string="PHAS {:g}")
-    offset = FloatCommand("DC offset", get_string="SOFF?", set_string="SOFF {:f}", aliases=['dc', 'DC'])
-
-    x = FloatCommand("x", get_string="OUTP? 0;", aliases=["ch1"])
-    y = FloatCommand("y", get_string="OUTP? 1;", aliases=["ch2"])
-    magnitude = FloatCommand("magnitude", get_string="OUTP? 2;", aliases=['r', 'mag'])
-    theta = FloatCommand("theta", get_string="OUTP? 3;")
-
-    channel_1_type = Command("Channel 1", get_string="DDEF?1;", set_string="DDEF1,{:s}", value_map=CHANNEL1_MAP)
-    channel_2_type = Command("Channel 2", get_string="DDEF?2;", set_string="DDEF2,{:s}", value_map=CHANNEL2_MAP)
-    # sample_frequency = Command("Sample Frequency", get_string="SRAT?;", set_string="SRAT{:s}", value_map=SAMPLE_RATE_MAP)
-    sensitivity = Command("Sensitivity", get_string="SCAL?;", set_string="SCAL {:s}", value_map=SENSITIVITY_MAP)
-    time_constant = Command("Time Constant", get_string="OFLT?;", set_string="OFLT{:s}", value_map=TIME_CONSTANT_MAP, aliases=['tc', 'TC'])
-    filter_slope = Command("Filter Slope", get_string="OFSL?;", set_string="OFSL{:s}", value_map=FILTER_SLOPE_MAP)
-
-    capture_quants = Command("Buffer quantities", scpi_string="CAPTURECFG", value_map={"X": "0", "XY": "1", "RT": "2", "XYRT": "3"})
-    max_capture_rate = Command("Maximum capture rate", get_string="CAPTURERATEMAX?")
-    capture_rate = IntCommand("Capture rate", scpi_string="CAPTURERATE")
-
-    ao1 = FloatCommand("Analog output 1", set_string="AUXV 0, {:g};", get_string="AUXV? 0;")
-    ao2 = FloatCommand("Analog output 2", set_string="AUXV 1, {:g};", get_string="AUXV? 1;")
-    ao3 = FloatCommand("Analog output 3", set_string="AUXV 2, {:g};", get_string="AUXV? 2;")
-    ao4 = FloatCommand("Analog output 4", set_string="AUXV 3, {:g};", get_string="AUXV? 3;")
-
-    ai1 = FloatCommand("Analog output 1", get_string="OAUX? 0;")
-    ai2 = FloatCommand("Analog output 2", get_string="OAUX? 1;")
-    ai3 = FloatCommand("Analog output 3", get_string="OAUX? 2;")
-    ai4 = FloatCommand("Analog output 4", get_string="OAUX? 3;")
-
-    def __init__(self, name, resource_name, mode='current', **kwargs):
-        super(SR865, self).__init__(name, resource_name, **kwargs)
-=======
     amplitude = FloatCommand(get_string="SLVL?", set_string="SLVL {:f}")
     frequency = FloatCommand(get_string="FREQ?", set_string="FREQ {:f}", aliases=['freq'])
     phase = FloatCommand(get_string="PHAS?", set_string="PHAS {:g}")
@@ -240,7 +159,6 @@
     def __init__(self, resource_name, mode='current', **kwargs):
         super(SR865, self).__init__(resource_name, **kwargs)
         self.name = "SR865 Lockin Amplifier"
->>>>>>> 50c115c4
         self.interface._resource.read_termination = u"\n"
 
     @property

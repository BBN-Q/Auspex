--- conflicted
+++ resolved
@@ -159,23 +159,13 @@
         return ssf
 
     def get_fidelity(self):
-<<<<<<< HEAD
-        if self.pdf_data is None:
+        if not self.pdf_data:
             raise CalibrationError("Could not find single shot PDF data in results. Did you run the sweeps?")
         return [p["Max I Fidelity"] for p in self.pdf_data]
 
     def get_threshold(self):
-        if self.pdf_data is None:
+        if not self.pdf_data:
             raise CalibrationError("Could not find single shot PDF data in results. Did you run the sweeps?")
-=======
-        if not self.pdf_data:
-            raise Exception("Could not find single shot PDF data in results. Did you run the sweeps?")
-        return [p["Max I Fidelity"] for p in self.pdf_data]
-
-    def get_threshold(self):
-        if not self.pdf_data:
-            raise Exception("Could not find single shot PDF data in results. Did you run the sweeps?")
->>>>>>> 1f37707c
         return [p["I Threshold"] for p in self.pdf_data]
 
     def get_results(self):

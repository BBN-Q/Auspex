--- conflicted
+++ resolved
@@ -12,11 +12,7 @@
 from pycontrol.instruments.magnet import Electromagnet
 from pycontrol.instruments.hall_probe import HallProbe
 from pycontrol.sweep import Sweep
-<<<<<<< HEAD
-from pycontrol.procedure import FloatParameter, Quantity, Procedure
-=======
 from pycontrol.experiment import FloatParameter, Quantity, Procedure
->>>>>>> 50c115c4
 
 # import ipdb
 
@@ -25,13 +21,8 @@
     field     = Quantity(name="Field", unit="G")
     voltage   = Quantity(name="Magnitude", unit="V")
 
-<<<<<<< HEAD
-    bop       = BOP2020M("Kepco Power Supply", "GPIB0::1::INSTR")
-    lock      = SR830("Lockin Amplifier", "GPIB0::9::INSTR")
-=======
     bop       = BOP2020M("GPIB0::1::INSTR")
     lock      = SR830("GPIB0::9::INSTR")
->>>>>>> 50c115c4
     hp        = HallProbe("calibration/HallProbe.cal", lock.set_ao1, lock.get_ai1)
     mag       = Electromagnet('calibration/GMW.cal', hp.get_field, bop.set_current, bop.get_current)
 

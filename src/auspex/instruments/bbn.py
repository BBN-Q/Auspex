--- conflicted
+++ resolved
@@ -399,8 +399,6 @@
     """BBN APS2"""
     instrument_type = "AWG"
 
-<<<<<<< HEAD
-=======
     yaml_template = """
         APS2-Name:
           type: APS2               # Used by QGL and Auspex. QGL assumes XXXPattern for the pattern generator
@@ -435,7 +433,6 @@
               delay: 0.0
     """
 
->>>>>>> 36b8da07
     def __init__(self, resource_name=None, name="Unlabeled APS2"):
         self.name = name
         self.resource_name = resource_name
@@ -498,79 +495,12 @@
             self.wrapper.set_channel_offset(int(chs[0])-1, value)
             self.wrapper.set_channel_offset(int(chs[1])-1, value)
 
-<<<<<<< HEAD
     def configure_with_proxy(self, proxy_obj):
         super(APS2, self).configure_with_dict(proxy_obj.to_dict())
         self.set_offset(0, proxy_obj["12"].I_channel_offset)
         self.set_offset(1, proxy_obj["12"].Q_channel_offset)
         self.set_amplitude(0, proxy_obj["12"].I_channel_amp_factor)
         self.set_amplitude(1, proxy_obj["12"].Q_channel_amp_factor)
-    #
-    # def configure_with_dict(self, settings_dict):
-    #     print(settings_dict)
-    #     # Pop the channel settings
-    #     settings = deepcopy(settings_dict)
-    #     quad_channels = settings.pop('tx_channels')
-    #     # Call the non-channel commands
-    #     super(APS2, self).set_all(settings)
-    #
-    #     # Mandatory arguments
-    #     for key in ['address', 'seq_file', 'trigger_interval', 'trigger_source', 'master']:
-    #         if key not in settings.keys():
-    #             raise ValueError("Instrument {} configuration lacks mandatory key {}".format(self, key))
-    #
-    #     # We expect a dictionary of channel names and their properties
-    #     main_quad_dict = quad_channels.pop('12', None)
-    #     if not main_quad_dict:
-    #         raise ValueError("APS2 {} expected to receive quad channel '12'".format(self))
-    #
-    #     # Set the properties of individual hardware channels (offset, amplitude)
-    #     for chan_num, chan_name in enumerate(['1', '2']):
-    #         chan_dict = main_quad_dict.pop(chan_name, None)
-    #         if not chan_dict:
-    #             raise ValueError("Could not find channel {} in quadrature channel 12 in settings for {}".format(chan_name, self))
-    #         for chan_attr, value in chan_dict.items():
-    #             try:
-    #                 getattr(self, 'set_' + chan_attr)(chan_num, value)
-    #             except AttributeError:
-    #                 pass
-=======
-    def set_all(self, settings_dict, prefix=""):
-        # Pop the channel settings
-        settings = deepcopy(settings_dict)
-        quad_channels = settings.pop('tx_channels')
-        # Call the non-channel commands
-        super(APS2, self).set_all(settings)
-
-        # Mandatory arguments
-        for key in ['address', 'seq_file', 'trigger_interval', 'trigger_source', 'master']:
-            if key not in settings.keys():
-                raise ValueError("Instrument {} configuration lacks mandatory key {}".format(self, key))
-
-        # We expect a dictionary of channel names and their properties
-        main_quad_dict = quad_channels.pop('12', None)
-        if not main_quad_dict:
-            raise ValueError("APS2 {} expected to receive quad channel '12'".format(self))
-        # Set properties of the channel pair
-        if 'delay' in main_quad_dict:  # this is set in QGL
-            main_quad_dict.pop('delay')
-        for attr, value in main_quad_dict.items():
-            try:
-                getattr(self, 'set_' + attr)(value)
-            except AttributeError:
-                pass
-
-        # Set the properties of individual hardware channels (offset, amplitude)
-        for chan_num, chan_name in enumerate(['1', '2']):
-            chan_dict = main_quad_dict.pop(chan_name, None)
-            if not chan_dict:
-                raise ValueError("Could not find channel {} in quadrature channel 12 in settings for {}".format(chan_name, self))
-            for chan_attr, value in chan_dict.items():
-                try:
-                    getattr(self, 'set_' + chan_attr)(chan_num, value)
-                except AttributeError:
-                    pass
->>>>>>> 36b8da07
 
     def load_waveform(self, channel, data):
         if channel not in (1, 2):

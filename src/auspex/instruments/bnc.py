--- conflicted
+++ resolved
@@ -31,18 +31,11 @@
 
     frequency = FloatCommand(scpi_string="SOURCE:FREQUENCY:FIXED")
     power     = FloatCommand(scpi_string="SOURCE:POWER:LEVEL:IMMEDIATE:AMPLITUDE")
-<<<<<<< HEAD
     osc       = StringCommand(scpi_string="SOURCE:ROSC:OUTPUT:STATE",value_map={True: '1', False: '0'})
     output    = StringCommand(scpi_string="OUTPUT:STATE",value_map={True: '1', False: '0'})
     pulse     = StringCommand(scpi_string="PULSE", value_map={True: '1', False: '0'})
     mod       = StringCommand(scpi_string="MOD", value_map={True: '1', False: '0'})
     alc       = StringCommand(scpi_string="SOURCE:POWER:ALC ", value_map={True: '1', False: '0'})
-=======
-    output    = StringCommand(scpi_string="OUTPUT:STATE",value_map={True: '1', False: '0'})
-    pulse     = StringCommand(scpi_string="PULSE", value_map={True: '0', False: '1'})
-    mod       = StringCommand(scpi_string="MOD", value_map={True: '0', False: '1'})
-    alc       = StringCommand(scpi_string="SOURCE:POWER:ALC ", value_map={True: '0', False: '1'})
->>>>>>> c0835bab
     pulse_source = StringCommand(scpi_string=":PULSE:SOUR",
                           value_map={'INTERNAL': 'INT', 'EXTERNAL': 'EXT'})
     freq_source  = StringCommand(scpi_string=":FREQ:SOUR",

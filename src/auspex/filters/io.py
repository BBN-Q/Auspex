--- conflicted
+++ resolved
@@ -6,11 +6,7 @@
 #
 #    http://www.apache.org/licenses/LICENSE-2.0
 
-<<<<<<< HEAD
-__all__ = ['WriteToHDF5', 'H5Handler', 'DataBuffer', 'ProgressBar']
-=======
 __all__ = ['WriteToHDF5', 'H5Handler', 'DumbFileHandler', 'DataBuffer', 'ProgressBar']
->>>>>>> 36b8da07
 
 import os
 import sys
@@ -26,11 +22,8 @@
 
 import itertools
 import h5py
-<<<<<<< HEAD
-=======
 # import h5py_cache as h5c
 import contextlib
->>>>>>> 36b8da07
 import queue
 import numpy as np
 import os.path
@@ -50,17 +43,6 @@
 
 from tqdm import tqdm, tqdm_notebook
 
-<<<<<<< HEAD
-class H5Handler(Process):
-    def __init__(self, filename, queue, return_queue):
-        super(H5Handler, self).__init__()
-        self.queue = queue
-        self.return_queue = return_queue
-        self.exit = mp.Event()
-        self.filename = filename
-
-    def shutdown(self):
-=======
 class DumbFileHandler(Process):
     def __init__(self, filename, queue, return_queue):
         super(DumbFileHandler, self).__init__()
@@ -138,14 +120,10 @@
 
     def shutdown(self):
         logger.info("H5 handler shutting down")
->>>>>>> 36b8da07
         self.exit.set()
 
     def process_queue_item(self, args, file):
         if args[0] == "write":
-<<<<<<< HEAD
-            file[args[1]][args[2]:args[3]] = args[4]
-=======
             # logger.info(f"Writing {args} to {self.filename}")
             if self.dtype is None:
                 # Sometimes we get a scalar, deal with it by converting to numpy array
@@ -163,7 +141,6 @@
             file[args[1]][args[2]:args[3]] = args[4]
             self.processed += args[4].nbytes
 
->>>>>>> 36b8da07
         elif args[0] == "resize":
             file[args[1]].resize(args[2])
         elif args[0] == "resize_to":
@@ -175,19 +152,6 @@
             self.return_queue.put((args[1], file[args[1]][:]))
         elif args[0] == "flush":
             file.flush()
-<<<<<<< HEAD
-        elif args[0] == "create_group":
-            file.create_group(args[1])
-
-    def run(self):
-        with h5py.File(self.filename, "r+", libver="latest") as file:
-            while not self.exit.is_set():
-                try:
-                    call = self.queue.get(True, 0.01)
-                except queue.Empty as e:
-                    continue
-                self.process_queue_item(call, file)
-=======
         elif args[0] == "done":
             self.num_dones += 1
             if self.num_dones == self.num_writers:
@@ -244,7 +208,6 @@
 
     def __repr__(self):
         return "<{} Process (filename={})>".format(self.__class__.__name__, self.filename)
->>>>>>> 36b8da07
 
 class WriteToHDF5(Filter):
     """Writes data to file."""
@@ -316,11 +279,7 @@
         compression = 'gzip' if self.compress else None
 
         # If desired, create the group in which the dataset and axes will reside
-<<<<<<< HEAD
-        
-=======
-
->>>>>>> 36b8da07
+
         self.group = self.file.create_group(self.groupname.value)
         self.data_group = self.group.create_group("data")
 
@@ -429,10 +388,6 @@
         if self.store_tuples:
             if not desc.is_adaptive():
                 for i, a in enumerate(self.axis_names):
-<<<<<<< HEAD
-                    # import pdb; pdb.set_trace()
-=======
->>>>>>> 36b8da07
                     self.file[self.tuple_write_paths[a]][:] = tuples[a]
 
     def new_filename(self):
@@ -451,10 +406,6 @@
 
         # Set the file number to the maximum in the current folder + 1
         filenums = []
-<<<<<<< HEAD
-        # import pdb; pdb.set_trace()
-=======
->>>>>>> 36b8da07
         if os.path.exists(dirname):
             for f in os.listdir(dirname):
                 if ext in f and os.path.isfile(os.path.join(dirname, f)):
@@ -503,10 +454,6 @@
             lf = lf.append(pd.DataFrame([[self.filename.value, time.strftime("%y%m%d"), time.strftime("%H:%M:%S")]],columns=["Filename", "Date", "Time"]),ignore_index=True)
             lf.to_csv(logfile, sep = "\t", index = False)
 
-<<<<<<< HEAD
-    # TODO: update for multiprocessing
-=======
->>>>>>> 36b8da07
     def save_yaml(self):
         """ Save a copy of current experiment settings """
         if config.meas_file:
@@ -516,10 +463,6 @@
                 os.makedirs(fulldir)
                 config.dump_meas_file(config.load_meas_file(config.meas_file), os.path.join(fulldir, os.path.split(config.meas_file)[1]), flatten = True)
 
-<<<<<<< HEAD
-    # TODO: update for multiprocessing
-=======
->>>>>>> 36b8da07
     def save_yaml_h5(self):
         """ Save a copy of current experiment settings in the h5 metadata"""
         if config.meas_file:
@@ -527,89 +470,6 @@
             # load them dump to get the 'include' information
             header.attrs['settings'] = config.dump_meas_file(config.load_meas_file(config.meas_file), flatten = True)
 
-<<<<<<< HEAD
-    def main(self):
-        self.finished_processing.clear()
-
-        streams = self.sink.input_streams
-        desc = streams[0].descriptor
-        got_done_msg = {s: False for s in streams}
-
-        # Write pointer
-        w_idx = {s: 0 for s in streams}
-        points_taken = {s: 0 for s in streams}
-        i = 0
-
-        while not self.exit.is_set():# and not self.finished_processing.is_set():
-            i +=1
-            # Try to pull all messages in the queue. queue.empty() is not reliable, so we 
-            # ask for forgiveness rather than permission.
-            msgs_by_stream = {s: [] for s in streams}
-
-            for stream in streams[::-1]:
-                while not self.exit.is_set():
-                    try:
-                        msgs_by_stream[stream].append(stream.queue.get(False))
-                    except queue.Empty as e:
-                        time.sleep(0.002)
-                        break
-
-            # Process many messages for each stream
-            for stream, messages in msgs_by_stream.items():
-                for message in messages:
-
-                    # If we receive a message
-                    if message['type'] == 'event':
-                        # logger.info('%s "%s" received event of type "%s"', self.__class__.__name__, self.name, message['event_type'])
-                        if message['event_type'] == 'done':
-                            got_done_msg[stream] = True
-                        elif message['event_type'] == 'refined':
-                            message_data = message['data']
-                            self.refine(message_data)
-                        elif message['event_type'] == 'new_tuples':
-                            num_new_points = self.process_new_tuples(desc, message['data'])
-                            for stream in streams:
-                                self.queue.put(("resize_to", self.data_write_paths[stream], len(desc.visited_tuples),))
-                            if self.store_tuples:
-                                for an in self.axis_names:
-                                    self.queue.put(("resize_to", self.tuple_write_paths[an], len(desc.visited_tuples),))
-
-                    elif message['type'] == 'data':
-
-                        message_data = message['data']
-
-                        if not hasattr(message_data, 'size'):
-                            message_data = np.array([message_data])
-                        message_data = message_data.flatten()
-
-                        # Write the data
-                        self.queue.put(("write", self.data_write_paths[stream], w_idx[stream], w_idx[stream]+message_data.size, message_data))
-
-                        # Write the coordinate tuples
-                        if self.store_tuples:
-                            if desc.is_adaptive():
-                                tuples = desc.tuples()
-                                for axis_name in self.axis_names:
-                                    self.queue.put(("write", self.tuple_write_paths[axis_name], w_idx[stream], w_idx[stream]+message_data.size,
-                                                    tuples[axis_name][w_idx[stream]:w_idx[stream]+message_data.size]))
-
-                        self.queue.put(("flush",))
-                        w_idx[stream] += message_data.size
-                        points_taken[stream] = w_idx[stream]
-
-                        logger.debug("HDF5: Write index at %d", w_idx[stream])
-                        logger.debug("HDF5: %s has written %d points", stream.name, w_idx[stream])
-
-            # If we have gotten all our data and process_data has returned, then we are done!
-            if desc.is_adaptive():
-                if np.all(list(got_done_msg.values())) and np.all([len(desc.visited_tuples) == points_taken[s] for s in streams]):
-                    self.finished_processing.set()
-                    break
-            else:
-                if np.all(list(got_done_msg.values())) and np.all([v.done() for v in self.input_connectors.values()]):
-                    self.finished_processing.set()
-                    break
-=======
     def get_data(self, data_path):
         """Request data back from the file handler. Data_path is given with respect to root: e.g. /data/voltage"""
         if self.done.is_set():
@@ -719,7 +579,6 @@
 
         # print(self.filter_name, "leaving main loop")
 
->>>>>>> 36b8da07
 
 class DataBuffer(Filter):
     """Writes data to IO."""
@@ -741,11 +600,7 @@
         self.descriptor = self.sink.input_streams[0].descriptor
 
     def main(self):
-<<<<<<< HEAD
-        self.finished_processing.clear()
-=======
         self.done.clear()
->>>>>>> 36b8da07
         streams = self.sink.input_streams
 
         buffers = {s: np.empty(s.descriptor.expected_num_points(), dtype=s.descriptor.dtype) for s in self.sink.input_streams}
@@ -754,62 +609,10 @@
             if not np.all(s.descriptor.expected_tuples() == streams[0].descriptor.expected_tuples()):
                 raise ValueError("Multiple streams connected to DataBuffer must have matching descriptors.")
 
-<<<<<<< HEAD
-        # Buffers for stream data
-        stream_data = {s: np.zeros(0, dtype=self.sink.descriptor.dtype) for s in streams}
-
-=======
->>>>>>> 36b8da07
         # Store whether streams are done
         stream_done = {s: False for s in streams}
 
         while not self.exit.is_set():
-<<<<<<< HEAD
-            try:
-                stream_results = {stream: stream.queue.get(True, 0.2) for stream in streams}
-            except queue.Empty as e:
-                continue
-
-            # Add any new data to the buffers
-            for stream, message in stream_results.items():
-                message_type = message['type']
-                message_data = message['data']
-                message_data = message_data if hasattr(message_data, 'size') else np.array([message_data])
-                if message_type == 'event':
-                    if message['event_type'] == 'done':
-                        stream_done[stream] = True
-                    elif message['event_type'] == 'refined':
-                        # Single we don't have much structure here we simply
-                        # create a new buffer and paste the old buffer into it
-                        old_buffer = buffers[stream]
-                        new_size   = stream.descriptor.num_points()
-                        buffers[stream] = np.empty(stream.descriptor.num_points(), dtype=stream.descriptor.dtype)
-                        buffers[stream][:old_buffer.size] = old_buffer
-
-                elif message_type == 'data':
-                    stream_data[stream] = message_data.flatten()
-
-            if False not in stream_done.values():
-                logger.debug('%s "%s" is done', self.__class__.__name__, self.name)
-                break
-
-            for stream in stream_results.keys():
-                data = stream_data[stream]
-                buffers[stream][self.w_idxs[stream]:self.w_idxs[stream]+data.size] = data
-                self.w_idxs[stream] += data.size
-
-            # If we have gotten all our data and process_data has returned, then we are done!
-            if np.all([v.done() for v in self.input_connectors.values()]):
-                self.finished_processing.set()
-        
-        for s in streams:
-            self._final_buffers.put(buffers[s])
-
-        # If we're using an mp Queue to return the results, put them in here
-        if self.out_queue:
-            self.out_queue.put(self.get_data())
-
-=======
             # Raw messages for stream data
             msgs_by_stream = {s: [] for s in streams}
 
@@ -881,7 +684,6 @@
         if self.out_queue:
             self.out_queue.put(self.get_data())
 
->>>>>>> 36b8da07
     def get_rdata(self):
         if self.out_queue:
             data = self.get_data()
@@ -891,11 +693,7 @@
         streams = self.sink.input_streams
         desc = streams[0].descriptor
 
-<<<<<<< HEAD
         # Get the data from the queue if necessary
-=======
-                # Get the data from the queue if necessary
->>>>>>> 36b8da07
         if not self.final_buffers:
             self.final_buffers = {s: self._final_buffers.get() for s in streams}
 

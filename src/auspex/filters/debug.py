--- conflicted
+++ resolved
@@ -8,10 +8,6 @@
 
 __all__ = ['Print', 'Passthrough']
 
-<<<<<<< HEAD
-
-=======
->>>>>>> 36b8da07
 import numpy as np
 
 from .filter import Filter
@@ -27,10 +23,6 @@
         super(Print, self).__init__(*args, **kwargs)
 
     def process_data(self, data):
-<<<<<<< HEAD
-
-=======
->>>>>>> 36b8da07
         logger.debug('%s "%s" received points: %s', self.__class__.__name__, self.name, data)
 
 class Passthrough(Filter):

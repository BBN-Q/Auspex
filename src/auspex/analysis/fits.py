--- conflicted
+++ resolved
@@ -17,7 +17,7 @@
 
     def rabi_model(x, *p):
         return p[0] - p[1]*np.cos(2*np.pi*p[2]*(x - p[3]))
-        
+
     #seed Rabi frequency from largest FFT component
     N = len(ydata)
     yfft = fft(ydata)
@@ -92,7 +92,6 @@
 
 def quadf(x, A, x0, b):
     return A*(x-x0)**2+b
-<<<<<<< HEAD
 def fit_photon_number(xdata, ydata, params):
     ''' Fit number of measurement photons before a Ramsey. See McClure et al., Phys. Rev. App. 2016
     input params:
@@ -110,7 +109,6 @@
 	popt, pcov = curve_fit(model, xdata, ydata, p0 = [0, 1])
     perr = np.sqrt(np.diag(pcov))
 	return popt[1], perr[1]
-=======
 
 class CR_cal_type(Enum):
     LENGTH = 1
@@ -148,5 +146,4 @@
         #average between optimum amplitudes
         xopt = -(popt0[1]/popt0[0] + popt1[1]/popt1[0])/2
         print('CR amplitude = %f'%xopt)
-    return xopt, popt0, popt1
->>>>>>> c61a8214
+    return xopt, popt0, popt1
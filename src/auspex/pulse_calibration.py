# Copyright 2016 Raytheon BBN Technologies
#
# Licensed under the Apache License, Version 2.0 (the "License");
# you may not use this file except in compliance with the License.
# You may obtain a copy of the License at
#
#    http://www.apache.org/licenses/LICENSE-2.0

from QGL import *
from QGL import config as QGLconfig
from QGL.BasicSequences.helpers import create_cal_seqs, time_descriptor, cal_descriptor
import auspex.config as config
from copy import copy
import os
import json

from auspex.exp_factory import QubitExpFactory
from auspex.analysis.io import load_from_HDF5
from auspex.parameter import FloatParameter
from auspex.analysis.fits import *
from auspex.analysis.helpers import normalize_data

from JSONLibraryUtils import LibraryCoders

def calibrate(calibrations):
    """Takes in a qubit (as a string) and list of calibrations (as instantiated classes).
    e.g. calibrate_pulses([RabiAmp("q1"), PhaseEstimation("q1")])"""
    for calibration in calibrations:
        if not isinstance(calibration, PulseCalibration):
            raise TypeError("calibrate_pulses was passed a calibration that is not actually a calibration.")
        calibration.calibrate()

class PulseCalibration(object):
    """Base class for calibration of qubit control pulses."""
    def __init__(self, qubit_name, notebook=True):
        super(PulseCalibration, self).__init__()
        self.qubit_name = qubit_name
        self.qubit      = QubitFactory(qubit_name)
        self.filename   = 'None'
        self.exp        = None
        self.axis_descriptor = None
        self.init_plot()
<<<<<<< HEAD
        self.notebook   = notebook
=======
>>>>>>> 55d01b68

    def sequence(self):
        """Returns the sequence for the given calibration, must be overridden"""
        return [[Id(self.qubit), MEAS(self.qubit)]]

    def set(self, instrs_to_set = []):
        seq_files = compile_to_hardware(self.sequence(), fileName=self.filename, axis_descriptor=self.axis_descriptor)
        metafileName = os.path.join(QGLconfig.AWGDir, self.filename + '-meta.json')
        self.exp = QubitExpFactory.create(meta_file=metafileName, notebook=self.notebook)
        self.exp.connect_instruments()
        #set instruments for calibration
        for instr_to_set in instrs_to_set:
            par = FloatParameter()
            par.assign_method(getattr(self.exp._instruments[instr_to_set['instr']], instr_to_set['method']))
            par.value = instr_to_set['value']
            par.push()

    def run(self):
        self.exp.run_sweeps()
        #TODO: there should be no need for saving the calibration data
        wrs = [w for w in self.exp.writers if w.name == self.exp.qubit_to_writer[self.qubit_name]]
        filename = wrs[0].filename.value
        groupname = wrs[0].groupname.value

        dataset, descriptor = load_from_HDF5(filename)
        # TODO: get the name of the relevant data from the graph
        data = np.real(dataset[self.qubit_name]['Data'])
        if 'Variance' in dataset[self.qubit_name].dtype.names:
            var = dataset[self.qubit_name]['Variance']/descriptor.metadata["num_averages"]
        else:
            var = None
        # Return data and variance of the mean
        return data, var

    def init_plot(self):
        """Setup an ArbitraryPlotter object so we can plot calibrations"""
        pass

    def update_plot(self):
        """Push data to the plot, once per execution of run"""
        pass

    def calibrate(self):
        """Runs the actual calibration routine, must be overridden.
        This function is responsible for calling self.update_plot()"""
        pass

    def update_libraries(self, libraries, filenames):
        """Update calibrated json libraries"""
        for library, filename in zip(libraries, filenames):
            with open(filename, 'w') as FID:
                json.dump(library, FID, cls=LibraryCoders.LibraryEncoder, indent=2, sort_keys=True)

class RabiAmpCalibration(PulseCalibration):
    def __init__(self, qubit_name, amps=np.linspace(0.0, 1.0, 51)):
        super(RabiAmpCalibration, self).__init__(qubit_name)
        self.amps = amps

    def sequence(self):
        return [[Xtheta(self.qubit, amp=a), MEAS(self.qubit)] for a in self.amps]

class RamseyCalibration(PulseCalibration):
    def __init__(self, qubit_name, delays=np.linspace(0.0, 50.0, 51)*1e-6, two_freqs = False, added_detuning = 150e3, set_source = True):
        super(RamseyCalibration, self).__init__(qubit_name)
        self.filename = 'Ramsey/Ramsey'
        self.delays = delays
        self.two_freqs = two_freqs
        self.added_detuning = added_detuning
        self.set_source = set_source
        self.axis_descriptor = [time_descriptor(self.delays)]

    def sequence(self):
        return [[X90(self.qubit), Id(self.qubit, delay), X90(self.qubit), MEAS(self.qubit)] for delay in self.delays]

    def calibrate(self):

        #find qubit control source (from config)
        with open(config.instrumentLibFile, 'r') as FID:
            instr_settings = json.load(FID)
        with open(config.channelLibFile, 'r') as FID:
            chan_settings = json.load(FID)
        qubit_source = chan_settings['channelDict'][chan_settings['channelDict'][self.qubit_name]['physChan']]['generator']
        orig_freq = instr_settings['instrDict'][qubit_source]['frequency']
        set_freq = round(orig_freq + self.added_detuning/1e9, 10)
        instr_to_set = {'instr': qubit_source, 'method': 'set_frequency', 'value': set_freq}
        self.set([instr_to_set])
        data, _ = self.run()

        #TODO: fit Ramsey and find new detuning. Finally, set source or qubit channel frequency
        fit_freqs, fit_errs = fit_ramsey(self.delays, data, two_freqs = self.two_freqs)
        fit_freq_A = np.mean(fit_freqs) #the fit result can be one or two frequencies
        #TODO: set conditions for success
        set_freq = round(orig_freq + self.added_detuning/1e9 + fit_freq_A/2/1e9, 10)
        instr_to_set['value'] = set_freq
        self.set([instr_to_set])
        data, _ = self.run()

        fit_freqs, fit_errs = fit_ramsey(self.delays, data, two_freqs = self.two_freqs)
        fit_freq_B = np.mean(fit_freqs)

        if fit_freq_B < fit_freq_A:
            fit_freq = round(orig_freq + self.added_detuning/1e9 + 0.5*(fit_freq_A + 0.5*fit_freq_A + fit_freq_B)/1e9, 10)
        else:
            fit_freq = round(orig_freq + self.added_detuning/1e9 + 0.5*(fit_freq_A - 0.5*fit_freq_A + fit_freq_B)/1e9, 10)
        if self.set_source:
            instr_settings['instrDict'][qubit_source]['frequency'] = fit_freq
            self.update_libraries([instr_settings], [config.instrumentLibFile])
        else:
            chan_settings['channelDict'][self.qubit_name]['frequency'] += (fit_freq - orig_freq)*1e9
            self.update_libraries([chan_settings], [config.channelLibFile])

        print('Frequency', fit_freq)
        return fit_freq

class PhaseEstimation(PulseCalibration):
    """Estimates pulse rotation angle from a sequence of P^k experiments, where
    k is of the form 2^n. Uses the modified phase estimation algorithm from
    Kimmel et al, quant-ph/1502.02677 (2015). Every experiment i doubled.
    vardata should be the variance of the mean"""

    def __init__(self, qubit_name, num_pulses= 1, amplitude= 0.1, direction = 'X'):
        """Phase estimation calibration. Direction is either 'X' or 'Y',
        num_pulses is log2(n) of the longest sequence n,
        and amplitude is self-exaplanatory."""

        super(PhaseEstimation, self).__init__(qubit_name)
        self.filename        = 'RepeatCal/RepeatCal'
        self.direction       = direction
        self.amplitude       = amplitude
        self.num_pulses      = num_pulses
        self.target          = np.pi/2.0
        self.iteration_limit = 5

    def sequence(self):
        # Exponentially growing repetitions of the target pulse, e.g.
        # (1, 2, 4, 8, 16, 32, 64, 128, ...) x X90
        seqs = [[Xtheta(self.qubit, amp=self.amplitude)]*n for n in 2**np.arange(self.num_pulses+1)]
        # measure each along Z or Y
        seqs = [s + m for s in seqs for m in [ [MEAS(self.qubit)], [X90m(self.qubit), MEAS(self.qubit)] ]]
        # tack on calibrations to the beginning
        seqs = [[Id(self.qubit), MEAS(self.qubit)], [X(self.qubit), MEAS(self.qubit)]] + seqs
        # repeat each
        return [copy(s) for s in seqs for _ in range(2)]

    def calibrate(self):
        """Attempts to optimize the pulse amplitude for a pi/2 or pi pulse about X or Y. """

        ct = 1
        amp = self.amplitude
        self.set()
        #TODO: add writers for variance if not existing
        while True:
            [phase, sigma] = phase_estimation(*self.run())
            print("Phase: %.4f Sigma: %.4f"%(phase,sigma))
            # correct for some errors related to 2pi uncertainties
            if np.sign(phase) != np.sign(amp):
                phase += np.sign(amp)*2*np.pi
            angle_error = phase - self.target;
            print('Angle error: %.4f'%angle_error);

            amp_target = self.target/phase * amp
            amp_error = amp - amp_target
            print('Amplitude error: %.4f\n'%amp_error)

            amp = amp_target
            ct += 1

            # check for stopping condition
            phase_error = phase - self.target
            if np.abs(phase_error) < 1e-2 or np.abs(phase_error/sigma) < 1 or ct > self.iteration_limit:
                if np.abs(phase_error) < 1e-2:
                    print('Reached target rotation angle accuracy');
                elif abs(phase_error/sigma) < 1:
                    print('Reached phase uncertainty limit');
                else:
                    print('Hit max iteration count');
                break
            #update amplitude
            self.amplitude = amp
        print('Amp',amp)

        set_amp = 'pi2Amp' if isinstance(self, Pi2Calibration) else 'piAmp'
        with open(config.channelLibFile, 'r') as FID:
            chan_settings = json.load(FID)
        chan_settings['channelDict'][self.qubit_name]['pulseParams'][set_amp] = amp
        self.update_libraries([chan_settings], [config.channelLibFile])
        return amp

class Pi2Calibration(PhaseEstimation):
    def __init__(self, qubit_name, num_pulses= 9):
        super(Pi2Calibration, self).__init__(qubit_name)
        self.amplitude = self.qubit.pulseParams['pi2Amp']
        self.target    = np.pi/2.0

class PiCalibration(PhaseEstimation):
    def __init__(self, qubit_name, num_pulses= 9):
        super(PiCalibration, self).__init__(qubit_name)
        self.amplitude = self.qubit.pulseParams['piAmp']
        self.target    = np.pi

class DRAGCalibration(PulseCalibration):
    def __init__(self, qubit_name, deltas = np.linspace(-1,1,11), num_pulses = np.arange(16, 64, 4)):
        super(DRAGCalibration, self).__init__(qubit_name)
        self.filename = 'DRAG/DRAG'
        self.deltas = deltas
        self.num_pulses = num_pulses

    def sequence(self):
        seqs = []
        for n in self.num_pulses:
            seqs += [[X90(q, dragScaling = d), X90m(q, dragScaling = d)]*n + [X90(q, dragScaling = d), MEAS(q)] for d in self.deltas]
        seqs += create_cal_seqs((q,),2)
        return seqs

    def calibrate(self):
        #generate sequence
        self.set()
        #first run
        data, _ = self.run()
        #fit and analyze
        opt_drag, error_drag = fit_drag(self.deltas, self.num_pulses, norm_data)

        #generate sequence with new pulses and drag parameters
        new_drag_step = 0.25*(max(self.deltas) - min(self.deltas))
        self.deltas = np.range(opt_drag - new_drag_step, opt_drag + new_drag_step, len(self.deltas))
        new_pulse_step = 2*(max(self.num_pulses)-min(self.num_pulses))/len(self.num_pulses)
        self.num_pulses = np.arange(max(self.num_pulses) - new_pulse_step, max(self.num_pulses) + new_pulse_step*(len(self.num_pulses)-1), new_pulse_step)
        self.set()

        #second run, finer range
        data, _ = self.run()
        opt_drag, error_drag = fit_drag(data)
        #TODO: success condition

        print("DRAG", opt_drag)

        with open(config.channelLibFile, 'r') as FID:
            chan_settings = json.load(FID)
        chan_settings['channelDict'][self.qubit_name]['pulseParams']['dragScaling'] = fitted_drag
        self.update_libraries([chan_settings], [config.channelLibFile])

        return fitted_drag

def restrict(phase):
    out = np.mod( phase + np.pi, 2*np.pi, ) - np.pi
    return out

def phase_estimation( data_in, vardata_in, verbose=False):
    """Estimates pulse rotation angle from a sequence of P^k experiments, where
    k is of the form 2^n. Uses the modified phase estimation algorithm from
    Kimmel et al, quant-ph/1502.02677 (2015). Every experiment i doubled.
    vardata should be the variance of the mean"""

    #average together pairs of data points
    avgdata = (data_in[0::2] + data_in[1::2])/2

    # normalize data using the first two pulses to calibrate the "meter"
    data = 1 + 2*(avgdata[2:] - avgdata[0]) / (avgdata[0] - avgdata[1])
    zdata = data[0::2]
    xdata = data[1::2]

    # similar scaling with variances
    vardata = (vardata_in[0::2] + vardata_in[1::2])/2
    vardata = vardata[2:] * 2 / abs(avgdata[0] - avgdata[1])**2
    zvar = vardata[0::2]
    xvar = vardata[1::2]

    phases = np.arctan2(xdata, zdata)
    distances = np.sqrt(xdata**2 + zdata**2)

    curGuess = phases[0]
    phase = curGuess
    sigma = np.pi

    if verbose == True:
        print('Current Guess: %f'%(curGuess))

    for k in range(1,len(phases)):

        if verbose == True:
            print('k: %d'%(k))

        # Each step of phase estimation needs to assign the measured phase to
        # the correct half circle. We will conservatively require that the
        # (x,z) tuple is long enough that we can assign it to the correct
        # quadrant of the circle with 2σ confidence

        if distances[k] < 2*np.sqrt(xvar[k] + zvar[k]):
            print('Phase estimation terminated at %dth pulse because the (x,z) vector is too short'%(k))
            break

        lowerBound = restrict(curGuess - np.pi/2**(k))
        upperBound = restrict(curGuess + np.pi/2**(k))
        possiblesTest = [ restrict((phases[k] + 2*n*np.pi)/2**(k)) for n in range(0,2**(k)+1)]

        if verbose == True:
            print('Lower Bound: %f'%lowerBound)
            print('Upper Bound: %f'%upperBound)

        possibles=[]
        for p in possiblesTest:
            # NOTE: previous code did not handle upperbound == lowerBound
            if lowerBound >= upperBound:
                satisfiesLB = p > lowerBound or p < 0.
                satisfiesUP = p < upperBound or p > 0.
            else:
                satisfiesLB = p > lowerBound
                satisfiesUP = p < upperBound

            if satisfiesLB == True and satisfiesUP == True:
                possibles.append(p)

        curGuess = possibles[0]
        if verbose == True:
            print('Current Guess: %f'%(curGuess))

        phase = curGuess
        sigma = np.maximum(np.abs(restrict(curGuess - lowerBound)), np.abs(restrict(curGuess - upperBound)))

    return phase, sigma<|MERGE_RESOLUTION|>--- conflicted
+++ resolved
@@ -40,10 +40,7 @@
         self.exp        = None
         self.axis_descriptor = None
         self.init_plot()
-<<<<<<< HEAD
         self.notebook   = notebook
-=======
->>>>>>> 55d01b68
 
     def sequence(self):
         """Returns the sequence for the given calibration, must be overridden"""

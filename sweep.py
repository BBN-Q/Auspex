from __future__ import print_function, division
import logging
import datetime
import string
import signal
import sys

# For plotting
from Queue import Queue
from FlaskPlotter import FlaskPlotter

import numpy as np
import scipy as sp
import pandas as pd
import itertools
import time
import h5py

from bokeh.plotting import figure, show, output_file, hplot, vplot
from bokeh.models.sources import AjaxDataSource

from procedure import Procedure, Parameter, Quantity

class Writer(object):
    """Data structure for the written quantities"""
    def __init__(self, dataset, quantities):
        super(Writer, self).__init__()
        self.dataset = dataset
        self.quantities = quantities

class Plotter(object):
    """Attach a plotter to the sweep."""
    def __init__(self, title, x, ys, **plot_args):
        super(Plotter, self).__init__()
        self.title = title
        self.filename = string.replace(title, ' ', '_')
        output_file(self.filename, title=self.title)

        self.fig_args = {'x_axis_type': plot_args.pop('x_axis_type'),
                         'y_axis_type': plot_args.pop('y_axis_type')}
        logging.info("Plot Args: {:s}".format(plot_args))
        self.plot_args = plot_args

        # These are parameters and quantities
        self.x = x
        if isinstance(ys, list):
            self.ys = ys
        else:
            self.ys = [ys]
        self.num_ys = len(self.ys)

        # FIFO data container
        self.data = Queue()

    def update(self):
        data = [self.x.value]
        data.extend([y.value for y in self.ys])
        self.data.put( tuple(data) )

class SweptParameter(object):
    """Data structure for a swept Parameters, contains the Parameter
    object rather than subclassing it since we just need to keep track
    of some values"""
    def __init__(self, parameter, values):
        self.parameter = parameter
        self.values = values
        self.length = len(values)
        self.indices = range(self.length)

    @property
    def value(self):
        return self.parameter.value

    @value.setter
    def value(self, value):
        self.parameter.value = value

    def push(self):
        for pph in self.parameter.pre_push_hooks:
            pph()
        self.parameter.push()
        for pph in self.parameter.post_push_hooks:
            pph()

<<<<<<< HEAD
=======
class FlaskThread(threading.Thread):
    def __init__(self, plotters):
        self.data_lookup = {p.filename: p.data for p in plotters}
        self.filenames = [p.filename for p in plotters]
        self.plotter_lookup = {p.filename: p for p in plotters}

        self.app = Flask(__name__)
        @self.app.route('/<filename>', methods=['GET', 'OPTIONS'])
        @crossdomain(origin="*", methods=['GET', 'POST'], headers=None)
        def fetch_func(filename):
            if filename == "shutdown":
                func = request.environ.get('werkzeug.server.shutdown')
                if func is None:
                    raise RuntimeError('Not running with the Werkzeug Server')
                func()
                return 'Server shutting down...'
            else:
                p = self.plotter_lookup[filename]

                xs = []
                ys = [[] for i in range(p.num_ys)]
                while True:
                    try:
                        data = self.data_lookup[filename].popleft()
                        xs.append(data[0])
                        for i in range(p.num_ys):
                            ys[i].append(data[i+1])
                    except:
                        break
                kwargs = { 'y{:d}'.format(i+1): ys[i] for i in range(p.num_ys) }
                kwargs['x'] = xs
                return jsonify(**kwargs)

        super(FlaskThread, self).__init__()

    def run(self):
        output_file("main.html", title="Plotting Output")
        figures = []
        sources = []

        for f in self.filenames:
            p = self.plotter_lookup[f]
            source = AjaxDataSource(data_url='http://localhost:5050/'+f,
                                    polling_interval=750, mode="append")

            xlabel = p.x.name + (" ("+p.x.unit+")" if p.x.unit is not None else '')
            ylabel = p.ys[0].name + (" ("+p.ys[0].unit+")" if p.ys[0].unit is not None else '')
            fig = figure(webgl=True, title=p.title,
                         x_axis_label=xlabel, y_axis_label=ylabel,
                         tools="save,crosshair", **p.fig_args)
            figures.append(fig)
            sources.append(source)

            # figures[-1].line('x', 'y', source=sources[-1], color="firebrick", line_width=2)
            xargs = ['x' for i in range(p.num_ys)]
            yargs = ['y{:d}'.format(i+1) for i in range(p.num_ys)]

            if p.num_ys > 1:
                figures[-1].multi_line(xargs, yargs, source=sources[-1], **p.plot_args)
            else:
                figures[-1].line('x', 'y1', source=sources[-1], **p.plot_args)

        q = hplot(*figures)
        show(q)
        self.app.run(port=5050)

>>>>>>> 74bfd00d
class Sweep(object):
    """For controlling sweeps over arbitrary number of arbitrary parameters. The order of sweeps\
    is defined by the order of the parameters passed to the add_parameter method. The first\
    quantity varies the slowest, the final quantity the quickest.

    """
    def __init__(self, procedure):
        super(Sweep, self).__init__()

        if isinstance(procedure, Procedure):
            self._procedure = procedure
        else:
            raise TypeError("Must pass a Procedure subclass.")

        # Container for SweptParmeters
        self._swept_parameters =  []

        # Container for written Quantities
        self._quantities = []

        # Iterable the yields sweep values
        self._sweep_generator = None

        # Contains a list of tuples (dataset_object, [list of parameters and quantities] )
        self._filenames = []
        self._files = {}
        self._writers = []
        self._plotters = []

    def __iter__(self):
        return self

    def add_parameter(self, param, sweep_list):
        self._swept_parameters.append(SweptParameter(param, sweep_list))
        self.generate_sweep()

        # Set the value of the parameter to the initial value of the sweep
        param.value = sweep_list[0]

    def add_writer(self, filename, sample_name, dataset_name, *quants, **kwargs):
        """Add a dataset that updates based on the supplied quantities"""

        # Loop through and check the supplied quantities
        for q in quants:
            if not isinstance(q, Quantity):
                raise TypeError("Expecting Quantity, not %s" % str(type(q)) )

        # See if we've already made the file
        if filename not in self._filenames:
            self._filenames.append(filename)
            self._files[filename] = h5py.File(filename, 'a')
        f = self._files[filename]

        # See if there is already a group matching this sample
        if sample_name not in f.keys():
            f.create_group(sample_name)
        s = f[sample_name]

        # See if there is already a group matching today's date
        date_str = datetime.date.today().strftime('%Y-%m-%d')
        if date_str not in s.keys():
            s.create_group(date_str)
        g = s[date_str]

        # See if there is already a dataset with the same name
        # increment the actual dataset name by 1 and store this
        # as dataset_name-0001 dataset_name-0002, etc. First we
        # parse any filenames already in the group, then we make
        # sure we store a new file with the name incremented by
        # 1.

        files_with_same_prefix = ["-".join(k.split("-")[:-1]) for k in g.keys() if dataset_name == "-".join(k.split("-")[:-1])]
        if dataset_name not in files_with_same_prefix:
            dataset_name = "{:s}-{:04d}".format(dataset_name, 1)
        else:
            largest_index = max([int(k.split("-")[-1]) for k in g.keys() if dataset_name in k])
            dataset_name = "{:s}-{:04d}".format(dataset_name, largest_index + 1)

        # Determine the dataset dimensions
        sweep_dims = [ p.length for p in self._swept_parameters ]
        logging.debug("Sweep dims are %s for the list of swept parameters in the writer %s, %s." % (str(sweep_dims), filename, dataset_name) )

        data_dims = [len(quants)+len(self._swept_parameters)]
        dataset_dimensions = tuple(sweep_dims + data_dims)

        # Get the datatype, defaulting to float
        dtype = kwargs['dtype'] if 'dtype' in kwargs else 'f'

        # Create the data set
        dset = g.create_dataset(dataset_name, dataset_dimensions, dtype=dtype)

        # Create a new instances of the data structure and store it
        self._writers.append( Writer(dset, quants) )

    def write(self):
        indices = list(next(self._index_generator))

        for w in self._writers:
            current_p_values = [p.parameter.value for p in self._swept_parameters]

            logging.debug("Current indicies are: %s" % str(indices) )

            for i, p in enumerate(self._swept_parameters):
                coords = tuple( indices + [i] )
                logging.debug("Coords: %s" % str(coords) )
                w.dataset[coords] = p.parameter.value
            for i, q in enumerate(w.quantities):
                coords = tuple( indices + [len(self._swept_parameters) + i] )
                w.dataset[coords] = q.value

    def add_plotter(self, title, x, y, x_axis_type='auto', y_axis_type='auto', **kwargs):
        kwargs['x_axis_type'] = x_axis_type
        kwargs['y_axis_type'] = y_axis_type
        self._plotters.append(Plotter(title, x, y, **kwargs))

    def plot(self):
        for p in self._plotters:
            p.update()

    def generate_sweep(self):
        self._sweep_generator = itertools.product(*[sp.values for sp in self._swept_parameters])
        self._index_generator = itertools.product(*[sp.indices for sp in self._swept_parameters])

    def run(self):
        self._procedure.init_instruments()

        if len(self._plotters) > 0:
            fp = FlaskPlotter(self._plotters)

        def shutdown():
            if len(self._plotters) > 0:
                fp.shutdown()
            self._procedure.shutdown_instruments()

        def catch_ctrl_c(signum, frame):
            logging.info("Caught SIGINT.  Shutting down.")
            shutdown()
            sys.exit(0)

        signal.signal(signal.SIGINT, catch_ctrl_c)

        # Keep track of the previous values
        last_param_values = None

        for param_values in self._sweep_generator:

            # Update the parameter values. Unles set and push if there has been a change
            # in the value from the previous iteration.
            for i, sp in enumerate(self._swept_parameters):
                if last_param_values is None or param_values[i] != last_param_values[i]:
                    sp.value = param_values[i]
                    sp.push()
                    logging.info("Updated {:s} to {:g} since the value changed.".format(sp.parameter.name, sp.value))
                else:
                    logging.info("Didn't update {:s} since the value didn't change.".format(sp.parameter.name))

            # update previous values
            last_param_values = param_values

            # Run the procedure
            self._procedure.run()

            # Push values to file and update plots
            self.write()
            self.plot()

        shutdown()<|MERGE_RESOLUTION|>--- conflicted
+++ resolved
@@ -82,75 +82,6 @@
         for pph in self.parameter.post_push_hooks:
             pph()
 
-<<<<<<< HEAD
-=======
-class FlaskThread(threading.Thread):
-    def __init__(self, plotters):
-        self.data_lookup = {p.filename: p.data for p in plotters}
-        self.filenames = [p.filename for p in plotters]
-        self.plotter_lookup = {p.filename: p for p in plotters}
-
-        self.app = Flask(__name__)
-        @self.app.route('/<filename>', methods=['GET', 'OPTIONS'])
-        @crossdomain(origin="*", methods=['GET', 'POST'], headers=None)
-        def fetch_func(filename):
-            if filename == "shutdown":
-                func = request.environ.get('werkzeug.server.shutdown')
-                if func is None:
-                    raise RuntimeError('Not running with the Werkzeug Server')
-                func()
-                return 'Server shutting down...'
-            else:
-                p = self.plotter_lookup[filename]
-
-                xs = []
-                ys = [[] for i in range(p.num_ys)]
-                while True:
-                    try:
-                        data = self.data_lookup[filename].popleft()
-                        xs.append(data[0])
-                        for i in range(p.num_ys):
-                            ys[i].append(data[i+1])
-                    except:
-                        break
-                kwargs = { 'y{:d}'.format(i+1): ys[i] for i in range(p.num_ys) }
-                kwargs['x'] = xs
-                return jsonify(**kwargs)
-
-        super(FlaskThread, self).__init__()
-
-    def run(self):
-        output_file("main.html", title="Plotting Output")
-        figures = []
-        sources = []
-
-        for f in self.filenames:
-            p = self.plotter_lookup[f]
-            source = AjaxDataSource(data_url='http://localhost:5050/'+f,
-                                    polling_interval=750, mode="append")
-
-            xlabel = p.x.name + (" ("+p.x.unit+")" if p.x.unit is not None else '')
-            ylabel = p.ys[0].name + (" ("+p.ys[0].unit+")" if p.ys[0].unit is not None else '')
-            fig = figure(webgl=True, title=p.title,
-                         x_axis_label=xlabel, y_axis_label=ylabel,
-                         tools="save,crosshair", **p.fig_args)
-            figures.append(fig)
-            sources.append(source)
-
-            # figures[-1].line('x', 'y', source=sources[-1], color="firebrick", line_width=2)
-            xargs = ['x' for i in range(p.num_ys)]
-            yargs = ['y{:d}'.format(i+1) for i in range(p.num_ys)]
-
-            if p.num_ys > 1:
-                figures[-1].multi_line(xargs, yargs, source=sources[-1], **p.plot_args)
-            else:
-                figures[-1].line('x', 'y1', source=sources[-1], **p.plot_args)
-
-        q = hplot(*figures)
-        show(q)
-        self.app.run(port=5050)
-
->>>>>>> 74bfd00d
 class Sweep(object):
     """For controlling sweeps over arbitrary number of arbitrary parameters. The order of sweeps\
     is defined by the order of the parameters passed to the add_parameter method. The first\

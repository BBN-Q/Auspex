--- conflicted
+++ resolved
@@ -184,12 +184,7 @@
             else:
                 self.ideal_data = None
         except:
-<<<<<<< HEAD
             logger.warning(f"Could not find ideal data...")
-=======
-            if self.ideal_data:
-                print("Could not find ideal data despite it being specified.")
->>>>>>> 0a6961ce
             self.ideal_data = None
             # import ipdb; ipdb.set_trace()
         # perform channel setup

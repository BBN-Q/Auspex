--- conflicted
+++ resolved
@@ -35,23 +35,4 @@
     scripts=[],
     description='Automated system for python-based experiments.',
     long_description=open('README.md').read(),
-<<<<<<< HEAD
-    install_requires=install_requires
-=======
-    install_requires=[
-        "numpy >= 1.11.1",
-        "scipy >= 0.17.1",
-        "PyVISA >= 1.8",
-        "h5py >= 2.6.0",
-        "tqdm >= 4.7.0",
-        "pandas >= 0.18.1",
-        "networkx >= 1.11",
-        "matplotlib >= 2.0.0",
-        "ruamel_yaml >= 0.11.14",
-        "psutil >= 5.0.0",
-        "cffi >= 1.11.5",
-        "scikit-learn >= 0.19.1",
-        "pyzmq >= 16.0.0"
-    ]
->>>>>>> dde73607
 )
--- conflicted
+++ resolved
@@ -502,11 +502,7 @@
         self.buffer_size = self.descriptor.num_points()*self.descriptor.buffer_mult_factor
         # logger.info(f"{self.start_connector.parent}:{self.start_connector} to {self.end_connector.parent}:{self.end_connector} buffer of size {self.buffer_size}")
         if self.buffer_size > 50e6:
-<<<<<<< HEAD
-            logger.debug("Limiting buffer size of {self} to 50 Million Points")
-=======
             logger.debug(f"Limiting buffer size of {self} to 50 Million Points")
->>>>>>> c4bb92c2
             self.buffer_size = 50e6
         self.buff_shared_re = RawArray(ctypes.c_double, int(self.buffer_size))
         self.buff_shared_im = RawArray(ctypes.c_double, int(self.buffer_size))

--- conflicted
+++ resolved
@@ -4,24 +4,13 @@
 import signal
 import sys
 
-<<<<<<< HEAD
-=======
-# For plotting
-from Queue import Queue
-from FlaskPlotter import FlaskPlotter
-
->>>>>>> d6c37a24
 import numpy as np
 import itertools
 import time
 import h5py
 
-<<<<<<< HEAD
 from bokeh.plotting import show, output_server, hplot, cursession
-
 from plotting import BokehServerThread, Plotter, Plotter2D, MultiPlotter
-=======
->>>>>>> d6c37a24
 from procedure import Procedure, Parameter, Quantity
 
 class Writer(object):
@@ -31,37 +20,6 @@
         self.dataset = dataset
         self.quantities = quantities
 
-<<<<<<< HEAD
-=======
-class Plotter(object):
-    """Attach a plotter to the sweep."""
-    def __init__(self, title, x, ys, **plot_args):
-        super(Plotter, self).__init__()
-        self.title = title
-        self.filename = string.replace(title, ' ', '_')
-
-        self.fig_args = {'x_axis_type': plot_args.pop('x_axis_type'),
-                         'y_axis_type': plot_args.pop('y_axis_type')}
-        logging.info("Plot Args: {:s}".format(plot_args))
-        self.plot_args = plot_args
-
-        # These are parameters and quantities
-        self.x = x
-        if isinstance(ys, list):
-            self.ys = ys
-        else:
-            self.ys = [ys]
-        self.num_ys = len(self.ys)
-
-        # FIFO data container
-        self.data = Queue()
-
-    def update(self):
-        data = [self.x.value]
-        data.extend([y.value for y in self.ys])
-        self.data.put( tuple(data) )
-
->>>>>>> d6c37a24
 class SweptParameter(object):
     """Data structure for a swept Parameters, contains the Parameter
     object rather than subclassing it since we just need to keep track
@@ -204,20 +162,15 @@
                 coords = tuple( indices + [len(self._swept_parameters) + i] )
                 w.dataset[coords] = q.value
 
-<<<<<<< HEAD
-    def add_plotter(self, title, x, y, **kwargs):
-        self._plotters.append(Plotter(title, x, y, **kwargs))
-        return self._plotters[-1]
-
-    def add_plotter2d(self, title, x, y, z, **kwargs):
-        self._plotters.append(Plotter2D(title, x, y, z, **kwargs))
-        return self._plotters[-1]
-=======
     def add_plotter(self, title, x, y, x_axis_type='auto', y_axis_type='auto', **kwargs):
         kwargs['x_axis_type'] = x_axis_type
         kwargs['y_axis_type'] = y_axis_type
         self._plotters.append(Plotter(title, x, y, **kwargs))
->>>>>>> d6c37a24
+        return self._plotters[-1]
+
+    def add_plotter2d(self, title, x, y, z, **kwargs):
+        self._plotters.append(Plotter2D(title, x, y, z, **kwargs))
+        return self._plotters[-1]
 
     def add_multiplotter(self, title, xs, ys, **kwargs):
         self._plotters.append(MultiPlotter(title, xs, ys, **kwargs))
@@ -235,7 +188,6 @@
         self._procedure.init_instruments()
 
         if len(self._plotters) > 0:
-<<<<<<< HEAD
             t = BokehServerThread()
             t.start()
             output_server("Pycontrol Bokeh Server")
@@ -246,13 +198,6 @@
             if len(self._plotters) > 0:
                 time.sleep(0.5)
                 t.join()
-=======
-            fp = FlaskPlotter(self._plotters)
-
-        def shutdown():
-            if len(self._plotters) > 0:
-                fp.shutdown()
->>>>>>> d6c37a24
             self._procedure.shutdown_instruments()
 
         def catch_ctrl_c(signum, frame):

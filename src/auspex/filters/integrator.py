--- conflicted
+++ resolved
@@ -6,11 +6,10 @@
 #
 #    http://www.apache.org/licenses/LICENSE-2.0
 
-__all__ = ['KernelIntegrator', 'WindowIntegrator']
+__all__ = ['KernelIntegrator']
 
+import numpy as np
 import os
-import numpy as np
-from scipy.signal import chebwin, blackman, slepian, convolve
 
 from .filter import Filter
 from auspex.parameter import Parameter, FloatParameter, IntParameter, BoolParameter
@@ -92,108 +91,5 @@
         if self.post_int_op:
             filtered = self.post_int_op(filtered)
         # push to ouptut connectors
-<<<<<<< HEAD
-        for ost in self.source.output_streams:
-            await ost.push(filtered)
-
-class WindowIntegrator(Filter):
-    """
-    Allow a kernel from the set {'chebwin', 'blackman', 'slepian',
-    'boxcar'} to be set for the duration of the start and stop values.
-
-    YAML parameters are:
-    type: WindowIntegrator
-    source: Demod-q1
-    kernel_type: 'chebwin'
-    start: 5.0e-07
-    stop: 9.0e-07
-
-    See: https://docs.scipy.org/doc/scipy/reference/signal.html for more
-    details on the filters specifics.
-    """
-
-    sink   = InputConnector()
-    source = OutputConnector()
-    bias   = FloatParameter(default=0.0)
-    kernel_type = Parameter(default='boxcar', allowed_values=['chebwin',\
-        'blackman', 'slepian', 'boxcar'])
-    start = FloatParameter(default=0.0)
-    stop = FloatParameter(default=100e-9)
-    frequency = FloatParameter(default=0.0)
-
-    """Integrate with a given kernel. Kernel will be padded/truncated to match record length"""
-    def __init__(self, **kwargs):
-        super(WindowIntegrator, self).__init__(**kwargs)
-        self.pre_int_op  = None
-        self.post_int_op = None
-        for k, v in kwargs.items():
-            if hasattr(self, k) and isinstance(getattr(self,k), Parameter):
-                getattr(self, k).value = v
-        if "pre_integration_operation" in kwargs:
-            self.pre_int_op = kwargs["pre_integration_operation"]
-        if "post_integration_operation" in kwargs:
-            self.post_int_op = kwargs["post_integration_operation"]
-        self.quince_parameters = [self.kernel_type, self.frequency, self.start, self.stop]
-
-    def update_descriptors(self):
-        if not self.kernel_type:
-            raise ValueError("Integrator was passed kernel None")
-
-        logger.debug('Updating WindowIntegrator "%s" descriptors based on input descriptor: %s.', self.name, self.sink.descriptor)
-
-        record_length = self.sink.descriptor.axes[-1].num_points()
-
-        time_pts = self.sink.descriptor.axes[-1].points
-        time_step = time_pts[1] - time_pts[0]
-        kernel = np.zeros(record_length, dtype=np.complex128)
-        sample_start = int(self.box_car_start.value / time_step)
-        sample_stop = int(self.box_car_stop.value / time_step) + 1
-        if self.kernel_type == 'boxcar':
-            kernel[sample_start:sample_stop] = 1.0
-        elif self.kernel_type == 'chebwin':
-            # create a Dolph-Chebyshev window with 100 dB attenuation
-            kernel[sample_start:sample_stop] = \
-                chebwin(sample_start-sample_stop, at=100)
-        elif self.kernel_type == 'blackman':
-            kernel[sample_start:sample_stop] = \
-                blackman(sample_start-sample_stop)
-        elif self.kernel_type == 'slepian':
-            # create a Slepian window with 0.2 bandwidth
-            kernel[sample_start:sample_stop] = \
-                slepian(sample_start-sample_stop, width=0.2)
-
-        # add modulation
-        kernel *= np.exp(2j * np.pi * self.frequency.value * time_step * time_pts)
-
-        # pad or truncate the kernel to match the record length
-        if kernel.size < record_length:
-            self.aligned_kernel = np.append(kernel, np.zeros(record_length-kernel.size, dtype=np.complex128))
-        else:
-            self.aligned_kernel = np.resize(kernel, record_length)
-
-        # Integrator reduces and removes axis on output stream
-        # update output descriptors
-        output_descriptor = DataStreamDescriptor()
-        # TODO: handle reduction to single point
-        output_descriptor.axes = self.sink.descriptor.axes[:-1]
-        output_descriptor._exp_src = self.sink.descriptor._exp_src
-        output_descriptor.dtype = np.complex128
         for os in self.source.output_streams:
-            os.set_descriptor(output_descriptor)
-            os.end_connector.update_descriptors()
-
-    async def process_data(self, data):
-
-        # TODO: handle variable partial records
-        if self.pre_int_op:
-            data = self.pre_int_op(data)
-        filtered = np.inner(np.reshape(data, (-1, len(self.aligned_kernel))), self.aligned_kernel)
-        if self.post_int_op:
-            filtered = self.post_int_op(filtered)
-        # push to ouptut connectors
-        for os in self.source.output_streams:
-            await os.push(filtered)
-=======
-        for os in self.source.output_streams:
-            os.push(filtered)
->>>>>>> 5a63dc45
+            os.push(filtered)
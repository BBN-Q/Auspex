# Copyright 2016 Raytheon BBN Technologies
#
# Licensed under the Apache License, Version 2.0 (the "License");
# you may not use this file except in compliance with the License.
# You may obtain a copy of the License at
#
#    http://www.apache.org/licenses/LICENSE-2.0

__all__ = ['X6Channel', 'X6']

import time
import socket
import struct
import datetime
import numpy as np
import os
import queue
import sys

from auspex.log import logger
import auspex.config as config
from .instrument import Instrument, ReceiverChannel
from unittest.mock import MagicMock

from multiprocessing import Value

# win32 doesn't support MSG_WAITALL, so on windows we
# need to do things a slower, less efficient way.
# (we could optimize this, if performance becomes a problem)
#
if sys.platform == 'win32':
    def sock_recvall(s, data_len):
        buf = bytearray()
        while data_len > 0:
            new = s.recv(data_len)
            data_len -= len(new)
            buf.extend(new)
        return bytes(buf)
else:
    def sock_recvall(s, data_len):
        return s.recv(data_len, socket.MSG_WAITALL)

class X6Channel(ReceiverChannel):
    """Channel for an X6"""

    def __init__(self, receiver_channel=None):
        self.stream_type       = "Raw"
        self.if_freq           = 0.0
        self.kernel            = None
        self.kernel_bias       = 0.0
        self.threshold         = 0.0
        self.threshold_invert  = False

        self.phys_channel   = 1
        self.dsp_channel    = 0
        self.channel_tuple  = (1,0,0)

        self.dtype = np.float64
        self.ideal_data = None

        np.random.seed(12345)

        if receiver_channel:
            self.set_by_receiver_channel(receiver_channel)
            self.receiver_channel = receiver_channel

    def set_by_receiver_channel(self, receiver):
        for name in ["stream_type", "kernel_bias", "threshold", "threshold_invert"]:
            if hasattr(receiver, name) and getattr(receiver, name):
                setattr(self, name, getattr(receiver, name))
        if hasattr(receiver, "channel") and receiver.channel:
            self.phys_channel = receiver.channel
        if hasattr(receiver, 'ideal_data') and receiver.ideal_data:
            self.ideal_data = np.load(os.path.abspath(receiver.ideal_data+'.npy'))
        if hasattr(receiver, "kernel") and receiver.kernel is not None:
            self.kernel = receiver.kernel
        if self.stream_type == "integrated":
            self.demod_channel = 0
            self.result_channel = receiver.dsp_channel
            self.dtype = np.complex128
        elif self.stream_type == "demodulated":
            self.demod_channel = receiver.dsp_channel
            self.result_channel = 0
            self.if_freq = receiver.if_freq
            self.dtype = np.complex128
        else: #Raw
            self.demod_channel  = 0
            self.result_channel = 0
            self.dtype = np.float64

        self.channel_tuple = (int(self.phys_channel), int(self.demod_channel), int(self.result_channel))

class X6(Instrument):
    """BBN QDSP running on the II-X6 digitizer"""
    instrument_type = ("Digitizer")

    def __init__(self, resource_name=None, name="Unlabeled X6", gen_fake_data=False):
        # X6Channel objects
        self._channels = []
        # socket r/w pairs for each channel
        self._chan_to_rsocket = {}
        self._chan_to_wsocket = {}

        self.resource_name = resource_name
        self.name          = name

        self.last_timestamp = Value('d', datetime.datetime.now().timestamp())

        self.gen_fake_data         = gen_fake_data
        self.increment_ideal_data  = False
        self.ideal_counter         = 0
        self.ideal_data            = None
        self.ideal_data_random_mag = 0

        self.timeout = 10.0

    def __str__(self):
        return "<X6({}/{})>".format(self.name, self.resource_name)

    def __del__(self):
        self.disconnect()

    def connect(self, resource_name=None):
        if config.auspex_dummy_mode or self.gen_fake_data:
            self.fake_x6 = True
            self._lib = MagicMock()
        else:
            try:
                import libx6
                self._lib = libx6.X6()
                self.fake_x6 = False
            except:
                raise Exception("Could not find libx6. You can run in dummy mode by setting config.auspex_dummy_mode \
                    or setting the gen_fake_data property of this instrument.")

        if resource_name is not None:
            self.resource_name = resource_name

        # pass thru functions
        self.acquire    = self._lib.acquire
        self.stop       = self._lib.stop
        # self.disconnect = self._lib.disconnect

        # if self.gen_fake_data or fake_x6:
        #     self._lib = MagicMock()
        #     logger.warning("Could not load x6 library")
        #     logger.warning("X6 GENERATING FAKE DATA")
        self._lib.connect(int(self.resource_name))

    def disconnect(self):
        if hasattr(self, '_lib') and self._lib.device_id and self._lib.get_is_running():
            self._lib.stop()
        for sock in self._chan_to_rsocket.values():
            sock.close()
        for sock in self._chan_to_wsocket.values():
            sock.close()
        self._chan_to_rsocket.clear()
        self._chan_to_wsocket.clear()
        if hasattr(self, '_lib'):
            self._lib.disconnect()

    def configure_with_dict(self, settings_dict):
        # Take these directly from the proxy obj
        super(X6, self).configure_with_dict(settings_dict)

        # perform channel setup
        for chan in self._channels:
            self.channel_setup(chan)
        # pad all kernels to the maximum set length, to ensure that the valid signal is emitted only when all results are ready
        # first find longest kernel
        integrated_channels = [chan for chan in self._channels if chan.stream_type == 'integrated']
        if integrated_channels:
            max_kernel_length = max([len(chan.kernel) for chan in integrated_channels])
            # pad kernels to the maximum length
            for chan in integrated_channels:
                if len(chan.kernel) < max_kernel_length:
                    np.append(chan.kernel, 1j*np.zeros(max_kernel_length - len(chan.kernel)))
            # then zero disabled channels
            enabled_int_chan_tuples = [chan.channel_tuple for chan in integrated_channels]
            for a in range(1,3):
                for c in range(1,3): # max number of sdp_channels for now
                    if (a, 0, c) not in enabled_int_chan_tuples:
                        self._lib.write_kernel(a, 0, c, 1j*np.zeros(max_kernel_length))

    def channel_setup(self, channel):
        a, b, c = channel.channel_tuple
        self._lib.enable_stream(a, b, c)

        if channel.stream_type == "raw":
            return
        elif channel.stream_type == "demodulated":
            self._lib.set_nco_frequency(a, b, channel.if_freq)
        elif channel.stream_type == "integrated":
            if channel.kernel is None:
                logger.error("Integrated streams must specify a kernel")
                return
            self._lib.write_kernel(a, b, c, channel.kernel)
            self._lib.set_kernel_bias(a, b, c, channel.kernel_bias)
            self._lib.set_threshold(a, c, channel.threshold)
            self._lib.set_threshold_invert(a, c, channel.threshold_invert)
        else:
            logger.error("Unrecognized stream type %s" % channel.stream_type)

    def data_available(self):
        return self._lib.get_data_available()

    def done(self):
        if self.data_available():
            return False
        if self._lib.get_is_running():
            return False
        return True

    def get_socket(self, channel):
        if channel in self._chan_to_rsocket:
            return self._chan_to_rsocket[channel]

        try:
            rsock, wsock = socket.socketpair()
        except:
            raise Exception("Could not create read/write socket pair")
        self._lib.register_socket(*channel.channel_tuple, wsock)
        self._chan_to_rsocket[channel] = rsock
        self._chan_to_wsocket[channel] = wsock
        return rsock

    def add_channel(self, channel):
        if not isinstance(channel, X6Channel):
            raise TypeError("X6 passed {} rather than an X6Channel object.".format(str(channel)))

        if channel.stream_type not in ['raw', 'demodulated', 'integrated']:
            raise ValueError("Stream type of {} not recognized by X6".format(str(channel.stream_type)))

        # todo: other checking here
        self._channels.append(channel)

<<<<<<< HEAD
    def spew_fake_data(self, counter, ideal_datapoint=0, random_seed=12345):
=======
    def spew_fake_data(self, counter, ideal_data, random_mag=0.1, random_seed=12345):
>>>>>>> 7b19f99f
        """
        Generate fake data on the stream. For unittest usage.
        ideal_data: array or list giving means of the expected signal for each segment

        Returns the total number of fake data points, so that we can
        keep track of how many we expect to receive, when we're doing
        the test with fake data
        """
        total = 0
        # import ipdb; ipdb.set_trace();
        segs = self._lib.nbr_segments
        for chan, wsock in self._chan_to_wsocket.items():
            if chan.stream_type == "integrated":
                length = 1
<<<<<<< HEAD
                data = self.ideal_data_random_mag*(np.random.random(length).astype(chan.dtype) + 1j*np.random.random(length).astype(chan.dtype)) + ideal_datapoint
            elif chan.stream_type == "demodulated":
                length = int(self._lib.record_length/32)
                data = np.zeros(length, dtype=chan.dtype)
                data[int(length/4):int(3*length/4)] = 1.0 if ideal_datapoint == 0 else ideal_datapoint
                data += self.ideal_data_random_mag*(np.random.random(length) + 1j*np.random.random(length))
            else: #Raw
                length = int(self._lib.record_length/4)
                signal = np.sin(np.linspace(0,10.0*np.pi,int(length/2)))
                data = np.zeros(length, dtype=chan.dtype)
                data[int(length/4):int(length/4)+len(signal)] = signal * (1.0 if ideal_datapoint == 0 else ideal_datapoint)
                data += self.ideal_data_random_mag*np.random.random(length)

            total += length
            wsock.send(struct.pack('n', length*data.dtype.itemsize) + data.tostring())
            counter[chan] += length
=======
            elif chan.stream_type == "demodulated":
                length = int(self._lib.record_length/32)
            else: #Raw
                length = int(self._lib.record_length/4)
            buff = np.zeros((segs, length), dtype=chan.dtype)
            # for chan, wsock in self._chan_to_wsocket.items():
            for i in range(segs):
                if chan.stream_type == "integrated":
                    # random_mag*(np.random.random(length).astype(chan.dtype) + 1j*np.random.random(length).astype(chan.dtype)) + 
                    buff[i,:] = ideal_data[i]
                elif chan.stream_type == "demodulated":
                    buff[i, int(length/4):int(3*length/4)] = 1.0 if ideal_data[i] == 0 else ideal_data[i]
                else: #Raw
                    signal = np.sin(np.linspace(0,10.0*np.pi,int(length/2)))
                    buff[i, int(length/4):int(length/4)+len(signal)] = signal * (1.0 if ideal_data[i] == 0 else ideal_data[i])
            # import ipdb; ipdb.set_trace();
            if chan.stream_type == "raw":
                buff += random_mag*np.random.random((segs, length))
            else:
                buff = buff.astype(np.complex128) + random_mag*np.random.random((segs, length))+ 1j*random_mag*np.random.random((segs, length))

            total += length*segs
            # logger.info(f"In Spew: {buff.dtype} {chan.dtype} {buff.size}")
            wsock.send(struct.pack('n', segs*length*buff.dtype.itemsize) + buff.flatten().tostring())
            counter[chan] += length*segs
>>>>>>> 7b19f99f

        return total

    def receive_data(self, channel, oc, exit, ready, run):
        try:
            sock = self._chan_to_rsocket[channel]
            sock.settimeout(2)
            self.last_timestamp.value = datetime.datetime.now().timestamp()
            total = 0
            ready.value += 1

            logger.debug(f"{self} receiver launched with pid {os.getpid()}. ppid {os.getppid()}")
            while not exit.is_set():
                # push data from a socket into an OutputConnector (oc)
                # wire format is just: [size, buffer...]
                # TODO receive 4 or 8 bytes depending on sizeof(size_t)
                run.wait() # Block until we are running again
                try:
                    msg = sock.recv(8)
                    self.last_timestamp.value = datetime.datetime.now().timestamp()
                except:
                    continue

                # reinterpret as int (size_t)
                msg_size = struct.unpack('n', msg)[0]
                buf = sock_recvall(sock, msg_size)
                if len(buf) != msg_size:
                    logger.error("Channel %s socket msg shorter than expected" % channel.channel)
                    logger.error("Expected %s bytes, received %s bytes" % (msg_size, len(buf)))
                    return
                data = np.frombuffer(buf, dtype=channel.dtype)
                # logger.info(f"X6 {msg_size} got {len(data)}")
                total += len(data)
                oc.push(data)

            # logger.info('RECEIVED %d %d', total, oc.points_taken.value)
            # TODO: this is suspeicious
            for stream in oc.output_streams:
                abc = 0
                while True:
                    try:
                        dat = stream.queue.get(False)
                        abc += 1
                        time.sleep(0.005)
                    except queue.Empty as e:
                        # logger.info(f"All my data {oc} has been consumed {abc}")
                        break
            # logger.info("X6 receive data exiting")
        except Exception as e:
            logger.warning(f"{self} receiver raised exception {e}. Bailing.")

    def get_buffer_for_channel(self, channel):
        return self._lib.transfer_stream(*channel.channel)

    def wait_for_acquisition(self, dig_run, timeout=15, ocs=None, progressbars=None):

        progress_updaters = {}
        if ocs and progressbars:
            for oc in ocs:
                if hasattr(progressbars[oc], 'goto'): #it's a command line progress bar
                    progress_updaters[oc] = lambda x: progressbars[oc].goto(x)
                else:
                    progress_updaters[oc] = lambda x: setattr(progressbars[oc], 'value', x)

        if self.gen_fake_data:
            total_spewed = 0

            counter = {chan: 0 for chan in self._chan_to_wsocket.keys()}
            initial_points = {oc: oc.points_taken.value for oc in ocs}
            for j in range(self._lib.nbr_round_robins):
                if self.ideal_data is not None:
                    #add ideal data for testing
                    if hasattr(self, 'exp_step') and self.increment_ideal_data:
                        raise Exception("Cannot use both exp_step and increment_ideal_data")
                    elif hasattr(self, 'exp_step'):
                        total_spewed += self.spew_fake_data(counter, self.ideal_data[self.exp_step])
                    elif self.increment_ideal_data:
                        total_spewed += self.spew_fake_data(counter, self.ideal_data[self.ideal_counter])
                    else:
                        total_spewed += self.spew_fake_data(counter, self.ideal_data)
                else:
                    total_spewed += self.spew_fake_data(counter, [0.0 for i in range(self.number_segments)])
                # logger.info(f"Spewed {total_spewed}")
                time.sleep(0.0001)

            self.ideal_counter += 1
            # logger.info("Counter: %s", str(counter))
            # logger.info('TOTAL fake data generated %d', total_spewed)
            if ocs:
                while True:
                    total_taken = 0
                    for oc in ocs:
                        total_taken += oc.points_taken.value - initial_points[oc]
                        if progressbars:
                                progress_updaters[oc](ocs[0].points_taken.value)
                        # logger.info('TOTAL fake data received %d', oc.points_taken.value - initial_points[oc])
                    if total_taken == total_spewed:
                        break
                    # logger.info('WAITING for acquisition to finish %d < %d', total_taken, total_spewed)
                    time.sleep(0.025)
                for oc in ocs:
                    if progressbars:
                        try:
                            progressbars[oc].next()
                            progressbars[oc].finish()
                        except AttributeError:
                            pass

        else:
            while not self.done():
                if not dig_run.is_set():
                    self.last_timestamp.value = datetime.datetime.now().timestamp()
                if (datetime.datetime.now().timestamp() - self.last_timestamp.value) > timeout:
                    logger.error("Digitizer %s timed out.", self.name)
                    break
                if progressbars:
                    for oc in ocs:
                        progress_updaters[oc](ocs[0].points_taken.value)
                time.sleep(0.1)
            for oc in ocs:
                if progressbars:
                    try:
                        progressbars[oc].next()
                        progressbars[oc].finish()
                    except AttributeError:
                        pass

    # pass thru properties
    @property
    def reference(self):
        return self._lib.reference
    @reference.setter
    def reference(self, value):
        self._lib.reference = value

    @property
    def acquire_mode(self):
        return self._lib.acquire_mode
    @acquire_mode.setter
    def acquire_mode(self, value):
        self._lib.acquire_mode = value

    @property
    def record_length(self):
        return self._lib.record_length
    @record_length.setter
    def record_length(self, value):
        self._lib.record_length = value

    @property
    def number_waveforms(self):
        return self._lib.nbr_waveforms
    @number_waveforms.setter
    def number_waveforms(self, value):
        self._lib.nbr_waveforms = value

    @property
    def number_segments(self):
        return self._lib.nbr_segments
    @number_segments.setter
    def number_segments(self, value):
        self._lib.nbr_segments = value

    @property
    def number_averages(self):
        return self._lib.nbr_round_robins
    @number_averages.setter
    def number_averages(self, value):
        self._lib.nbr_round_robins = value<|MERGE_RESOLUTION|>--- conflicted
+++ resolved
@@ -234,11 +234,7 @@
         # todo: other checking here
         self._channels.append(channel)
 
-<<<<<<< HEAD
-    def spew_fake_data(self, counter, ideal_datapoint=0, random_seed=12345):
-=======
-    def spew_fake_data(self, counter, ideal_data, random_mag=0.1, random_seed=12345):
->>>>>>> 7b19f99f
+    def spew_fake_data(self, counter, ideal_data, random_seed=12345):
         """
         Generate fake data on the stream. For unittest usage.
         ideal_data: array or list giving means of the expected signal for each segment
@@ -253,24 +249,6 @@
         for chan, wsock in self._chan_to_wsocket.items():
             if chan.stream_type == "integrated":
                 length = 1
-<<<<<<< HEAD
-                data = self.ideal_data_random_mag*(np.random.random(length).astype(chan.dtype) + 1j*np.random.random(length).astype(chan.dtype)) + ideal_datapoint
-            elif chan.stream_type == "demodulated":
-                length = int(self._lib.record_length/32)
-                data = np.zeros(length, dtype=chan.dtype)
-                data[int(length/4):int(3*length/4)] = 1.0 if ideal_datapoint == 0 else ideal_datapoint
-                data += self.ideal_data_random_mag*(np.random.random(length) + 1j*np.random.random(length))
-            else: #Raw
-                length = int(self._lib.record_length/4)
-                signal = np.sin(np.linspace(0,10.0*np.pi,int(length/2)))
-                data = np.zeros(length, dtype=chan.dtype)
-                data[int(length/4):int(length/4)+len(signal)] = signal * (1.0 if ideal_datapoint == 0 else ideal_datapoint)
-                data += self.ideal_data_random_mag*np.random.random(length)
-
-            total += length
-            wsock.send(struct.pack('n', length*data.dtype.itemsize) + data.tostring())
-            counter[chan] += length
-=======
             elif chan.stream_type == "demodulated":
                 length = int(self._lib.record_length/32)
             else: #Raw
@@ -279,7 +257,6 @@
             # for chan, wsock in self._chan_to_wsocket.items():
             for i in range(segs):
                 if chan.stream_type == "integrated":
-                    # random_mag*(np.random.random(length).astype(chan.dtype) + 1j*np.random.random(length).astype(chan.dtype)) + 
                     buff[i,:] = ideal_data[i]
                 elif chan.stream_type == "demodulated":
                     buff[i, int(length/4):int(3*length/4)] = 1.0 if ideal_data[i] == 0 else ideal_data[i]
@@ -288,15 +265,14 @@
                     buff[i, int(length/4):int(length/4)+len(signal)] = signal * (1.0 if ideal_data[i] == 0 else ideal_data[i])
             # import ipdb; ipdb.set_trace();
             if chan.stream_type == "raw":
-                buff += random_mag*np.random.random((segs, length))
+                buff += self.ideal_data_random_mag*np.random.random((segs, length))
             else:
-                buff = buff.astype(np.complex128) + random_mag*np.random.random((segs, length))+ 1j*random_mag*np.random.random((segs, length))
+                buff = buff.astype(np.complex128) + self.ideal_data_random_mag*np.random.random((segs, length))+ 1j*self.ideal_data_random_mag*np.random.random((segs, length))
 
             total += length*segs
             # logger.info(f"In Spew: {buff.dtype} {chan.dtype} {buff.size}")
             wsock.send(struct.pack('n', segs*length*buff.dtype.itemsize) + buff.flatten().tostring())
             counter[chan] += length*segs
->>>>>>> 7b19f99f
 
         return total
 

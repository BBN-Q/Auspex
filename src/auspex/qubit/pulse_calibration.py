--- conflicted
+++ resolved
@@ -990,11 +990,7 @@
         qc, qt = self.qubits
         seqs = [[Id(qc)] + echoCR(qc, qt, length=l, phase = self.phases[0], amp=self.amps[0], riseFall=self.rise_fall).seq + [Id(qc), MEAS(qt)*MEAS(qc)] for l in self.lengths]
         seqs += [[X(qc)] + echoCR(qc, qt, length=l, phase= self.phases[0], amp=self.amps[0], riseFall=self.rise_fall).seq + [X(qc), MEAS(qt)*MEAS(qc)] for l in self.lengths]
-<<<<<<< HEAD
-        seqs += create_cal_seqs((qt,qc), 2, measChans=(qt,qc))
-=======
         seqs += create_cal_seqs((qc,qt), 2, measChans=(qc,qt))
->>>>>>> 8e023240
         return seqs
 
     def descriptor(self):

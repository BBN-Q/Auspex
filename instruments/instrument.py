from __future__ import print_function, division
import logging
logging.basicConfig(format='%(levelname)s:\t%(message)s', level=logging.DEBUG)

import numpy as np
import scipy as sp
import pandas as pd

import time

class Command(object):
    """Wraps a particular device command set based on getter and setter strings. The optional
    value_map keyword argument allows specification of a dictionary map between python values
    such as True and False and the strange 'on' and 'off' type of values frequently used
    by instruments. Translation occurs via the provided 'convert_set' and 'convert_get' methods."""
    def __init__(self, name, set_string=None, get_string=None, value_map=None, type=float, value_range=None, allowed_values=None):
        """Initialize the class with optional set and get string corresponding to instrument
        commands. Also a map containing pairs of e.g. {python_value1: instr_value1, python_value2: instr_value2}"""
        super(Command, self).__init__()
        self.name = name
        self.set_string = set_string
        self.get_string = get_string

        self.doc = ""

        self.python_to_instr = None
        self.instr_to_python = None

        if value_map is not None:
            self.python_to_instr = value_map
            self.instr_to_python = {v: k for k, v in value_map.items()}

        if allowed_values is None:
            self.allowed_values = None
        else:
            self.allowed_values = allowed_values

        if value_range is None:
            self.value_range = None
        else:
            self.value_range = (min(value_range), max(value_range))

        # We neeed to do something or other
        if set_string is None and get_string is None:
            raise ValueError("Neither a setter nor a getter was specified.")

    def convert_set(self, set_value_python):
        """Convert the python value to a value understood by the instrument."""
        if self.python_to_instr is None:
            return set_value_python
        else:
            return self.python_to_instr[set_value_python]

    def convert_get(self, get_value_instrument):
        """Convert the instrument's returned values to something conveniently accessed
        through python."""
        if self.python_to_instr is None:
            return get_value_instrument
        else:
            return self.instr_to_python[get_value_instrument]

class Interface(object):
    """Currently just a dummy standing in for a PyVISA instrument."""
    def __init__(self):
        super(Interface, self).__init__()
    def write(self, value):
        logging.debug("Writing '%s'" % value)
    def query(self, value):
        logging.debug("Querying '%s'" % value)
        if value == ":output?;":
            return "on"
        return np.random.random()
    def values(self, query):
        logging.debug("Returning values %s" % query)
        return np.random.random()

def add_command(instr, name, cmd):
    def fget(self):
        val = self.interface.query(cmd.get_string)
        return cmd.convert_get(val)

    def fset(self, val):
        set_value = cmd.convert_set(val)
        self.interface.write(cmd.set_string % set_value)

    #Add getter and setter methods for passing around
    if cmd.get_string:
        setattr(instr, "get_" + name, fget)
    if cmd.set_string:
        setattr(instr, "set_" + name, fset)
    #Using None prevents deletion or setting/getting unsettable/gettable attributes
    setattr(instr, name, property(fget if cmd.get_string else None, fset if cmd.set_string else None, None, cmd.doc))

class MetaInstrument(type):
    """Meta class to create instrument classes with controls turned into descriptors.
    """
    def __init__(self, name, bases, dct):
        type.__init__(self, name, bases, dct)
        logging.debug("Adding controls to %s", name)
        for k,v in dct.items():
            if isinstance(v, Command):
                logging.debug("Adding '%s' command", k)
                add_command(self, k, v)

class Instrument(object):
    __metaclass__ = MetaInstrument

    def __init__(self, name, resource_name):
        self.name = name
        self.resource_name = resource_name

<<<<<<< HEAD
        self.interface = Interface()
=======
        self._commands = {} 

        self.check_errors_on_get = check_errors_on_get
        self.check_errors_on_set = check_errors_on_set
        self.interface = Interface()

        # Parse class attributes, making sure not to do so multiple times
        # if we have multiple instances of the same instrument type.
        if not self.parsed_commands:
            self.parse_commands()
            setattr(self.__class__, 'parsed_commands', True)

    def parse_commands(self):
        """Go through the class attributes and process any Command classes of subclasses in order to 
        produce setter and getters methods, as appropriate, as well as defining property-style access
        to those meethods."""
        logging.debug("Parsing commands in %s" % self.name)
        for item in dir(self):
            command = getattr(self, item)
            if isinstance(command, Command):
                logging.debug("Processing command %s", command.name)
                self._commands[item] = command

                if command.get_string is not None:
                    # Using the default argument is a hacky way to create a local copy
                    # of the command object.
                    def fget(self, command=command):
                        value = self.interface.query(command.get_string)
                        return command.convert_get(value)

                    setattr(self.__class__, item, property(fget))
                    setattr(self.__class__, 'get_'+item, fget)

                if command.set_string is not None :
                    # Using the default argument is a hacky way to create a local copy
                    # of the command object. We can't create a setter only property.
                    def fset(self, value, command=command):
                        if command.value_range is not None:
                            if (value < command.range[0]) or (value > command.range[1]):
                                raise ValueError("Outside of the allowable range specified for instrument '%s'." % self.name)
                        if command.allowed_values is not None:
                            if not value in self.allowed_values:
                                raise ValueError("Not in the allowable set of values specified for instrument '%s': %s" % (self.name, self.allowed_values) )
                        set_value = command.convert_set(value)
                        self.interface.write(command.set_string % set_value)
                    setattr(self.__class__, 'set_'+item, fset)

                if command.set_string is not None and command.get_string is not None:
                    setattr(self.__class__, item, property(fget, fset))

    def check_errors(self):
        pass
>>>>>>> 5887aa7e
<|MERGE_RESOLUTION|>--- conflicted
+++ resolved
@@ -80,6 +80,12 @@
         return cmd.convert_get(val)
 
     def fset(self, val):
+        if cmd.value_range is not None:
+            if (value < cmd.range[0]) or (value > cmd.range[1]):
+                raise ValueError("Outside of the allowable range specified for instrument '%s'." % self.name)
+        if cmd.allowed_values is not None:
+            if not value in cmd.allowed_values:
+                raise ValueError("Not in the allowable set of values specified for instrument '%s': %s" % (self.name, cmd.allowed_values) )
         set_value = cmd.convert_set(val)
         self.interface.write(cmd.set_string % set_value)
 
@@ -109,59 +115,4 @@
         self.name = name
         self.resource_name = resource_name
 
-<<<<<<< HEAD
-        self.interface = Interface()
-=======
-        self._commands = {} 
-
-        self.check_errors_on_get = check_errors_on_get
-        self.check_errors_on_set = check_errors_on_set
-        self.interface = Interface()
-
-        # Parse class attributes, making sure not to do so multiple times
-        # if we have multiple instances of the same instrument type.
-        if not self.parsed_commands:
-            self.parse_commands()
-            setattr(self.__class__, 'parsed_commands', True)
-
-    def parse_commands(self):
-        """Go through the class attributes and process any Command classes of subclasses in order to 
-        produce setter and getters methods, as appropriate, as well as defining property-style access
-        to those meethods."""
-        logging.debug("Parsing commands in %s" % self.name)
-        for item in dir(self):
-            command = getattr(self, item)
-            if isinstance(command, Command):
-                logging.debug("Processing command %s", command.name)
-                self._commands[item] = command
-
-                if command.get_string is not None:
-                    # Using the default argument is a hacky way to create a local copy
-                    # of the command object.
-                    def fget(self, command=command):
-                        value = self.interface.query(command.get_string)
-                        return command.convert_get(value)
-
-                    setattr(self.__class__, item, property(fget))
-                    setattr(self.__class__, 'get_'+item, fget)
-
-                if command.set_string is not None :
-                    # Using the default argument is a hacky way to create a local copy
-                    # of the command object. We can't create a setter only property.
-                    def fset(self, value, command=command):
-                        if command.value_range is not None:
-                            if (value < command.range[0]) or (value > command.range[1]):
-                                raise ValueError("Outside of the allowable range specified for instrument '%s'." % self.name)
-                        if command.allowed_values is not None:
-                            if not value in self.allowed_values:
-                                raise ValueError("Not in the allowable set of values specified for instrument '%s': %s" % (self.name, self.allowed_values) )
-                        set_value = command.convert_set(value)
-                        self.interface.write(command.set_string % set_value)
-                    setattr(self.__class__, 'set_'+item, fset)
-
-                if command.set_string is not None and command.get_string is not None:
-                    setattr(self.__class__, item, property(fget, fset))
-
-    def check_errors(self):
-        pass
->>>>>>> 5887aa7e
+        self.interface = Interface()
--- conflicted
+++ resolved
@@ -9,12 +9,8 @@
 import time
 import h5py
 
-<<<<<<< HEAD
-from bokeh.plotting import show, output_server, hplot, cursession
-=======
 from bokeh.client import push_session
 from bokeh.plotting import curdoc, hplot
->>>>>>> a072b21f
 from .plotting import BokehServerThread, Plotter, Plotter2D, MultiPlotter
 from .procedure import Procedure, Parameter, Quantity
 

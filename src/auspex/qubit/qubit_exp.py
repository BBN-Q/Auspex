--- conflicted
+++ resolved
@@ -271,6 +271,7 @@
     def set_fake_data(self, instrument, ideal_data, increment=False):
         instrument.instr.ideal_data = ideal_data
         instrument.instr.increment_ideal_data = increment
+        instrument.instr.gen_fake_data = True
 
     def clear_fake_data(self, instrument):
         instrument.instr.ideal_data = None
@@ -344,7 +345,7 @@
             thing = thing[0]
         elif measure_or_control == "control":
             logger.debug(f"Sweeping {qubit} control")
-            thing = qubit        
+            thing = qubit
         if thing.phys_chan.generator and attribute=="frequency":
             # Mixed up to final frequency
             name  = thing.phys_chan.generator.label
@@ -398,10 +399,6 @@
         for dig in self.digitizers:
             dig.acquire()
 
-<<<<<<< HEAD
-        # time.sleep(2)
-=======
->>>>>>> 7abf3a0a
         # Start the AWGs
         if not self.cw_mode:
             for awg in self.awgs:

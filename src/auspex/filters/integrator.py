--- conflicted
+++ resolved
@@ -91,10 +91,5 @@
         if self.post_int_op:
             filtered = self.post_int_op(filtered)
         # push to ouptut connectors
-<<<<<<< HEAD
         for os in self.source.output_streams:
-            os.push(filtered)
-=======
-        for ost in self.source.output_streams:
-            await ost.push(filtered)
->>>>>>> 063fe4dd
+            os.push(filtered)
--- conflicted
+++ resolved
@@ -11,16 +11,10 @@
 import time
 import socket
 import struct
-<<<<<<< HEAD
-import datetime, time
-import numpy as np
-import os
-=======
 import datetime
 import numpy as np
 import os
 import queue
->>>>>>> 36b8da07
 import sys
 
 from auspex.log import logger
@@ -28,11 +22,8 @@
 from .instrument import Instrument, DigitizerChannel
 from unittest.mock import MagicMock
 
-<<<<<<< HEAD
-=======
 from multiprocessing import Value
 
->>>>>>> 36b8da07
 # win32 doesn't support MSG_WAITALL, so on windows we
 # need to do things a slower, less efficient way.
 # (we could optimize this, if performance becomes a problem)
@@ -49,10 +40,6 @@
     def sock_recvall(s, data_len):
         return s.recv(data_len, socket.MSG_WAITALL)
 
-<<<<<<< HEAD
-=======
-
->>>>>>> 36b8da07
 # Dirty trick to avoid loading libraries when scraping
 # This code using quince.
 if config.auspex_dummy_mode:
@@ -176,20 +163,6 @@
         # Call the non-channel commands
         # super(X6, self).set_all(settings_dict)
         # Set data for testing
-<<<<<<< HEAD
-        if self.ideal_data:
-            try:
-                self.ideal_data = np.load(os.path.abspath(self.ideal_data+'.npy'))
-            except:
-                raise ValueError(f"Could not load ideal X6 data in {self}")
-
-        # Take these directly from the proxy obj
-        self.number_averages  = self.proxy_obj.number_averages
-        self.number_waveforms = self.proxy_obj.number_waveforms
-        self.number_segments  = self.proxy_obj.number_segments
-        self.record_length    = settings_dict['record_length']
-
-=======
         try:
             if "ideal_data" in settings_dict.keys():
                 self.ideal_data = np.load(os.path.abspath(settings_dict["ideal_data"]+'.npy'))
@@ -198,8 +171,14 @@
         except:
             logger.warning(f"Could not find ideal data...")
             self.ideal_data = None
-            # import ipdb; ipdb.set_trace()
->>>>>>> 36b8da07
+
+
+        # Take these directly from the proxy obj
+        self.number_averages  = self.proxy_obj.number_averages
+        self.number_waveforms = self.proxy_obj.number_waveforms
+        self.number_segments  = self.proxy_obj.number_segments
+        self.record_length    = settings_dict['record_length']
+
         # perform channel setup
         for chan in self._channels:
             self.channel_setup(chan)
@@ -303,13 +282,6 @@
             wsock.send(struct.pack('n', length*data.dtype.itemsize) + data.tostring())
             counter[chan] += length
 
-<<<<<<< HEAD
-    def receive_data(self, channel, oc, exit):
-        sock = self._chan_to_rsocket[channel]
-        sock.settimeout(1)
-        last_timestamp = datetime.datetime.now()
-        while not exit.is_set():       
-=======
         return total
 
     def receive_data(self, channel, oc, exit):
@@ -320,17 +292,12 @@
         total = 0
 
         while not exit.is_set():
->>>>>>> 36b8da07
             # push data from a socket into an OutputConnector (oc)
             # wire format is just: [size, buffer...]
             # TODO receive 4 or 8 bytes depending on sizeof(size_t)
             try:
                 msg = sock.recv(8)
-<<<<<<< HEAD
-                last_timestamp = datetime.datetime.now()
-=======
                 self.last_timestamp.value = datetime.datetime.now().timestamp()
->>>>>>> 36b8da07
             except:
                 continue
 
@@ -342,15 +309,11 @@
                 logger.error("Expected %s bytes, received %s bytes" % (msg_size, len(buf)))
                 return
             data = np.frombuffer(buf, dtype=channel.dtype)
-<<<<<<< HEAD
-            # logger.info(f"X6 receiver data of length {len(data)}")
-            oc.push(data)
-=======
             total += len(data)
             oc.push(data)
 
         # logger.info('RECEIVED %d %d', total, oc.points_taken.value)
-
+        # TODO: this is suspeicious
         for stream in oc.output_streams:
             abc = 0
             while True:
@@ -362,16 +325,10 @@
                     # logger.info(f"All my data {oc} has been consumed {abc}")
                     break
         # logger.info("X6 receive data exiting")
->>>>>>> 36b8da07
 
     def get_buffer_for_channel(self, channel):
         return self._lib.transfer_stream(*channel.channel)
 
-<<<<<<< HEAD
-    def wait_for_acquisition(self, timeout=5):
-        if self.gen_fake_data:
-            # logger.info(f"X6 {self._lib.nbr_round_robins} avgs {self._lib.nbr_segments} segs {self._lib.record_length} points")
-=======
     def wait_for_acquisition(self, timeout=15, ocs=None):
 
         if self.gen_fake_data:
@@ -379,7 +336,6 @@
 
             counter = {chan: 0 for chan in self._chan_to_wsocket.keys()}
             # logger.info(f"X6 getting {self._lib.nbr_round_robins} {self._lib.nbr_segments} {self._lib.record_length}")
->>>>>>> 36b8da07
             for j in range(self._lib.nbr_round_robins):
                 for i in range(self._lib.nbr_segments):
                     if self.ideal_data is not None:
@@ -391,10 +347,6 @@
                             total_spewed += self.spew_fake_data(
                                     counter, self.ideal_data[i])
                     else:
-<<<<<<< HEAD
-                        self.spew_fake_data()
-                    time.sleep(0.005)
-=======
                         total_spewed += self.spew_fake_data(counter)
 
                     time.sleep(0.0001)
@@ -413,7 +365,6 @@
                     # logger.info('WAITING for acquisition to finish %d < %d', total_taken, total_spewed)
                     time.sleep(0.025)
 
->>>>>>> 36b8da07
         else:
             while not self.done():
                 if (datetime.datetime.now().timestamp() - self.last_timestamp.value) > timeout:

--- conflicted
+++ resolved
@@ -42,7 +42,6 @@
     fake_aps2 = True
     aps2 = MagicMock()
 else:
-<<<<<<< HEAD
     # ----- fix/unitTests_1 / ST-15 delta start...
     if bSkipApsDriverLoad:
         logger.debug( "aps2 module load skipped << ST-15 Delta.")
@@ -63,16 +62,6 @@
             logger.warning( "aps2 Import failed" \
                 "\n\r   << EEE exception: %s" \
                 "\n\r      %s\n\r", e, _szLoadExLabel)
-=======
-    try:
-        import aps2
-        fake_aps2 = False
-    except:
-        logger.warning("Creating fake APS2!")
-        fake_aps2 = True
-        aps2_missing = True
-        aps2 = MagicMock()
->>>>>>> 3e3fad50
 
 aps1_missing = False
 
@@ -82,7 +71,6 @@
     fake_aps1 = True
     aps1 = MagicMock()
 else:
-<<<<<<< HEAD
     # ----- fix/unitTests_1 / ST-15 delta start...
     if bSkipApsDriverLoad:
         logger.debug( "aps[1] module load skipped << ST-15 Delta.")
@@ -105,18 +93,6 @@
             logger.warning( "aps Import failed" \
                 "\n\r   << EEE exception: %s" \
                 "\n\r      %s\n\r", e, _szLoadExLabel)
-=======
-    try:
-        import aps as libaps
-        if libaps.APS_PY_WRAPPER_VERSION < 1.4:
-            raise ImportError("Old version of libaps found. Please update.")
-        fake_aps1 = False
-    except:
-        logger.warning("Creating fake APS1!")
-        fake_aps1 = True
-        aps1_missing = True
-        libaps = MagicMock()
->>>>>>> 3e3fad50
 
 class DigitalAttenuator(SCPIInstrument):
     """BBN 3 Channel Instrument"""

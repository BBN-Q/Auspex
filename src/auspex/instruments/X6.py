--- conflicted
+++ resolved
@@ -323,9 +323,6 @@
 
     def wait_for_acquisition(self, dig_run, timeout=15, ocs=None, progressbars=None):
 
-<<<<<<< HEAD
-        if config.fake_data_mode:
-=======
         progress_updaters = {}
         if ocs and progressbars:
             for oc in ocs:
@@ -334,38 +331,20 @@
                 else:
                     progress_updaters[oc] = lambda x: setattr(progressbars[oc], 'value', x)
 
-        if self.gen_fake_data:
->>>>>>> 1f37707c
+        if config.fake_data_mode:
             total_spewed = 0
 
             counter = {chan: 0 for chan in self._chan_to_wsocket.keys()}
             initial_points = {oc: oc.points_taken.value for oc in ocs}
             for j in range(self._lib.nbr_round_robins):
-<<<<<<< HEAD
-                for i in range(self._lib.nbr_segments):
-                    if self.ideal_data is not None:
-                        #add ideal data for testing
-                        if hasattr(self, 'exp_step') and self.increment_ideal_data:
-                            raise FakeDataError("Cannot use both exp_step and increment_ideal_data")
-                        elif hasattr(self, 'exp_step'):
-                            total_spewed += self.spew_fake_data(
-                                    counter, self.ideal_data[self.exp_step][i])
-                        elif self.increment_ideal_data:
-                            total_spewed += self.spew_fake_data(
-                                   counter, self.ideal_data[self.ideal_counter][i])
-                        else:
-                            total_spewed += self.spew_fake_data(
-                                    counter, self.ideal_data[i])
-=======
                 if self.ideal_data is not None:
                     #add ideal data for testing
                     if hasattr(self, 'exp_step') and self.increment_ideal_data:
-                        raise Exception("Cannot use both exp_step and increment_ideal_data")
+                        raise FakeDataError("Cannot use both exp_step and increment_ideal_data")
                     elif hasattr(self, 'exp_step'):
                         total_spewed += self.spew_fake_data(counter, self.ideal_data[self.exp_step])
                     elif self.increment_ideal_data:
                         total_spewed += self.spew_fake_data(counter, self.ideal_data[self.ideal_counter])
->>>>>>> 1f37707c
                     else:
                         total_spewed += self.spew_fake_data(counter, self.ideal_data)
                 else:

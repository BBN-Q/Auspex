--- conflicted
+++ resolved
@@ -70,11 +70,7 @@
     def run(self):
         logger.debug("Data taker running (inner loop)")
         time_step = 0.1
-<<<<<<< HEAD
         time.sleep(0.002)
-=======
-        asyncio.sleep(0.002)
->>>>>>> 36b8da07
         data_row = np.sin(2*np.pi*self.time_val)*np.ones(self.samples) + 0.1*np.random.random(self.samples)
         self.time_val += time_step
         self.chan1.push(data_row)
@@ -99,7 +95,7 @@
         """Check that instruments have been appropriately gathered"""
         self.assertTrue(hasattr(TestExperiment, "_instruments")) # should have parsed these instruments from class dir
         self.assertTrue(len(TestExperiment._instruments) == 3 ) # should have parsed these instruments from class dir
-        
+
         te = TestExperiment()
         self.assertTrue(te._instruments['fake_instr_1'] == te.fake_instr_1) # should contain this instrument
         self.assertTrue(te._instruments['fake_instr_2'] == te.fake_instr_2) # should contain this instrument

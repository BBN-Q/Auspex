--- conflicted
+++ resolved
@@ -212,11 +212,7 @@
         for chan, wsock in self._chan_to_wsocket.items():
             if chan.stream_type == "Integrated":
                 length = 1
-<<<<<<< HEAD
                 data = 0.5 + 0.2*(np.random.random(length).astype(chan.dtype) + 1j*np.random.random(length).astype(chan.dtype)) + ideal_datapoint
-=======
-                data = 0.5 + 0.2*(np.random.random(length).astype(chan.dtype) + 1j*np.random.random(length).astype(chan.dtype))
->>>>>>> 0941f1e5
             elif chan.stream_type == "Demodulated":
                 length = int(self._lib.record_length/32)
                 data = np.zeros(length, dtype=chan.dtype)

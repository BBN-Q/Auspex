--- conflicted
+++ resolved
@@ -67,7 +67,7 @@
     trials  = 5
     repeats = 10
     idx     = 0
-    
+
     # For variance comparison
     vals = np.random.random((samples*trials*repeats))
 
@@ -113,17 +113,10 @@
         exp.set_graph(edges)
         exp.run_sweeps()
 
-<<<<<<< HEAD
-        var_data  = var_buff.out_queue.get()['Variance'].reshape(var_buff.descriptor.data_dims())
-        mean_data = mean_buff.out_queue.get()['chan1'].reshape(mean_buff.descriptor.data_dims())
-        orig_data = exp.vals.reshape(exp.chan1.descriptor.data_dims())
-=======
         # var_data  = var_buff.get_data()['Variance'].reshape(var_buff.descriptor.data_dims())
         # mean_data = mean_buff.get_data()['chan1'].reshape(mean_buff.descriptor.data_dims())
         var_data  = var_buff.out_queue.get()['Variance'].reshape(var_buff.descriptor.data_dims())
         mean_data = mean_buff.out_queue.get()['chan1'].reshape(mean_buff.descriptor.data_dims())
->>>>>>> 36b8da07
-
         orig_data = exp.vals.reshape(exp.chan1.descriptor.data_dims())
         self.assertTrue(np.abs(np.sum(mean_data - np.mean(orig_data, axis=0))) <= 1e-3)
         self.assertTrue(np.abs(np.sum(var_data - np.var(orig_data, axis=0, ddof=1))) <= 1e-3)

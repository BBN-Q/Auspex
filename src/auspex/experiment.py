--- conflicted
+++ resolved
@@ -641,14 +641,8 @@
 
         except KeyboardInterrupt as e:
             print("Caught KeyboardInterrupt, terminating.")
-<<<<<<< HEAD
-            # self.shutdown() #TB notes 11/19 shouldn't both thes lines be in the finally, not here? It goes to finally even when there is an exception... Unless you have sys.exit there
-            #12/3/20 commenting out the sys exit TB, commenting shutdown as well since it's in the finally
-            # sys.exit(0)
-=======
             #self.shutdown() #Commented out, since this is already in the finally.
             #sys.exit(0)
->>>>>>> 807f6749
         finally:
             self.shutdown()
 
@@ -674,17 +668,10 @@
                         time.sleep(2.0)
                     else:
                         break
-<<<<<<< HEAD
                     for n in self.other_nodes:
                         n.terminate()
                     raise Exception('Filter pipeline stuck!')
                 else: #Adding this if/else 12/01/20 TB in order to account for "does not have other_nodes" error
-=======
-                        for n in self.other_nodes:
-                            n.terminate()
-                            raise Exception('Filter pipeline stuck!')
-                else: #Addng this if/else in order to account for "does not have other nodes" KeyError
->>>>>>> 807f6749
                     logger.debug("ct does not contain other_nodes")
         except KeyboardInterrupt as e:
             for n in self.other_nodes:
@@ -696,14 +683,8 @@
 
         for n in self.other_nodes:
             n.done.set()
-
-<<<<<<< HEAD
-        # import gc
-        # gc.collect()
-=======
-        #import gc
+         #import gc
         #gc.collect()
->>>>>>> 807f6749
 
     def add_axis(self, axis, position=0):
         for oc in self.output_connectors.values():

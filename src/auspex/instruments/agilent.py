# Copyright 2016 Raytheon BBN Technologies
#
# Licensed under the Apache License, Version 2.0 (the "License");
# you may not use this file except in compliance with the License.
# You may obtain a copy of the License at
#
#    http://www.apache.org/licenses/LICENSE-2.0

__all__ = ['Agilent33220A', 'Agilent33500B', 'Agilent34970A',
           'AgilentE8363C', 'AgilentN5183A', 'AgilentN9010A',
           'HP33120A', 'AgilentN5230A']

import socket
import time
import copy
import re
import numpy as np
from itertools import product
from .instrument import SCPIInstrument, Command, StringCommand, BoolCommand, FloatCommand, IntCommand, is_valid_ipv4
from auspex.log import logger
import pyvisa.util as util

class HP33120A(SCPIInstrument):
    """HP33120A Arb Waveform Generator"""
    def __init__(self, resource_name=None, *args, **kwargs):
        super(HP33120A, self).__init__(resource_name, *args, **kwargs)
        self.name = "HP33120A AWG"

    def connect(self, resource_name=None, interface_type=None):
        if resource_name is not None:
            self.resource_name = resource_name
        super(HP33120A, self).connect(resource_name=self.resource_name, interface_type=interface_type)
        self.interface._resource.read_termination = u"\n"
        self.interface._resource.write_termination = u"\n"

    # Frequency & Shape
    frequency = FloatCommand(scpi_string="FREQ") #can use scientific notation (1e4 = 10,000)
    function = StringCommand(scpi_string="FUNCtion:SHAPe") #don't need a map here
    duty_cycle= StringCommand(scpi_string="PULSe:DCYCle") #Give duty cycle in %, needs number as a string

    # Arbitrary Waveform
             # “SINC”,“NEG_RAMP”, “EXP_RISE”, “EXP_FALL”, “CARDIAC”, “VOLATILE”,
            # or the name of any user-defined waveforms
    def arb_function(self,name):
        self.interface.write("FUNCtion:User " + name)
        self.interface.write("FUNCtion:Shape User")

    def upload_waveform(self,data,name="volatile"):
        #Takes data as float between -1 and +1. The data will scale with amplitude when used
        cmdString="Data:Dac Volatile,"
        # import pdb; pdb.set_trace()
        dataValues=np.round(np.array(data)*2047).astype(np.int32)
        # dataValues=list(dataValues)
        self.interface.write_binary_values(cmdString,dataValues,datatype='h',is_big_endian=True)

        if name.lower() != 'volatile':
            self.interface.write('DATA:COPY '+name)

    def delete_waveform(self,name='all'):
        #deletes arbitrary waveform with specified name. by default deletes all
        #can't delete anything when outputting an arb function
        if name == 'all':
            name=':'+name
        else:
            name=' '+name

        self.interface.write('data:del'+name)
    # Voltage
    amplitude = FloatCommand(scpi_string="VOLT")
    offset = FloatCommand(scpi_string="VOLTage:offset")
    voltage_unit= StringCommand(scpi_string='VOLT:UNIT')#{VPP|VRMS|DBM|DEFault}

    load = StringCommand(scpi_string="OUTPut:LOAD") #50, infinit, max ,min

    #Burst
    burst_state=Command(scpi_string="BM:STATe", value_map={False: '0', True: '1'})# {OFF|ON}
    burst_cycles=IntCommand(scpi_string="BM:NCYCles")
    burst_source=StringCommand(scpi_string='BM:SOURce') # {INTernal|EXTernal}

class Agilent33220A(SCPIInstrument):
    """Agilent 33220A Function Generator"""

    def __init__(self, resource_name=None, *args, **kwargs):
        super(Agilent33220A, self).__init__(resource_name, *args, **kwargs)
        self.name = "Agilent 33220A AWG"

    def connect(self, resource_name=None, interface_type=None):
        if resource_name is not None:
            self.resource_name = resource_name
        #If we only have an IP address then tack on the raw socket port to the VISA resource string
        if is_valid_ipv4(self.resource_name):
            self.resource_name += "::5025::SOCKET"
        super(Agilent33220A, self).connect(resource_name=self.resource_name, interface_type=interface_type)
        self.interface._resource.read_termination = u"\n"
        self.interface._resource.write_termination = u"\n"
        self.interface._resource.timeout = 3000 #seem to have trouble timing out on first query sometimes

    FUNCTION_MAP = {"Sine": "SIN",
                    "Square": "SQU",
                    "Ramp": "RAMP",
                    "Pulse": "PULS",
                    "Noise": "NOIS",
                    "DC": "DC",
                    "User": "USER"}

    frequency = FloatCommand(scpi_string="FREQ")
    function = StringCommand(get_string="FUNCtion?", set_string="FUNCTION {:s}",
                                value_map = FUNCTION_MAP)

    #Voltage
    dc_offset = FloatCommand(scpi_string="VOLT:OFFSET")
    output = Command(get_string="OUTP?", set_string="OUTP {:s}", value_map = {True: "1", False: "0"})
    polarity = Command(get_string="OUTP:POL?", set_string="OUTP:POL {:s}", value_map = {1 : "NORM", -1 : "INV"})
    auto_range = Command(scpi_string="VOLTage:RANGe:AUTO", value_map={True: "1", False: "0"})
    load_resistance = FloatCommand(scpi_string="OUTPut:LOAD")
    amplitude = FloatCommand(scpi_string="VOLT")
    low_voltage = FloatCommand(scpi_string="VOLTage:LOW")
    high_voltage = FloatCommand(scpi_string="VOLTage:HIGH")
    output_units = Command(get_string="VOLTage:UNIT?", set_string="VOLTage:UNIT {:s}",
                            value_map={"Vpp" : "VPP", "Vrms" : "VRMS", "dBm" : "DBM"})

    #Trigger, Burst, etc...
    output_sync = Command(get_string="OUTPut:SYNC?", set_string="OUTPut:SYNC {:s}",
                                value_map = {True: "OFF", False: "ON"})
    burst_state = Command(get_string="BURSt:STATE?", set_string="BURSt:STATE {:s}",
                                value_map = {True: "1", False: "0"})
    burst_cycles = FloatCommand(scpi_string="BURSt:NCYCles")
    burst_mode = Command(get_string="BURSt:MODE?", set_string="BURSt:MODE {:s}",
                                value_map = {"Triggered": "TRIG", "Gated": "GAT"})
    trigger_source = Command(get_string="TRIGger:SOURce?", set_string="TRIGger:SOURce {:s}",
                        value_map = {"Internal": "IMM", "External": "EXT", "Bus": "BUS"})
    trigger_slope = Command(get_string="TRIGger:SLOPe?", set_string="TRIGger:SLOPe {:s}",
                                value_map = {"Positive": "POS", "Negative": "NEG"})

    # Pulse characteristics
    pulse_width = FloatCommand(scpi_string="FUNCtion:PULSe:WIDTh")
    pulse_period = FloatCommand(scpi_string="PULSe:PERiod")
    pulse_edge = FloatCommand(scpi_string="FUNCtion:PULSe:TRANsition")
    pulse_dcyc = IntCommand(scpi_string="FUNCtion:PULSe:DCYCle")

    ramp_symmetry = FloatCommand(scpi_string="FUNCtion:RAMP:SYMMetry")

    def trigger(self):
        self.interface.write("*TRG")


class Agilent33500B(SCPIInstrument):
    """ Agilent/Keysight 33500 series 2-channel Arbitrary Waveform Generator

    Replacement model for 33220 series with some changes and additional sequencing functionality
    """
    def __init__(self, resource_name=None, *args, **kwargs):
        super(Agilent33500B, self).__init__(resource_name, *args, **kwargs)
        self.name = "Agilent 33500B AWG"

    def connect(self, resource_name=None, interface_type=None):
        if resource_name is not None:
            self.resource_name = resource_name
        #If we only have an IP address then tack on the raw socket port to the VISA resource string
        if is_valid_ipv4(self.resource_name):
            self.resource_name += "::5025::SOCKET"
        super(Agilent33500B, self).connect(resource_name=self.resource_name, interface_type=interface_type)
        self.interface._resource.read_termination = u"\n"
        self.interface._resource.write_termination = u"\n"
        self.interface._resource.timeout = 5000 #seem to have trouble timing out on first query sometimes

    FUNCTION_MAP = {"Sine": "SIN",
                    "Square": "SQU",
                    "Triangle": "TRI",
                    "Ramp": "RAMP",
                    "Pulse": "PULS",
                    "PRBS": "PRBS",
                    "Noise": "NOIS",
                    "DC": "DC",
                    "User": "ARB"}
    frequency = FloatCommand(scpi_string="SOURce{channel:d}:FREQuency",additional_args=['channel'])
    # FUNCtion subsystem
    function = StringCommand(scpi_string="SOURce{channel:d}:FUNCtion",
                                value_map = FUNCTION_MAP,additional_args=['channel'])
    ramp_symmetry = FloatCommand(scpi_string="FUNCtion:RAMP:SYMMetry")
    # When function is Pulse:
    pulse_width = FloatCommand(scpi_string="SOURce{channel:d}:FUNCtion:PULSe:WIDTh",
                                additional_args=['channel'])
    pulse_period = FloatCommand(scpi_string="SOURce{channel:d}:FUNCtion:PULSe:PERiod",
                                additional_args=['channel'])
    pulse_edge = FloatCommand(scpi_string="SOURce{channel:d}:FUNCtion:PULSe:TRANsition",
                                additional_args=['channel'])
    pulse_dcyc = IntCommand(scpi_string="SOURce{channel:d}:FUNCtion:PULSe:DCYCle",
                                additional_args=['channel'])
    # When function is ARBitrary:
    arb_waveform = StringCommand(scpi_string="SOURce{channel:d}:FUNCtion:ARBitrary",
                                additional_args=['channel'])
    arb_advance = StringCommand(scpi_string="SOURce{channel:d}:FUNCtion:ARBitrary:ADVance",
                                allowed_values=["Trigger","Srate"],
                                additional_args=['channel'],
                                doc="Advance mode to the next point: 'Trigger' or 'Srate' (Sample Rate)")
    arb_frequency = FloatCommand(scpi_string="SOURce{channel:d}:FUNCtion:ARBitrary:FREQuency",
                                additional_args=['channel'])
    arb_amplitude = FloatCommand(scpi_string="SOURce{channel:d}:FUNCtion:ARBitrary:PTPeak",
                                additional_args=['channel'])
    arb_sample = FloatCommand(scpi_string="SOURce{channel:d}:FUNCtion:ARBitrary:SRATe",
                                additional_args=['channel'],doc="Sample Rate")
    # VOLTage subsystem
    amplitude = FloatCommand(scpi_string="SOURce{channel:d}:VOLT",
                            additional_args=['channel'])
    dc_offset = FloatCommand(scpi_string="SOURce{channel:d}:VOLT:OFFSET",
                            additional_args=['channel'])
    auto_range = Command(scpi_string="SOURce{channel:d}:VOLTage:RANGe:AUTO",
                            value_map={True: "1", False: "0"},
                            additional_args=['channel'])
    low_voltage = FloatCommand(scpi_string="SOURce{channel:d}:VOLTage:LOW",
                            additional_args=['channel'])
    high_voltage = FloatCommand(scpi_string="SOURce{channel:d}:VOLTage:HIGH",
                            additional_args=['channel'])
    output_units = Command(scpi_string="SOURce{channel:d}:VOLTage:UNIT",
                            value_map={"Vpp" : "VPP", "Vrms" : "VRMS", "dBm" : "DBM"},
                            additional_args=['channel'])
    # Output subsystem
    output = Command(scpi_string="OUTP{channel:d}", value_map={True: "1", False: "0"},
                            additional_args=['channel'])
    load = FloatCommand(scpi_string="OUTP{channel:d}:LOAD", value_range=[1,1e4],
                            additional_args=['channel'],
                            doc="Expected load resistance, 1-10k")
    output_gated = Command(scpi_string="OUTP{channel:d}:MODE", value_map={True:"GATed", False:"NORMal"},
                            additional_args=['channel'])
    polarity = Command(scpi_string="OUTP{channel:d}:POL",
                            value_map = {1 : "NORM", -1 : "INV"},
                            additional_args=['channel'])
    output_sync = Command(scpi_string="OUTP{channel:d}:SYNC",
                            value_map = {True: "1", False: "0"},
                            additional_args=['channel'])
    sync_mode = StringCommand(scpi_string="OUTP{channel:d}:SYNC:MODE",
                            allowed_values = ["Normal","Carrier","Marker"],
                            additional_args=['channel'])
    sync_polarity = Command(scpi_string="OUTP{channel:d}:SYNC:POL",
                            value_map = {1 : "NORM", -1 : "INV"},
                            additional_args=['channel'])
    sync_source = Command(scpi_string="OUTP:SYNC:SOURce",
                            value_map = {1 : "CH1", 2 : "CH2"})
    output_trigger = Command(scpi_string="OUTP:TRIGger", value_map={True:'1', False:'0'})
    output_trigger_source = Command(scpi_string="OUTP:TRIGger:SOURce",
                        value_map = {1: "CH1", 2: "CH2"})
    output_trigger_slope = StringCommand(scpi_string="OUTP:TRIGger:SLOPe",
                                value_map = {"Positive": "POS", "Negative": "NEG"})
    #Trigger, Burst, etc...
    burst_state = Command(scpi_string="SOURce{channel:d}:BURSt:STATE",
                                value_map = {True: '1', False: '0'},
                                additional_args=['channel'])
    burst_cycles = FloatCommand(scpi_string="SOURce{channel:d}:BURSt:NCYCles",
                            additional_args=['channel'])
    burst_mode = StringCommand(scpi_string="SOURce{channel:d}:BURSt:MODE",
                                value_map = {"Triggered": "TRIG", "Gated": "GAT"},
                            additional_args=['channel'])
    trigger_source = StringCommand(scpi_string="TRIGger:SOURce",
                        value_map = {"Internal": "IMM", "External": "EXT", "Bus": "BUS"})
    trigger_slope = StringCommand(scpi_string="TRIGger:SLOPe",
                                value_map = {"Positive": "POS", "Negative": "NEG"})
    # Data subsystem
    sequence = StringCommand(scpi_string="SOURce{channel:d}:DATA:SEQuence",
                            additional_args=['channel'])

    def set_infinite_load(self, channel=1):
        self.interface.write("OUTP{channel:d}:LOAD INF".format(channel=channel))

    def clear_waveform(self,channel=1):
        """ Clear all waveforms loaded in the memory """
        logger.debug("Clear all waveforms loaded in the memory of %s" %self.name)
        self.interface.write("SOURce%d:DATA:VOLatile:CLEar" %channel)

    def upload_waveform(self,data,channel=1,name="mywaveform",dac=True):
        """ Load string-converted data into a waveform memory

        dac: True if values are converted to integer already
        """
        # Check number of data points
        N = len(data)
        if N<8 or N>65536:
            log.error("Data has invalid length = %d. Must be between 8 and 65536. Cannot upload waveform." %N)
            return False
        # Check length of waveform length, must be <=12
        if len(name)>12:
            logger.warning("Waveform length is larger than the limit of 12. Will be clipped off: %s --> %s" \
                            %(name,name[:12]))
        name = name[:12] # Arb waveform name at most 12 characters
        if dac: # Data points are integer
            dac_str = ":DAC"
            # Values must be within -32767 and 32767
            if abs(np.max(data))>32767:
                logger.warning("Some points out of range [-32767,32767] will be clipped off.")
            data = [int(max(min(datum,32767),-32767)) for datum in data]
        else: # Data points are float
            dac_str = ""
            # Values must be within -1 and 1
            if abs(np.max(data))>1:
                logger.warning("Some points out of range [-1,1] will be clipped off.")
            data = [max(min(datum,1),-1) for datum in data]
        # convert array into string
        data_str = ','.join([str(item) for item in data])
        logger.debug("Upload waveform %s to instrument %s, channel %d: %s" %(name,self.name,channel,data))
        self.interface.write("SOURce%s:DATA:ARBitrary1%s %s,%s" %(channel,dac_str,name,data_str))
        # Check if successfully uploaded or not
        data_pts = int(self.interface.query("SOURce%s:DATA:ATTR:POIN? %s" %(channel,name)))
        if data_pts==N:
            logger.debug("Successfully uploaded waveform %s to instrument %s, channel %d" %(name,self.name,channel))
            return True
        else:
            logger.error("Failed uploading waveform %s to instrument %s, channel %d" %(name,self.name,channel))
            return False

    def upload_waveform_binary(self,data,channel=1,name="mywaveform",dac=True):
        """ NOT YET WORKING - DO NOT USE
        Load binary data into a waveform memory

        dac: True if values are converted to integer already
        """
        logger.warning("Binary upload is under development. May not work as intended. Please consider using ASCII upload: upload_waveform()")
        N = len(data)
        if N<8 or N>16e6:
            log.error("Data has invalid length = %d. Must be between 8 and 16M. Cannot upload waveform." %N)
            return False
        # Check length of waveform length, must be <=12
        if len(name)>12:
            logger.warning("Waveform length is larger than the limit of 12. Will be clipped off: %s --> %s" \
                            %(name,name[:12]))
        name = name[:12] # Arb waveform name at most 12 characters
        # We don't support float values, so must convert to integer
        if not dac:
            logger.warning("We current do not support uploading float values. Waveform values will be converted to integer.")
            # Convert to integer option (dac=True)
            data = [datum*32767 for datum in data]
        # Values must be within -32767 and 32767
        if abs(np.max(data))>32767:
            logger.warning("Some points out of range [-32767,32767] will be clipped off.")
        data = [int(max(min(datum,32767),-32767)) for datum in data]
        wf = []
        N = N*2 # 2 bytes for each point
        n = int(np.log10(N))+1 # Number of digits of N
        # Split 2-byte integer into 2 separate bytes
        for datum in data:
            if datum>0:
                wf.append(datum >> 8)
                wf.append(datum % 1<<8)
            else:
                datum = -datum
                wf.append(-(datum >> 8))
                wf.append(-(datum % 1<<8))
        wf = np.array(wf,dtype='int8') # Force datatype to 8-bit integer
        logger.debug("Upload waveform %s to instrument %s, channel %d: %s" %(name,self.name,channel,wf))
        self.interface.write_binary_values("SOURce%s:DATA:ARBitrary1:DAC %s,#%d%d" %(channel,name,n,N),
                                            wf, datatype='b', is_big_endian=False)
        # Check if successfully uploaded or not
        data_pts = int(self.interface.query("SOURce%s:DATA:ATTR:POIN? %s" %(channel,name)))
        if data_pts==len(data):
            logger.debug("Successfully uploaded waveform %s to instrument %s, channel %d" %(name,self.name,channel))
            return True
        else:
            logger.error("Failed uploading waveform %s to instrument %s, channel %d" %(name,self.name,channel))
            return False

    def upload_sequence(self,sequence,channel=1,binary=False):
        """ Upload a sequence to the instrument """
        # Upload each segment
        if binary:
            for seg in sequence.segments:
                self.upload_waveform_binary(seg.data,channel=channel,name=seg.name,dac=seg.dac)
        else:
            for seg in sequence.segments:
                self.upload_waveform(seg.data,channel=channel,name=seg.name,dac=seg.dac)
        # Now upload the sequence
        descriptor = sequence.get_descriptor()
        logger.debug("Upload sequence %s to %s: %s" %(sequence.name,self.name,descriptor))
        self.set_sequence(descriptor,channel=channel)

    def arb_sync(self):
        """ Restart the sequences and synchronize them """
        self.interface.write("FUNCtion:ARBitrary:SYNChronize")

    def trigger(self,channel=1):
        self.interface.write("TRIGger%d" %channel)

    def abort(self):
        self.interface.write("ABORt")

    # Subclasses of Agilent33500B
    class Segment(object):
        def __init__(self,name,data=[],dac=True,control="once",repeat=0,mkr_mode="maintain",mkr_pts=4):
            """ Information of a segment/waveform

            dac: True if data is converted to integer already
            control: once - play once
                    onceWaitTrig - play once then wait for trigger
                    repeat - repeat a number of times (repeat count)
                    repeatInf - repeat forever until stopped
                    repeatTilTrig - repeat until triggered then advance
            repeat: number of repeats if control == repeat
            mkr_mode: marker mode: maintain-maintaincurrentmarkerstateatstartofsegment
                                lowAtStart-forcemarkerlowatstartofsegment
                                highAtStart-forcemarkerhighatstartofsegment
                                highAtStartGoLow-forcemarkerhighatstartofsegmentandthenlowatmarkerposition
            mkr_pts: marker points
            """
            self.name = name
            self.data = data
            self.dac = dac
            self.control = control
            self.repeat = repeat
            self.mkr_mode = mkr_mode
            self.mkr_pts = mkr_pts

        def self_check(self):
            N = len(self.data)
            if N<8:
                logger.error("Waveform %s must have at least 8 points" %self.name)
                return False
            else:
                if self.mkr_pts < 4:
                    self.mkr_pts = 4
                    logger.warning("Marker points of waveform %s is less than 4. Set to 4." %self.name)
                if self.mkr_pts > N-3:
                    self.mkr_pts = N-3
                    logger.warning("Marker points of waveform %s is longer than lenght-3 = %d. Set to lenght-3." %(self.name,N-3))
                return True

        def update(self,**kwargs):
            for k,v in kwargs.items():
                if k in ["name","data","control","repeat","mkr_mode","mkr_pts"]:
                    logger.debug("Set %s.%s = %s" %(self.name,k,v))
                    setattr(self,k,v)
                else:
                    logger.warning("Key %s is not valid for Segment %s. Ignore." %(k,self.name))
            return self.self_check()

    class Sequence(object):
        def __init__(self,name):
            self.name = name
            self.segments = []

        def add_segment(self,segment,**kwargs):
            """ Create a copy of the segment, update its values, then add to the sequence.
            The copy and update are to allow reuse of the same segment with different configurations.
            For safety, avoid reuse, but add different segment objects to the sequence.
            """
            seg = copy.copy(segment)
            if seg.update(**kwargs):
                logger.debug("Add segment %s into sequence %s" %(seg.name,self.name))
                self.segments.append(seg)

        def get_descriptor(self):
            """ Return block descriptor to upload to the instrument """
            descriptor = '"%s"' %self.name
            for seg in self.segments:
                descriptor += ',"%s",%d,%s,%s,%d' %(seg.name,seg.repeat,seg.control,seg.mkr_mode,seg.mkr_pts)
            N = len(descriptor)
            n = int(np.log10(N))+1
            descriptor = "#%d%d%s" %(n,N,descriptor)
            logger.debug("Block descriptor for sequence %s: %s" %(self.name,descriptor))
            return descriptor


class Agilent34970A(SCPIInstrument):
    """Agilent 34970A MUX"""

# Array of Channels to configure
    CONFIG_LIST     = []

# Allowed value arrays

    RES_VALUES      = ['AUTO',1E2, 1E3, 1E4, 1E5, 1E6, 1E7, 1E8]
    PLC_VALUES      = [0.02, 0.2, 1, 10, 20, 100, 200]
    ONOFF_VALUES    = ['ON', 'OFF']
    TRIGSOUR_VALUES = ['BUS','IMM','EXT','TIM']
    ADVSOUR_VALUES  = ['EXT','BUS','IMM']

# Commands needed to configure MUX for measurement with an external instrument

    dmm            = StringCommand(scpi_string="INST:DMM",value_map={'ON': '1', 'OFF': '0'})
    advance_source = StringCommand(scpi_string="ROUT:CHAN:ADV:SOUR",allowed_values=ADVSOUR_VALUES)
    trigger_source = StringCommand(scpi_string="TRIG:SOUR",allowed_values=TRIGSOUR_VALUES)
    trigger_timer  = FloatCommand(get_string="TRIG:TIMER?", set_string="TRIG:TIMER {:f}")
    trigger_count  = IntCommand(get_string="TRIG:COUNT?", set_string="TRIG:COUNT {:e}")

# Generic init and connect methods

    def __init__(self, resource_name=None, *args, **kwargs):
        super(Agilent34970A, self).__init__(resource_name, *args, **kwargs)
        self.name = "Agilent 34970A MUX"

    def connect(self, resource_name=None, interface_type=None):
        if resource_name is not None:
            self.resource_name = resource_name
        super(Agilent34970A, self).connect(resource_name=self.resource_name, interface_type=interface_type)
        self.interface._resource.read_termination = u"\n"

#Channel to String helper function converts int array to channel list string

    def ch_to_str(self, ch_list):
        return ("(@"+','.join(['{:d}']*len(ch_list))+")").format(*ch_list)

#Helper function to sort channels by resistance measurement type

    def r_lists(self):
        fres_list, res_list = [], []
        res_map = self.resistance_wire

        for ch in self.CONFIG_LIST:
            if res_map[ch] =='"FRES"':
                fres_list.append(ch)
            if res_map[ch] =='"RES"':
                res_list.append(ch)

        return fres_list, res_list

#Setup Scan List

    @property
    def scanlist(self):
        slist = re.findall('\d{3}(?=[,)])',self.interface.query("ROUT:SCAN?"))
        return [int(i) for i in slist]

    @scanlist.setter
    def scanlist(self, ch_list):
        self.interface.write("ROUT:SCAN "+self.ch_to_str(ch_list))

#Setup Config List

    @property
    def configlist(self):
        return self.CONFIG_LIST

    @configlist.setter
    def configlist(self, ch_list):
        self.CONFIG_LIST = ch_list

#Start Scan
    def scan(self):
        self.interface.write("INIT")

#Read Values
    def read(self):
        if self.dmm=="ON":
            return self.interface.query_ascii_values("FETC?", converter=u'e')
        else:
            raise Exception("Cannot issue command when DMM is disabled. Enable DMM")

# Commands that configure resistance measurement type, 2 or 4 wire

    @property
    def resistance_wire(self):
        if self.dmm=="ON":
            query_str = "SENS:FUNC? "+self.ch_to_str(self.CONFIG_LIST)
            output = self.interface.query_ascii_values(query_str, converter=u's')
        else:
            query_str = "ROUT:CHAN:FWIR? "+self.ch_to_str(self.CONFIG_LIST)
            output = self.interface.query_ascii_values(query_str, converter=u'd')
        return {ch: val for ch, val in zip(self.CONFIG_LIST, output)}

    @resistance_wire.setter
    def resistance_wire(self, fw = 2):
        if self.dmm=="ON":
            fw_char = "F" if fw == 4 else ""
            self.interface.write(("CONF:{}RES "+self.ch_to_str(self.CONFIG_LIST)).format(fw_char))
        else:
            fw_char = "ON," if fw == 4 else "OFF,"
            self.interface.write(("ROUT:CHAN:FWIR {}"+self.ch_to_str(self.CONFIG_LIST)).format(fw_char))

# Commands that configure measurement delay for external measurements

    @property
    def channel_delay(self):
        query_str = "ROUT:CHAN:DELAY? "+self.ch_to_str(self.CONFIG_LIST)
        output = self.interface.query_ascii_values(query_str, converter=u'e')
        return {ch: val for ch, val in zip(self.CONFIG_LIST, output)}

    @channel_delay.setter
    def channel_delay(self, delay = 0.1):
        self.interface.write(("ROUT:CHAN:DELAY {:e},"+self.ch_to_str(self.CONFIG_LIST)).format(delay))

# Commands that configure resistance measurements with internal DMM

    @property
    def resistance_range(self):
        if self.dmm=="OFF":
            raise Exception("Cannot issue command when DMM is disabled. Enable DMM")
        else:
            fres_list, res_list = self.r_lists()
            output = {}
            if len(fres_list)>0:
                query_str = ("SENS:FRES:RANG? "+self.ch_to_str(fres_list))
                fres_rng  = self.interface.query_ascii_values(query_str, converter=u'e')
                output.update({ch: val for ch, val in zip(fres_list, fres_rng)})
            if len(res_list)>0:
                query_str = ("SENS:RES:RANG? "+self.ch_to_str(res_list))
                res_rng   = self.interface.query_ascii_values(query_str, converter=u'e')
                output.update({ch: val for ch, val in zip(res_list, res_rng)})
            return output

    @resistance_range.setter
    def resistance_range(self, val="AUTO"):
        if val not in self.RES_VALUES:
            raise ValueError(("Resistance range must be "+'|'.join(['{}']*len(self.RES_VALUES))+" Ohms").format(*self.RES_VALUES))
        if self.dmm=="OFF":
            raise Exception("Cannot issue command when DMM is disabled. Enable DMM")
        else:
            fres_list, res_list = self.r_lists()
            if len(fres_list)>0:
                if val=="AUTO":
                    self.interface.write("SENS:FRES:RANG:AUTO ON,"+self.ch_to_str(fres_list))
                else:
                    self.interface.write("SENS:FRES:RANG:AUTO OFF,"+self.ch_to_str(fres_list))
                    self.interface.write(("SENS:FRES:RANG {:E},"+self.ch_to_str(fres_list)).format(val))
            if len(res_list)>0:
                if val=="AUTO":
                    self.interface.write("SENS:RES:RANG:AUTO ON,"+self.ch_to_str(res_list))
                else:
                    self.interface.write("SENS:RES:RANG:AUTO OFF,"+self.ch_to_str(res_list))
                    self.interface.write(("SENS:RES:RANG {:E},"+self.ch_to_str(res_list)).format(val))

    @property
    def resistance_resolution(self):
        if self.dmm=="OFF":
            raise Exception("Cannot issue command when DMM is disabled. Enable DMM")
        else:
            fres_list, res_list = self.r_lists()
            output = {}
            if len(fres_list)>0:
                query_str = ("SENS:FRES:NPLC? "+self.ch_to_str(fres_list))
                fres_resl = self.interface.query_ascii_values(query_str, converter=u'e')
                output.update({ch: val for ch, val in zip(fres_list, fres_resl)})
            if len(res_list)>0:
                query_str = ("SENS:RES:NPLC? "+self.ch_to_str(res_list))
                res_resl  = self.interface.query_ascii_values(query_str, converter=u'e')
                output.update({ch: val for ch, val in zip(res_list, res_resl)})
            return output

    @resistance_resolution.setter
    def resistance_resolution(self, val=1):
        if val not in self.PLC_VALUES:
            raise ValueError(("PLC integration times must be "+'|'.join(['{:E}']*len(self.PLC_VALUES))+" cycles").format(*self.PLC_VALUES))
        if self.dmm=="OFF":
            raise Exception("Cannot issue command when DMM is disabled. Enable DMM")
        else:
            fres_list, res_list = self.r_lists()
            if len(fres_list)>0:
                self.interface.write(("SENS:FRES:NPLC {:E},"+self.ch_to_str(fres_list)).format(val))
            if len(res_list)>0:
                self.interface.write(("SENS:RES:NPLC {:E},"+self.ch_to_str(res_list)).format(val))

    @property
    def resistance_zcomp(self):
        if self.dmm=="OFF":
            raise Exception("Cannot issue command when DMM is disabled. Enable DMM")
        else:
            fres_list, res_list = self.r_lists()
            output = {}
            if len(fres_list)>0:
                query_str = ("SENS:FRES:OCOM? "+self.ch_to_str(fres_list))
                fres_zcom = self.interface.query_ascii_values(query_str, converter=u'd')
                output.update({ch: val for ch, val in zip(fres_list, fres_zcom)})
            if len(res_list)>0:
                query_str = ("SENS:RES:OCOM? "+self.ch_to_str(res_list))
                res_zcom  = self.interface.query_ascii_values(query_str, converter=u'd')
                output.update({ch: val for ch, val in zip(res_list, res_zcom)})
            return output

    @resistance_zcomp.setter
    def resistance_zcomp(self, val="OFF"):
        if val not in self.ONOFF_VALUES:
            raise ValueError("Zero compensation must be ON or OFF. Only valid for resistance range less than 100 kOhm")
        if self.dmm=="OFF":
            raise Exception("Cannot issue command when DMM is disabled. Enable DMM")
        else:
            fres_list, res_list = self.r_lists()
            if len(fres_list)>0:
                self.interface.write(("SENS:FRES:OCOM {:s},"+self.ch_to_str(fres_list)).format(val))
            if len(res_list)>0:
                self.interface.write(("SENS:RES:OCOM {:s},"+self.ch_to_str(res_list)).format(val))

class AgilentN5183A(SCPIInstrument):
    """AgilentN5183A microwave source"""
    instrument_type = "Microwave Source"

    frequency = FloatCommand(scpi_string=":freq")
    power     = FloatCommand(scpi_string=":power")
    phase     = FloatCommand(scpi_string=":phase")

    alc       = StringCommand(scpi_string=":power:alc", value_map={True: '1', False: '0'})
    mod       = StringCommand(scpi_string=":output:mod", value_map={True: '1', False: '0'})

    output    = StringCommand(scpi_string=":output", value_map={True: '1', False: '0'})

    def __init__(self, resource_name=None, *args, **kwargs):
        #If we only have an IP address then tack on the raw socket port to the VISA resource string
        super(AgilentN5183A, self).__init__(resource_name, *args, **kwargs)

    def connect(self, resource_name=None, interface_type="VISA"):
        if resource_name is not None:
            self.resource_name = resource_name
        if is_valid_ipv4(self.resource_name):
            if "::5025::SOCKET" not in self.resource_name:
                self.resource_name += "::5025::SOCKET"
        super(AgilentN5183A, self).connect(resource_name=resource_name, interface_type=interface_type)
        self.interface._resource.read_termination = u"\n"
        self.interface._resource.write_termination = u"\n"
        self.interface._resource.timeout = 3000 #seem to have trouble timing out on first query sometimes

    def set_all(self, settings):
        super(AgilentN5183A, self).set_all(settings)

    @property
    def reference(self):
        return None

    @reference.setter
    def reference(self, ref=None):
        pass

class _AgilentNetworkAnalyzer(SCPIInstrument):
    """Base class for Agilent Vector network analyzers.
    To use, a child class should declare at least a "ports" tuple which represent valid S-paramter ports on the
    instrument.
    """

    instrument_type = "Vector Network Analyzer"

    TIMEOUT = 10 * 1000         #Timeout for VISA commands
    data_query_raw = False      #Use low-level commands to parse block data transfer

    ports = ()                  #Set of ports that the NA has.

    _port_powers = {}
    _format_dict     = {"MLIN": "LINEAR", "MLOG": "LOGARITHMIC", "PHAS": "PHASE", "UPH": "UNWRAP PHASE",
                        "REAL": "REAL", "IMAG": "IMAG", "POL": "POLAR", "SMIT": "SMITH",
                        "SADM": "SMITH ADMITTANCE", "SWR": "SWR", "GDEL": "GROUP DELAY"}
    _format_dict_inv = {v: k for k, v in _format_dict.items()}

    ##Basic SCPI commands.
    frequency_center    = FloatCommand(scpi_string=":SENSe:FREQuency:CENTer")
    frequency_start     = FloatCommand(scpi_string=":SENSe:FREQuency:STARt")
    frequency_stop      = FloatCommand(scpi_string=":SENSe:FREQuency:STOP")
    frequency_span      = FloatCommand(scpi_string=":SENSe:FREQuency:SPAN")
    if_bandwidth        = FloatCommand(scpi_string=":SENSe1:BANDwidth")
    num_points          = IntCommand(scpi_string=":SENSe:SWEep:POINTS")

    averaging_enable    = BoolCommand(get_string=":SENSe1:AVERage:STATe?", set_string=":SENSe1:AVERage:STATe {:s}", value_map={False: "0", True: "1"})
    averaging_factor    = IntCommand(scpi_string=":SENSe1:AVERage:COUNt")
    averaging_complete  = StringCommand(get_string=":STATus:OPERation:AVERaging1:CONDition?", value_map={False:"+0", True:"+2"})


    def __init__(self, resource_name=None, *args, **kwargs):
        self.valid_meas = tuple(f"S{a}{b}" for a, b in product(self.ports, self.ports))
        super().__init__(resource_name, *args, **kwargs)

    def connect(self, resource_name=None, interface_type="VISA"):
        if resource_name is not None:
            self.resource_name = resource_name
        if is_valid_ipv4(self.resource_name):
            self.resource_name += "::hpib7,16::INSTR"
        else:
            logger.error("The resource name for the {}: {} is " +
                "not a valid IPv4 address.".format(self.__class__.__name__, self.resource_name))
        super().connect(resource_name=None, interface_type=interface_type)
        self.interface._resource._read_termination = u"\n"
        self.interface._resource.write_termination = u"\n"
        self.interface._resource.timeout = self.TIMEOUT
        self.interface._resource.chunk_size = 2 ** 20 # Needed to fix binary transfers (?)

        self.interface.OPC() #wait for any previous commands to complete
        self.interface.write("SENSe1:SWEep:TIME:AUTO ON") #automatic sweep time
        self.interface.write("FORM REAL,32") #return measurement data as 32-bit float

        self.measurements = ["S21"]
        for p in self.ports:
            self.interface.write(f'SOUR:POW{p}:MODE AUTO')
            self._port_powers[p] = (float(self.interface.query(f"SOUR:POW{p}? MIN")),
                                    float(self.interface.query(f"SOUR:POW{p}? MAX")))

    @property
    def output_enable(self):
        """Get output mode of each VNA port."""
        outp = {}
        for p in self.ports:
            outp[p] = self.interface.query(f'SOUR:POW{p}:MODE?')
        return outp

    @output_enable.setter
    def output_enable(self, outp):
        """Set output mode of each port. Input is a dictionary mapping port numbers to booleans. `False` corresponds to
            the port being in `OFF` mode, while `True` corresponds to the port being in `AUTO` mode.
        """
        if isinstance(outp, dict):
            for k, v in self.outp.items():
                val = "AUTO" if v else "OFF"
                self.interface.write(f"SOUR:POW{k}:MODE {val}")
        else:
            val = "AUTO" if outp else "OFF"
            for p in self.ports:
                self.interface.write(f"SOUR:POW{p}:MODE {val}")

    def set_port_power(self, port, power):
        """Set the output power (in dBm) of a specific port."""
        assert port in self.ports, f"This VNA does not have port {port}!"
        minp = self._port_powers[port][0]
        maxp = self._port_powers[port][1]
        if power < minp or power > maxp:
            raise ValueError(f"Power level outside allowable range for port {port}: ({minp} - {maxp}) dBm.")
        self.interface.write(f"SOUR:POW{port} {power}")

    def get_port_power(self, port):
        """Get the output power in dBm of a specific port."""
        assert port in self.ports, f"This VNA does not have port {port}!"
        return float(self.interface.query(f"SOUR:POW{port}?"))

    def _get_active_ports(self):
        """Get ports that are used for currently active measurements."""
        return [int(m[-1]) for m in self.measurements.keys()]

    @property
    def power(self):
        """Get the output power in dBm of all currently active mesurements."""
        ports = self._get_active_ports()
        if len(ports) == 1:
            return self.get_port_power(ports[0])
        else:
            return [self.get_port_power(p) for p in ports]

    @power.setter
    def power(self, level):
        """Get the output power in dBm of all currently active mesurements."""
        for p in self._get_active_ports():
            self.set_port_power(p, level)

    @property
    def averaging_enable(self):
        """Get the averaging state."""
        state = self.interface.query(":SENSe1:AVERage:STATe?")
        return bool(int(state))

    @averaging_enable.setter
    def averaging_enable(self, value):
        """Set the averaging state."""
        if value:
            self.interface.write(":SENSe1:AVERage:STATe ON")
        else:
            self.interface.write(":SENSe1:AVERage:STATe OFF")

    def averaging_restart(self):
        """ Restart trace averaging """
        self.interface.write(":SENSe1:AVERage:CLEar")

    @property
    def format(self):
        """Get the currently active measurement format."""
        meas = list(self.measurements.values())
        self.interface.write(f"CALC:PAR:SEL {meas[0]}")
        return self._format_dict[self.interface.query("CALC:FORM?")]

    @format.setter
    def format(self, fmt):
        """Set the currently active measurement format. See the `_format_dict` property for valid formats."""
        if fmt in self._format_dict.keys():
            pass
        elif fmt in self._format_dict.values():
            fmt = self._format_dict_inv[fmt]
        else:
            raise ValueError(f"Unrecognized VNA measurement format specifier: {fmt}")

        for meas in self.measurements.values():
            self.interface.write(f"CALC:PAR:SEL {meas}")
            self.interface.write(f"CALC:FORM {fmt}")

    def autoscale(self):
        """Autoscale all traces."""
        nm = len(list(self.measurements.values()))
        for j in range(nm):
            self.interface.write(f'DISP:WIND1:TRAC{j+1}:Y:AUTO')

    @property
    def measurements(self):
        """Get currently active measurements and their trace names."""
        active_meas = self.interface.query("CALC:PAR:CAT?")
        meas = active_meas.strip('\"').split(",")[::2]
        spars = active_meas.strip('\"').split(",")[1::2]
        return {s: m for m, s in zip(meas,spars)}

    @measurements.setter
    def measurements(self, S):
        """Set currently active measurements, passed as a list of S-parameters. This will overwrite measurements that
        are currently active on the VNA."""
        sp = [s.upper() for s in S]
        for s in sp:
            if s not in self.valid_meas:
                raise ValueError(f"Invalid S-parameter measurement request: {s} is not in available measurements: {self.valid_meas}.")

        #Delete all measurements
        self.interface.write("CALC:PAR:DEL:ALL")
        #Close window 1 if it exists
        if (self.interface.query("DISP:WIND1:STATE?") == "1"):
            self.interface.write("DISP:WIND1:STATE OFF")
        self.interface.write("DISP:WIND1:STATE ON")

        for j, s in enumerate(sp):
            self.interface.write(f'CALC:PAR:DEF "M_{s}",{s}')
            self.interface.write(f'DISP:WIND1:TRAC{j+1}:FEED "M_{s}"')
            time.sleep(0.1)
            self.interface.write(f'DISP:WIND1:TRAC{j+1}:Y:AUTO')

        self.interface.write('SENS1:SWE:TIME:AUTO ON')
        self.interface.write("SENS:SWE:MODE CONT")

    def reaverage(self):
        """ Restart averaging and block until complete."""
        if self.averaging_enable:
            self.averaging_restart()
            #trigger after the requested number of points has been averaged
            self.interface.write("SENSe1:SWEep:GROups:COUNt %d"%self.averaging_factor)
            self.interface.write("ABORT; SENSe1:SWEep:MODE GRO")
        else:
            #restart current sweep and send a trigger
            self.interface.write("ABORT; SENS:SWE:MODE SING")

        meas_done = False
        self.interface.write('*OPC')
        print(int(self.interface.ESR()) & 0x1)
        while not meas_done:
            time.sleep(0.5)
            opc_bit = int(self.interface.ESR()) & 0x1
            print(opc_bit)
            if opc_bit == 1:
                meas_done = True

    def _raw_query(self, string, size=16):
        """Some Agilent VNAs are stupid and do not understand VISA query commands for large binary transfers.
            Hack around this. The raw read size seems to be safe with 16 bytes per read but this might need to be changed?
        """
        self.interface.write(string)
        block =  self.interface.read_raw(size=size)
        offset, data_length = util.parse_ieee_block_header(block)
        return util.from_ieee_block(block, 'f', True, np.array)

    def _raw_query_bytes(self, string, size=1024):
        """Some combinations of Agilent VNAs and minimum MTUs don't work so brute force by manually reading bytes from the wire.
        """
        self.interface.write(string)
        #IEEE header format is #<number of digits><number of bytes>
        header = self.interface._resource.read_bytes(2)
        ndig = int(header.decode()[-1])
        nbytes = int(self.interface._resource.read_bytes(ndig).decode())
        bytes_read = 0
        data = b''
        while ((bytes_read + size) < nbytes):
            data += self.interface._resource.read_bytes(size)
            bytes_read += size
        data += self.interface._resource.read_bytes(nbytes - bytes_read)
        #Read the termination to clear VISA buffer
        self.interface._resource.read_bytes(1)
        return util.from_binary_block(data, 0, None, 'f', True, np.array)


    def get_trace(self, measurement=None, restart_measurement=True):
        """ Return a tuple of the trace frequencies and corrected complex points. By default returns the data for the
         first acive measurement. Pass an S-parameter (i.e. `S12`) as the `measurement` keyword argument to access others."""
        #If the measurement is not passed in just take the first one
        if measurement is None:
            mchan = list(self.measurements.values())[0]
        else:
            if measurement not in self.measurements.keys():
                raise ValueError(f"Unknown measurement: {measurement}. Available: {self.measurements.keys()}.")
            mchan = self.measurements[measurement]
        #Select the measurment
        self.interface.write(":CALCulate:PARameter:SELect '{}'".format(mchan))
        if restart_measurement:
            self.reaverage()
        #Take the data as interleaved complex values
        if self.data_query_raw:
            interleaved_vals = self._raw_query_bytes(":CALC:DATA? SDATA")
        else:
            interleaved_vals  = self.interface._resource.query_binary_values(':CALC:DATA? SDATA', datatype="f", is_big_endian=True, expect_termination=False)

        self.interface.write("SENS:SWE:MODE CONT")
        vals = interleaved_vals[::2] + 1j*interleaved_vals[1::2]
        #Get the associated frequencies
        freqs = np.linspace(self.frequency_start, self.frequency_stop, self.num_points)
        return (freqs, vals)

class AgilentN5230A(_AgilentNetworkAnalyzer):
    """Agilent N5230A 4-port 20GHz VNA."""
    ports = (1, 2, 3, 4)
    data_query_raw = False

class AgilentE8363C(_AgilentNetworkAnalyzer):
    """Agilent E8363C 2-port 40GHz VNA."""
    ports = (1, 2)
    data_query_raw = False
<<<<<<< HEAD

=======
>>>>>>> 807f6749

class AgilentN9010A(SCPIInstrument):
    """Agilent N9010A SA"""
    instrument_type = "Spectrum Analyzer"

    frequency_center = FloatCommand(scpi_string=":FREQuency:CENTer")
    frequency_span   = FloatCommand(scpi_string=":FREQuency:SPAN")
    frequency_start  = FloatCommand(scpi_string=":FREQuency:STARt")
    frequency_stop   = FloatCommand(scpi_string=":FREQuency:STOP")

    num_sweep_points        = FloatCommand(scpi_string=":SWEep:POINTs")
    resolution_bandwidth    = FloatCommand(scpi_string=":BANDwidth")
    video_bandwidth         = FloatCommand(scpi_string=":BANDwidth:VIDeo")
    video_auto              = BoolCommand(get_string=":BANDwidth:VIDEO:AUTO?",
                                set_string=":BANDwidth:VIDEO:AUTO {:s}",
                                value_map={False: "0", True: "1"})
    sweep_time              = FloatCommand(scpi_string=":SWEep:TIME")
    averaging_count         = IntCommand(scpi_string=':AVER:COUN')

    marker1_amplitude = FloatCommand(scpi_string=':CALC:MARK1:Y')
    marker1_position = FloatCommand(scpi_string=':CALC:MARK1:X')

    mode = StringCommand(scpi_string=":INSTrument", allowed_values=["SA", "BASIC", "PULSE", "PNOISE"])

    # phase noise application commands
    pn_offset_start = FloatCommand(scpi_string=":LPLot:FREQuency:OFFSet:STARt")
    pn_offset_stop  = FloatCommand(scpi_string=":LPLot:FREQuency:OFFSet:STOP")
    pn_carrier_freq = FloatCommand(scpi_string=":FREQuency:CARRier")

    def __init__(self, resource_name=None, *args, **kwargs):
        super(AgilentN9010A, self).__init__(resource_name, *args, **kwargs)

    def connect(self, resource_name=None, interface_type=None):
        if resource_name is not None:
            self.resource_name = resource_name
        #If we only have an IP address then tack on the raw socket port to the VISA resource string
        if is_valid_ipv4(self.resource_name):
            self.resource_name += "::5025::SOCKET"
        super(AgilentN9010A, self).connect(resource_name=self.resource_name, interface_type=interface_type)
        self.interface._resource.read_termination = u"\n"
        self.interface._resource.write_termination = u"\n"
        self.interface._resource.timeout = 3000 #seem to have trouble timing out on first query sometimes

    def get_axis(self):
        return np.linspace(self.frequency_start, self.frequency_stop, self.num_sweep_points)

    def get_trace(self, num=1):
        self.interface.write(':FORM:DATA REAL,32')
        return self.interface.query_binary_values(":TRACE:DATA? TRACE{:d}".format(num),
            datatype="f", is_big_endian=True)

    def get_pn_trace(self, num=3):
        # num = 3 is raw data
        # num = 4 is smoothed data
        # returns a tuple of (freqs, dBc/Hz)
        self.interface.write(":FORM:DATA ASCII")
        response = self.interface.query(":FETCH:LPLot{:d}?".format(num))
        xypts = np.array([float(x) for x in response.split(',')])
        return xypts[::2], xypts[1::2]

    def restart_sweep(self):
        """ Aborts current sweep and restarts. """
        self.interface.write(":INITiate:RESTart")

    def peak_search(self, marker=1):
        self.interface.write(':CALC:MARK{:d}:MAX'.format(marker))

    def marker_to_center(self, marker=1):
        self.interface.write(':CALC:MARK{:d}:CENT'.format(marker))

    @property
    def marker_Y(self, marker=1):
        """ Queries marker Y-value.

        Args:
            marker (int): Marker index (1-12).
        Returns:
            Trace value at selected marker.
        """
        return self.interface.query(":CALC:MARK{:d}:Y?".format(marker))

    @property
    def marker_X(self, marker=1):
        """ Queries marker X-value.

        Args:
            marker (int): Marker index (1-12).
        Returns:
            X axis value of selected marker.
        """
        return self.interface.query(":CALC:MARK{:d}:X?".format(marker))

    @marker_X.setter
    def marker_X(self, value, marker=1):
        """Sets marker X-value.

        Args:
            value (float): Marker x-axis value to set.
            marker (int):  Marker index (1-2).
        Returns:
            None.
        """
        self.interface.write(":CALC:MARK{:d}:X {:f}".format(marker, value))

    def noise_marker(self, marker=1, enable=True):
        """Set/unset marker as a noise marker for noise figure measurements.

        Args:
            marker (int): Index of marker, [1,12].
            enable (bool): Toggles between noise marker (True) and regular marker (False).
        Returns:
            None.
        """
        if enable:
            self.interface.write(":CALC:MARK{:d}:FUNC NOISe".format(marker))
        else:
            self.interface.write(":CALC:MARK{:d}:FUNC OFF".format(marker))

    def clear_averaging(self):
        self.interface.write(':AVER:CLE')<|MERGE_RESOLUTION|>--- conflicted
+++ resolved
@@ -991,10 +991,6 @@
     """Agilent E8363C 2-port 40GHz VNA."""
     ports = (1, 2)
     data_query_raw = False
-<<<<<<< HEAD
-
-=======
->>>>>>> 807f6749
 
 class AgilentN9010A(SCPIInstrument):
     """Agilent N9010A SA"""

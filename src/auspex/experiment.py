# Copyright 2016 Raytheon BBN Technologies
#
# Licensed under the Apache License, Version 2.0 (the "License");
# you may not use this file except in compliance with the License.
# You may obtain a copy of the License at
#
#    http://www.apache.org/licenses/LICENSE-2.0

import os
import sys
import uuid
import json

if sys.platform == 'win32' or 'NOFORKING' in os.environ:
    from queue import Queue as Queue
    from threading import Event
    from threading import Thread as Process
    from threading import Thread as Thread
else:
    from multiprocessing import Queue as Queue
    from multiprocessing import Event
    from multiprocessing import Process
    from threading import Thread as Thread

from IPython.core.getipython import get_ipython
in_notebook = False
try:
    get_ipython()
    in_notebook = True
except:
    pass

import inspect
import time, datetime
import copy
import itertools
import logging
import signal
import numbers
import subprocess
import queue
import re
import cProfile
from functools import partial

import zmq
import numpy as np
import scipy as sp
import networkx as nx

from auspex.instruments.instrument import Instrument
from auspex.parameter import ParameterGroup, FloatParameter, IntParameter, Parameter
from auspex.sweep import Sweeper
from auspex.stream import DataStream, DataAxis, SweepAxis, DataStreamDescriptor, InputConnector, OutputConnector
from auspex.filters import Plotter, MeshPlotter, ManualPlotter, WriteToFile, DataBuffer, Filter
from auspex.log import logger
import auspex.config
from auspex.config import isnotebook


def auspex_plot_server():
    client_path = os.path.join(os.path.dirname(os.path.abspath(__file__)),"plot_server.py")
    subprocess.Popen(['python', client_path], env=os.environ.copy())

def update_filename(filename, add_date=True):
    """Update the file number and date."""
    basename, _ = os.path.splitext(filename)
    dirname  = os.path.dirname(os.path.abspath(filename))

    if add_date:
        date     = time.strftime("%y%m%d")
        dirname  = os.path.join(dirname, date)
        basename = os.path.join(dirname, os.path.basename(basename))

    # Set the file number to the maximum in the current folder + 1
    filenums = []
    if os.path.exists(dirname):
        for f in os.listdir(dirname):
            if 'auspex' in f and os.path.exists(os.path.join(dirname, f)):
                nums = re.findall('-(\d{4})\.', f)
                if len(nums) > 0:
                    filenums.append(int(nums[0]))

    i = max(filenums) + 1 if filenums else 0
    return "{}-{:04d}".format(basename,i)

class ExperimentGraph(object):
    def __init__(self, edges):
        self.dag = None
        self.edges = []
        self.create_graph(edges)

    def dfs_edges(self):
        # Edge depth-first traversal of the graph

        # Find the input nodes
        input_nodes = [n for n in self.dag.nodes() if self.dag.in_degree(n) == 0]
        logger.debug("Input nodes for DFS are '%s'", input_nodes)

        dfs_edge_iters  = [nx.edge_dfs(self.dag, input_node) for input_node in input_nodes]
        processed_edges = [] # Keep track of what we've initialized

        for ei in dfs_edge_iters:
            for edge in ei:
                if edge not in processed_edges:
                    processed_edges.append(edge)
                    yield edge

    def create_graph(self, edges):
        dag = nx.DiGraph()
        self.edges = []
        for edge in edges:
            obj = DataStream(name="{}_TO_{}".format(edge[0].name, edge[1].name))
            edge[0].add_output_stream(obj)
            edge[1].add_input_stream(obj)
            self.edges.append(obj)
            dag.add_edge(edge[0].parent, edge[1].parent, object=obj)

        self.dag = dag

class MetaExperiment(type):
    """Meta class to bake the instrument objects into a class description
    """

    def __init__(self, name, bases, dct):
        type.__init__(self, name, bases, dct)
        logger.debug("Adding controls to %s", name)
        self._parameters        = {}
        self._instruments       = {}
        self._constants         = {}

        # Beware, passing objects won't work at parse time
        self._output_connectors = {}

        # Parse ourself -- can't do this if class is defined in a notebook (?)
        if not in_notebook:
            self._exp_src = inspect.getsource(self)
        else:
            self._exp_src = " "

        for k,v in dct.items():
            if isinstance(v, Instrument):
                logger.debug("Found '%s' instrument", k)
                self._instruments[k] = v
            elif isinstance(v, Parameter):
                logger.debug("Found '%s' parameter", k)
                if v.name is None:
                    v.name = k
                self._parameters[k] = v
            elif isinstance(v, OutputConnector):
                logger.debug("Found '%s' output connector.", k)
                self._output_connectors[k] = v
            elif isinstance(v, numbers.Number) or isinstance(v, str):
                self._constants[k] = v
                # Keep track of numerical parameters

class Experiment(metaclass=MetaExperiment):
    """The measurement loop to be run for each set of sweep parameters."""
    def __init__(self):
        super(Experiment, self).__init__()
        # Experiment name
        self.name = None

        # Sweep control
        self.sweeper = Sweeper()

        # This holds the experiment graph
        self.graph = None

        # Should we show the dashboard?
        self.dashboard = False

        # Create and use plots?
        self.do_plotting = False

        # Unique ID for this experiment
        self.uuid = str(uuid.uuid4())

        # Disconnect at the end of experiment?
        self.keep_instruments_connected = False

        # Also keep references to all of the plot filters
        self.plotters = [] # Standard pipeline plotters using streams
        self.extra_plotters = [] # Plotters using streams, but not the pipeline
        self.manual_plotters = [] # Plotters using neither streams nor the pipeline
        self.manual_plotter_callbacks = [] # These are called at the end of run
        self._extra_plots_to_streams = {}

        # Keep track of additional DataStreams created for manual plotters, etc.
        self.extra_streams = []

        # Furthermore, keep references to all of the file writers and buffers.
        self.writers = []
        self.buffers = []

        # ExpProgressBar object to display progress bars
        self.progressbar = None

        # indicates whether the instruments are already connected
        self.instrs_connected = False

        # indicates whether this is the first (or only) experiment in a series (e.g. for pulse calibrations)
        self.first_exp = True

        # add date to data files?
        self.add_date = False

        # save channel library
        self.save_chanddb = False

        # Things we can't metaclass
        self.output_connectors = {}
        for oc in self._output_connectors.keys():
            a = OutputConnector(name=oc, data_name=oc, unit=self._output_connectors[oc].data_unit,
                                dtype=self._output_connectors[oc].descriptor.dtype, parent=self)
            a.parent = self

            self.output_connectors[oc] = a
            setattr(self, oc, a)

        # Some instruments don't clean up well after themselves, reconstruct them on a
        # per instance basis. These instruments contain a wide variety of complex behaviors
        # and rely on other classes and data structures, so we avoid copying them and
        # run through the constructor instead.
        self._instruments_instance = {}
        for n in self._instruments.keys():
            new_cls = type(self._instruments[n])
            new_inst = new_cls(resource_name=self._instruments[n].resource_name, name=self._instruments[n].name)
            setattr(self, n, new_inst)
            self._instruments_instance[n] = new_inst
        self._instruments = self._instruments_instance

        # We don't want to add parameters to the base class, so do the same here.
        # These aren't very complicated objects, so we'll throw caution to the wind and
        # try copying them directly.
        self._parameters_instance = {}
        for n, v in self._parameters.items():
            new_inst = copy.deepcopy(v)
            setattr(self, n, new_inst)
            self._parameters_instance[n] = new_inst
        self._parameters = self._parameters_instance

        # Based on the logging level, infer whether we want asyncio debug
        do_debug = logger.getEffectiveLevel() <= logging.DEBUG

        # Run the stream init
        self.init_streams()

    def set_graph(self, edges):
        unique_nodes = []
        for eb, ee in edges:
            if eb.parent not in unique_nodes:
                unique_nodes.append(eb.parent)
            if ee.parent not in unique_nodes:
                unique_nodes.append(ee.parent)
        self.nodes = unique_nodes
        self.graph = ExperimentGraph(edges)

    def init_streams(self):
        """Establish the base descriptors for any internal data streams and connectors."""
        pass

    def init_instruments(self):
        """Gets run before a sweep starts"""
        pass

    def shutdown_instruments(self):
        """Gets run after a sweep ends, or when the program is terminated."""
        pass

    def run(self):
        """This is the inner measurement loop, which is the smallest unit that
        is repeated across various sweep variables. For more complicated run control
        than can be provided by the automatic sweeping, the full experimental
        operation should be defined here"""
        pass

    def set_stream_compression(self, compression="zlib"):
        for oc in self.output_connectors.values():
            for os in oc.output_streams:
                os.compression = compression

    def reset(self):
        for edge in self.graph.edges:
            edge.reset()

    def update_descriptors(self):
        logger.debug("Starting descriptor update in experiment.")
        for oc in self.output_connectors.values():
            oc.descriptor._exp_src = self._exp_src
            for k,v in self._parameters.items():
                oc.descriptor.add_param(k, v.value)
                if v.unit is not None:
                    oc.descriptor.add_param('unit_'+k, v.unit)
            for k in self._constants.keys():
                if hasattr(self,k):
                    v = getattr(self,k)
                    oc.descriptor.add_param(k, v)
            oc.descriptor.visited_tuples = []
            oc.update_descriptors()

    def declare_done(self):
        while True:
            all_done = True
            for oc in self.output_connectors.values():
                for os in oc.output_streams:
                    # TODO: why does any queue interaction prevent adding out of order?
                    if not os.queue.empty():
                        time.sleep(0.01)
                        all_done = False
            if not all_done:
                time.sleep(1)
            else:
                break

        for oc in self.output_connectors.values():
            for os in oc.output_streams:
                os.push_event("done")

        for p in self.extra_plotters:
            stream = self._extra_plots_to_streams[p]
            stream.push_event("done")

    def sweep(self):
        # Set any static parameters
        static_params = [p for p in self._parameters.values() if p not in self.sweeper.swept_parameters()]
        for p in static_params:
            p.push()

        # Keep track of the previous values
        logger.debug("Waiting for filters.")
        last_param_values = None
        logger.debug("Starting experiment sweep.")
        while True:
            # Increment the sweeper, which returns a list of the current
            # values of the SweepAxes (no DataAxes).
            sweep_values, axis_names = self.sweeper.update()

            if hasattr(self, 'progressbars') and self.progressbars:
                for axis in self.sweeper.axes:
                    if isnotebook():
                        if axis.done:
                            self.progressbars[axis].value = axis.num_points()
                        else:
                            self.progressbars[axis].value = axis.step
                    else:
                        if axis.done:
                            self.progressbars[axis].next()
                            self.progressbars[axis].finish()
                        else:
                            self.progressbars[axis].goto(axis.step)

            if self.sweeper.is_adaptive():
                # Add the new tuples to the stream descriptors
                for oc in self.output_connectors.values():
                    # Obtain the lists of values for any fixed
                    # DataAxes and append them to them to the sweep_values
                    # in preperation for finding all combinations.
                    vals = [a for a in oc.descriptor.data_axis_values()]
                    if sweep_values:
                        vals  = [[v] for v in sweep_values] + vals
                    # Find all coordinate tuples and update the list of
                    # tuples that the experiment has probed.
                    nested_list    = list(itertools.product(*vals))
                    flattened_list = [tuple((val for sublist in line for val in sublist)) for line in nested_list]
                    oc.descriptor.visited_tuples = oc.descriptor.visited_tuples + flattened_list

                    # Since the filters are in separate processes, pass them the same
                    # information so that they may perform the same operations.
                    oc.push_event("new_tuples", (axis_names, sweep_values,))

            # Run the procedure
            self.run()

            # See if the axes want to extend themselves. They will push updates
            # directly to the output_connecters as messages that will be passed
            # through the filter pipeline.
            self.sweeper.check_for_refinement(self.output_connectors)

            # Finish up, checking to see whether we've received all of our data
            if self.sweeper.done():
                self.declare_done()
                break

    def connect_instruments(self):
        # Connect the instruments to their resources
        if not self.instrs_connected:
            for instrument in self._instruments.values():
                instrument.connect()
            self.instrs_connected = True

    def disconnect_instruments(self):
        # Connect the instruments to their resources
        for instrument in self._instruments.values():
            instrument.disconnect()
        self.instrs_connected = False

    def init_dashboard(self):
        from bqplot import DateScale, LinearScale, DateScale, Axis, Lines, Figure, Tooltip
        from bqplot.colorschemes import CATEGORY10, CATEGORY20
        from bqplot.toolbar import Toolbar
        from ipywidgets import VBox, Tab
        from IPython.display import display
        from tornado import gen

        cpu_sx = LinearScale(); cpu_sy = LinearScale()
        cpu_x = Axis(label='Time (s)', scale=cpu_sx)
        cpu_y = Axis(label='CPU Usage (%)', scale=cpu_sy, orientation='vertical')
        mem_sx = LinearScale(); mem_sy = LinearScale()
        mem_x = Axis(label='Time (s)', scale=mem_sx)
        mem_y = Axis(label='Memory Usage (MB)', scale=mem_sy, orientation='vertical')
        thru_sx = LinearScale(); thru_sy = LinearScale()
        thru_x = Axis(label='Time (s)', scale=thru_sx)
        thru_y = Axis(label='Data Processed (MB)', scale=thru_sy, orientation='vertical')

        colors            = CATEGORY20
        tt                = Tooltip(fields=['name'], labels=['Filter Name'])
        self.cpu_lines    = {str(n): Lines(labels=[str(n)], x=[0.0], y=[0.0], colors=[colors[i]], tooltip=tt,
                                scales={'x': cpu_sx, 'y': cpu_sy}) for i, n in enumerate(self.other_nodes)}
        self.mem_lines    = {str(n): Lines(labels=[str(n)], x=[0.0], y=[0.0], colors=[colors[i]], tooltip=tt,
                                scales={'x': mem_sx, 'y': mem_sy}) for i, n in enumerate(self.other_nodes)}
        self.thru_lines   = {str(n): Lines(labels=[str(n)], x=[0.0], y=[0.0], colors=[colors[i]], tooltip=tt,
                                scales={'x': thru_sx, 'y': thru_sy}) for i, n in enumerate(self.other_nodes)}

        self.cpu_fig = Figure(marks=list(self.cpu_lines.values()), axes=[cpu_x, cpu_y], title='CPU Usage', animation_duration=50)
        self.mem_fig = Figure(marks=list(self.mem_lines.values()), axes=[mem_x, mem_y], title='Memory Usage', animation_duration=50)
        self.thru_fig = Figure(marks=list(self.thru_lines.values()), axes=[thru_x, thru_y], title='Data Processed', animation_duration=50)

        tab = Tab()
        tab.children = [self.cpu_fig, self.mem_fig, self.thru_fig]
        tab.set_title(0, 'CPU'); tab.set_title(1, 'Memory'); tab.set_title(2, 'Throughput');
        display(tab)

        perf_queue = Queue()
        self.exit_perf = Event()
        def wait_for_perf_updates(q, exit, cpu_lines, mem_lines, thru_lines):
            while not exit.is_set():
                messages = []

                while not exit.is_set():
                    try:
                        messages.append(q.get(False))
                    except queue.Empty as e:
                        time.sleep(0.05)
                        break

                for message in messages:
                    filter_name, time_val, cpu, mem_info, processed = message
                    mem = mem_info[0]/2.**20
                    vmem = mem_info[1]/2.**20
                    proc = processed/2.**20
                    cpu_lines[filter_name].x = np.append(cpu_lines[filter_name].x, [time_val.total_seconds()])
                    cpu_lines[filter_name].y = np.append(cpu_lines[filter_name].y, [cpu])
                    mem_lines[filter_name].x = np.append(mem_lines[filter_name].x, [time_val.total_seconds()])
                    mem_lines[filter_name].y = np.append(mem_lines[filter_name].y, [mem])
                    thru_lines[filter_name].x = np.append(thru_lines[filter_name].x, [time_val.total_seconds()])
                    thru_lines[filter_name].y = np.append(thru_lines[filter_name].y, [proc])

        for n in self.other_nodes:
            n.perf_queue = perf_queue

        self.perf_thread = Thread(target=wait_for_perf_updates, args=(perf_queue, self.exit_perf, self.cpu_lines, self.mem_lines, self.thru_lines))
        self.perf_thread.start()


    def final_init(self):
        # Call any final initialization on the filter pipeline
        for n in self.nodes + self.extra_plotters:
            if n != self and hasattr(n, 'final_init'):
                n.final_init()
        # Call final init on the DataStreams to fix their shared memory buffer sizes
        for edge in self.graph.edges:
            edge.final_init()

        self.init_progress_bars()

    def init_progress_bars(self):
        """ initialize the progress bars."""
        self.progressbars = {}
        if isnotebook():
            from ipywidgets import IntProgress, VBox
            from IPython.display import display


            for axis in self.sweeper.axes:
                self.progressbars[axis] = IntProgress(min=0, max=axis.num_points(),
                                                        description=f'Sweep {axis.name}:', style={'description_width': 'initial'})
            display(VBox(list(self.progressbars.values())))
        else:
            from progress.bar import ShadyBar
            for axis in self.sweeper.axes:
                self.progressbars[axis] = ShadyBar(f"Sweep {axis.name}", max=axis.num_points())

    def run_sweeps(self):
        # Propagate the descriptors through the network
        self.update_descriptors()
        # Make sure we are starting from scratch... is this necessary?
        self.reset()

        #Make sure we have axes.
        if not any([oc.descriptor.axes for oc in self.output_connectors.values()]):
            logger.warning("There do not appear to be any axes defined for this experiment!")

        # Go find any writers
        self.writers = [n for n in self.nodes if isinstance(n, WriteToFile)]
        self.buffers = [n for n in self.nodes if isinstance(n, DataBuffer)]
        if self.name:
            for w in self.writers:
                w.filename.value = os.path.join(os.path.dirname(w.filename.value), self.name)
        self.filenames = [w.filename.value for w in self.writers]

        # Auto increment the filenames
        for filename in set(self.filenames):
            wrs = [w for w in self.writers if w.filename.value == filename]
            inc_filename = update_filename(filename, add_date=self.add_date)
            for w in wrs:
                w.filename.value = inc_filename
        self.filenames = [w.filename.value for w in self.writers]
        # Save ChannelLibrary version
        if hasattr(self, 'chan_db') and self.filenames and self.save_chandb:
            import bbndb
            exp_chandb = bbndb.deepcopy_sqla_object(self.chan_db, self.cl_session)
            exp_chandb.label = os.path.basename(self.filenames[0])
            exp_chandb.time = datetime.datetime.now()
            exp_chandb.notes = ''
            self.cl_session.commit()

        # Remove the nodes with 0 dimension
        self.nodes = [n for n in self.nodes if not(hasattr(n, 'input_connectors') and  n.input_connectors['sink'].descriptor.num_dims()==0)]

        # Go and find any plotters
        self.standard_plotters = [n for n in self.nodes if isinstance(n, (Plotter, MeshPlotter))]
        self.plotters = copy.copy(self.standard_plotters)

        # We might have some additional plotters that are separate from
        # The asyncio filter pipeline
        self.plotters.extend(self.extra_plotters)

        # These use neither streams nor the filter pipeline
        self.plotters.extend(self.manual_plotters)

        # Last minute init
        self.final_init()

        # Launch plot servers.
        if len(self.plotters) > 0:
            self.connect_to_plot_server()

        time.sleep(0.1)
        #connect all instruments
        self.connect_instruments()

        try:
            #initialize instruments
            self.init_instruments()

            # We want to wait for the sweep method above,
            # not the experiment's run method, so replace this
            # in the list of tasks.
            self.other_nodes = self.nodes[:]
            self.other_nodes.extend(self.extra_plotters)
            self.other_nodes.remove(self)

            # If we are launching the process dashboard,
            # setup the bokeh server and establish a queue for
            # filters to push data back to our thread below for
            # communication to the bokeh server instance.

            if self.dashboard:
                self.init_dashboard()

            # Start the filter processes
            for n in self.other_nodes:
                n.start()

            # Run the main experiment loop
            self.sweep()

            # Make sure any last minute plotting needs are met
            for plot, callback in zip(self.manual_plotters, self.manual_plotter_callbacks):
                if callback:
                    callback(plot)

            # Wait for the
            time.sleep(0.1)
            times = {n: 0 for n in self.other_nodes}
            dones = {n: n.done.is_set() for n in self.other_nodes}
            while False in dones.values():
                time.sleep(1.0)
                for n in self.other_nodes:
                    if not n.done.is_set():
                        times[n] += 1
                        logger.debug(f"{str(n)} not done. Is the pipeline backed up at IO stage?")
                    else:
                        dones[n] = True

            # Get the final buffers, otherwise we won't be able to join reliably
            for n in self.plotters + self.buffers:
                if n not in self.manual_plotters:
                    n.final_buffer = n._final_buffer.get()

            for n in self.other_nodes:
                n.join()

            for buff in self.buffers:
                buff.output_data, buff.descriptor = buff.get_data()

            if self.dashboard:
                self.exit_perf.set()
                self.perf_thread.join()

        except KeyboardInterrupt as e:
            print("Caught KeyboardInterrupt, terminating.")
            self.shutdown()
            sys.exit(0)
        finally:
            self.shutdown()

    def start_manual_plotters(self):
        for mp in self.manual_plotters:
            mp.start()

    def stop_manual_plotters(self):
        for mp in self.manual_plotters:
            mp.stop()

    def shutdown(self):
        logger.debug("Shutting down instruments")
        # This includes stopping the flow of data, and must be done before terminating nodes
        self.shutdown_instruments()

        try:
            ct_max = 5 #arbitrary waiting 10 s before giving up
            for ct in range(ct_max):
                if any([n.is_alive() for n in self.other_nodes]):
                    logger.warning("Filter pipeline appears stuck. Use keyboard interrupt to terminate.")
                    time.sleep(2.0)
                else:
                    break
                for n in self.other_nodes:
                    n.terminate()
                raise Exception('Filter pipeline stuck!')
        except KeyboardInterrupt as e:
            for n in self.other_nodes:
                n.terminate()

        if not self.keep_instruments_connected:
            logger.debug("Disconnecting instruments")
            self.disconnect_instruments()

        for n in self.other_nodes:
            n.done.set()

        import gc
        gc.collect()

    def add_axis(self, axis, position=0):
        for oc in self.output_connectors.values():
            logger.debug("Adding axis %s to connector %s.", axis, oc.name)
            oc.descriptor.add_axis(axis, position=position)

    def add_sweep(self, parameters, sweep_list, refine_func=None, callback_func=None, metadata=None):
        ax = SweepAxis(parameters, sweep_list, refine_func=refine_func, callback_func=callback_func, metadata=metadata)
        ax.experiment = self
        self.sweeper.add_sweep(ax)
        self.add_axis(ax)
        if ax.unstructured:
            for p, v in zip(parameters, sweep_list[0]):
                p.value = v
        else:
            parameters.value = sweep_list[0]
        return ax

    def clear_sweeps(self):
        """Delete all sweeps present in this experiment."""
        logger.debug("Removing all axes from experiment.")
        self.sweeper.axes = []
        for oc in self.output_connectors.values():
            oc.descriptor.axes = []

    def pop_sweep(self, name):
        """Remove sweep that has a given name."""
        names = [_.name for _ in self.sweeper.axes]
        if name not in names:
            raise KeyError("Could not remove sweep named {}; does not appear to be present.".format(name))
        self.sweeper.axes = [_ for _ in self.sweeper.axes if _.name != name]
        for oc in self.output_connectors.values():
            oc.descriptor.axes = [_ for _ in oc.descriptor.axes if _.name != name]
        logger.debug("Removed sweep {} from experiment".format(name))

    def add_direct_plotter(self, plotter):
        """A plotter that lives outside the filter pipeline, intended for advanced
        use cases when plotting data during refinement."""
        plotter_stream = DataStream()
        self.extra_streams.append(plotter_stream)
        plotter.sink.add_input_stream(plotter_stream)
        self.extra_plotters.append(plotter)
        self._extra_plots_to_streams[plotter] = plotter_stream

    def add_manual_plotter(self, plotter, callback=None):
        self.manual_plotters.append(plotter)
        self.manual_plotter_callbacks.append(callback)

    def push_to_plot(self, plotter, data):
        """Push data to a direct plotter."""
        stream = self._extra_plots_to_streams[plotter]
        stream.push_direct(data)

    def get_final_plots(self, quad_funcs=[np.abs, np.angle]):
        from ipywidgets import Tab
        tab = Tab()
        plots = []
        for i, p in enumerate(self.plotters):
            tab.set_title(i, p.filter_name);
            plots.append(p.get_final_plot(quad_funcs=quad_funcs))
        tab.children = plots
        return tab

    def connect_to_plot_server(self):
        logger.debug("Found %d plotters", len(self.plotters))

        # Create the descriptor and set uuids for each plot process
        plot_desc = {p.filter_name: p.desc() for p in self.plotters}
        for p in self.plotters:
            p.uuid = self.uuid

        try:
            context = zmq.Context()
            socket = context.socket(zmq.DEALER)
            socket.setsockopt(zmq.LINGER, 0)
            socket.identity = "Auspex_Experiment".encode()
            socket.connect("tcp://localhost:7761")
            socket.send_multipart([self.uuid.encode(), json.dumps(plot_desc).encode('utf8')])

            poller = zmq.Poller()
            poller.register(socket, zmq.POLLIN)

            evts = dict(poller.poll(5000))
            poller.unregister(socket)
            if socket in evts:
                try:
                    if socket.recv_multipart()[0] == b'ACK':
                        logger.info("Connection established to plot server.")
                        self.do_plotting = True
                    else:
                        raise PlottingError("Plot server returned invalid message, expected ACK.")
                except:
                    logger.info("Could not connect to plot server.")
                    for p in self.plotters:
                        p.do_plotting = False
            else:
<<<<<<< HEAD
                logger.info("Plot server did not respond.")
=======
                logger.info("Plot Server did not respond.")
>>>>>>> 1f37707c
                for p in self.plotters:
                    p.do_plotting = False

        except:
            logger.warning("Exception occured while contacting the plot server. Is it running?")
            for p in self.plotters:
                p.do_plotting = False

        time.sleep(0.5)<|MERGE_RESOLUTION|>--- conflicted
+++ resolved
@@ -749,11 +749,7 @@
                     for p in self.plotters:
                         p.do_plotting = False
             else:
-<<<<<<< HEAD
-                logger.info("Plot server did not respond.")
-=======
                 logger.info("Plot Server did not respond.")
->>>>>>> 1f37707c
                 for p in self.plotters:
                     p.do_plotting = False
 

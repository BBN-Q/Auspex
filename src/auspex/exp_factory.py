# Copyright 2016 Raytheon BBN Technologies
#
# Licensed under the Apache License, Version 2.0 (the "License");
# you may not use this file except in compliance with the License.
# You may obtain a copy of the License at
#
#    http://www.apache.org/licenses/LICENSE-2.0

import os
import sys

if sys.platform == 'win32' or 'NOFORKING' in os.environ:
    from threading import Thread as Process
    from threading import Event
else:
    from multiprocessing import Process
    from multiprocessing import Event

import json
import importlib
import pkgutil
import inspect
import re
import base64
import datetime
import subprocess

import numpy as np
import networkx as nx

import auspex.config as config
import auspex.instruments
import auspex.filters

from auspex.log import logger
from auspex.experiment import Experiment
from auspex.filters.filter import Filter
from auspex.filters.io import DataBuffer
from auspex.filters.plot import Plotter, ManualPlotter
from auspex.instruments.instrument import Instrument, SCPIInstrument, CLibInstrument, DigitizerChannel
from auspex.stream import OutputConnector, DataStreamDescriptor, DataAxis
from auspex.experiment import FloatParameter, IntParameter
from auspex.instruments.X6 import X6Channel
from auspex.instruments.alazar import AlazarChannel
from auspex.mixer_calibration import MixerCalibrationExperiment, find_null_offset

def correct_resource_name(resource_name):
    substs = {"USB::": "USB0::", }
    for k, v in substs.items():
        resource_name = resource_name.replace(k, v)
    return resource_name

def quince(meas_file=None):
    """Launch quince from the notebook as a subprocess. Assumes quince exists in the same python environment.
    If you are using virtual environments you may need to modify the shebang in run-quince.py or the python
    interpreter in run-quince.bat to ensure that the quince is properly located and executed."""
    if not meas_file:
        meas_file = config.find_meas_file()
    if (os.name == 'nt'):
        subprocess.Popen(['run-quince.bat', meas_file], env=os.environ.copy())
    else:
        subprocess.Popen(['run-quince.py', meas_file], env=os.environ.copy())

class QubitExperiment(Experiment):
    """Experiment with a specialized run method for qubit experiments run via the QubitExpFactory."""
    def init_instruments(self):
        for name, instr in self._instruments.items():
            instr_par = self.settings['instruments'][name]
            logger.debug("Setting instr %s with params %s.", name, instr_par)
            instr.set_all(instr_par)

        self.digitizers = [v for _, v in self._instruments.items() if "Digitizer" in v.instrument_type]
        self.awgs       = [v for _, v in self._instruments.items() if "AWG" in v.instrument_type]

        # Swap the master AWG so it is last in the list
        try:
            master_awg_idx = next(ct for ct,awg in enumerate(self.awgs) if 'master' in self.settings['instruments'][awg.name] and self.settings['instruments'][awg.name]['master'])
            self.awgs[-1], self.awgs[master_awg_idx] = self.awgs[master_awg_idx], self.awgs[-1]
        except:
            logger.warning("No AWG is specified as the master.")

        # Start socket listening processes, store as keys in a dictionary with exit commands as values
        self.dig_listeners = {}
        for chan, dig in self.chan_to_dig.items():
            socket = dig.get_socket(chan)
            oc = self.chan_to_oc[chan]
            exit = Event()
            self.dig_listeners[Process(target=dig.receive_data, args=(chan, oc, exit))] = exit
        for listener in self.dig_listeners.keys():
            listener.start()
        if self.cw_mode:
            for awg in self.awgs:
                awg.run()

    def add_qubit_sweep(self, property_name, values):
        """
        Add a *ParameterSweep* to the experiment. By the time this experiment exists, it has already been run
        through the qubit factory, and thus already has its segment sweep defined. This method simply utilizes
        the *load_parameters_sweeps* method of the QubitExpFactory, thus users can provide
        either a space-separated pair of *instr_name method_name* (i.e. *Holzworth1 power*)
        or specify a qubit property that auspex will try to link back to the relevant instrument.
        (i.e. *q1 measure frequency* or *q2 control power*). For example::
            exp = QubitExpFactory.create(PulsedSpec(q))
            exp.add_qubit_sweep("q1 measure frequency", np.linspace(6e9, 6.5e9, 500))
            exp.run_sweeps()
        """
        desc = {property_name:
                {'name': property_name,
                'target': property_name,
                'points': values,
                'type': "Parameter"
               }}
        QubitExpFactory.load_parameter_sweeps(self, manual_sweep_params=desc)

    def add_avg_sweep(self, num_averages):
        param = IntParameter()
        param.name = "sw_avg"
        setattr(self, param.name, param)
        self._parameters[param.name] = param
        self.add_sweep(param, range(num_averages))

    def shutdown_instruments(self):
        # remove socket listeners
        for listener, exit in self.dig_listeners.items():
            exit.set()
            listener.join()
        if self.cw_mode:
            for awg in self.awgs:
                awg.stop()
        for chan, dig in self.chan_to_dig.items():
            socket = dig.get_socket(chan)
        for name, instr in self._instruments.items():
            instr.disconnect()

    def run(self):
        """This is run for each step in a sweep."""
        for dig in self.digitizers:
            dig.acquire()
        if not self.cw_mode:
            for awg in self.awgs:
                awg.run()

        # Wait for all of the acquisitions to complete
        timeout = 10
        for dig in self.digitizers:
            dig.wait_for_acquisition(timeout)

        for dig in self.digitizers:
            dig.stop()
        if not self.cw_mode:
            for awg in self.awgs:
                awg.stop()

class QubitExpFactory(object):
    """The purpose of this factory is to examine the configuration yaml and generate
    and experiment therefrom. The config file is loaded from the location specified
    in the *config.json* file, which is parsed by *config.py*.
    One can optionally pass meta info generated by QGL to either the *run* or the *create* methods, which
    will override some of the config values depending on the experiment being run."""

    @staticmethod
    def run(meta_file=None, meas_file=None, expname=None, calibration=False, save_data=True,
           cw_mode=False, repeats=None, single_plotter=True):
        """This passes all of the parameters given to the *create* method
        and then runs the experiment immediately."""
        exp = QubitExpFactory.create(meta_file=meta_file, meas_file=meas_file, expname=expname,
                                     calibration=calibration, cw_mode=cw_mode, save_data=save_data,
                                    repeats=repeats, single_plotter=single_plotter)
        exp.run_sweeps()
        return exp

    @staticmethod
    def create(meta_file=None, meas_file=None, expname=None, calibration=False, save_data=True,
               cw_mode=False, instr_filter=None, repeats=None, single_plotter=True):
        """Create the experiment, but do not run the sweeps. If *cw_mode* is specified
        the AWGs will be operated in continuous waveform mode, and will not be stopped
        and started between succesive sweep points. The *calibration* argument is used
        by the calibration routines (not intended for direct use) to automatically convert
        any file writers to IO buffers. The *meta_file* specified here is one output by
        QGL that specifies which instruments are required and what the SegmentSweep axes
        are. The *expname* argument is simply used to set the output directory relative
        to the data directory. If *repeats* is defined this will overide the
        number of segments gleaned from the meta_info"""

        # Figure out which config file we should use, defaulting to the supplied argument
        settings = config.load_meas_file(meas_file)

        # This is generally the behavior we want
        auspex.config.single_plotter_mode = single_plotter

        # Instantiate and perform all of our setup
        experiment = QubitExperiment()
        experiment.settings        = settings
        experiment.calibration     = calibration
        experiment.save_data       = save_data
        experiment.name            = expname
        experiment.cw_mode         = cw_mode
        experiment.repeats         = repeats

        if meta_file:
            QubitExpFactory.load_meta_info(experiment, meta_file)
        QubitExpFactory.load_instruments(experiment, instr_filter=instr_filter)
        QubitExpFactory.load_qubits(experiment)
        QubitExpFactory.load_filters(experiment)
        if 'sweeps' in settings:
            QubitExpFactory.load_parameter_sweeps(experiment)

        return experiment

    @staticmethod
    def calibrate_mixer(qubit, mixer="control", first_cal="phase", write_to_file=True,
    offset_range = (-0.2,0.2), amp_range = (0.6,1.4), phase_range = (-np.pi/6,np.pi/6), nsteps = 51):
        """Calibrates IQ mixer offset, amplitude imbalanace, and phase skew.
        See Analog Devices Application note AN-1039. Parses instrument connectivity from
        the experiment settings YAML.
        Arguments:
            qubit: Qubit identifier string.
            mixer: One of ("control", "measure") to select which IQ channel is calibrated.
            first_cal: One of ("phase", "amplitude") to select which adjustment is attempted
            first. You should pick whichever the particular mixer is most sensitive to.
            For example, a mixer with -40dBc sideband supression at 1 degree of phase skew
            and 0.1 dB amplitude imbalance should calibrate the phase first.
        """
        spm = auspex.config.single_plotter_mode
        auspex.config.single_plotter_mode = True

        def sweep_offset(name, pts):
            mce.clear_sweeps()
            mce.add_sweep(getattr(mce, name), pts)
            mce.keep_instruments_connected = True
            mce.run_sweeps()

        offset_pts = np.linspace(offset_range[0], offset_range[1], nsteps)
        amp_pts = np.linspace(amp_range[0], amp_range[1], nsteps)
        phase_pts = np.linspace(phase_range[0], phase_range[1], nsteps)

        buff = DataBuffer()
        plt = ManualPlotter(name="Mixer offset calibration", x_label='{} {} offset (V)'.format(qubit, mixer), y_label='Power (dBm)')
        plt.add_data_trace("I-offset", {'color': 'C1'})
        plt.add_data_trace("Q-offset", {'color': 'C2'})
        plt.add_fit_trace("Fit I-offset", {'color': 'C1'}) #TODO: fix axis labels
        plt.add_fit_trace("Fit Q-offset", {'color': 'C2'})

        plt2 = ManualPlotter(name="Mixer  amp/phase calibration", x_label='{} {} amplitude (V)/phase (rad)'.format(qubit, mixer), y_label='Power (dBm)')
        plt2.add_data_trace("phase_skew", {'color': 'C3'})
        plt2.add_data_trace("amplitude_factor", {'color': 'C4'})
        plt2.add_fit_trace("Fit phase_skew", {'color': 'C3'})
        plt2.add_fit_trace("Fit amplitude_factor", {'color': 'C4'})

        mce = MixerCalibrationExperiment(qubit, mixer=mixer)
        mce.add_manual_plotter(plt)
        mce.add_manual_plotter(plt2)
        mce.leave_plot_server_open = True
        QubitExpFactory.load_instruments(mce, mce.instruments_to_enable)
        edges = [(mce.amplitude, buff.sink)]
        mce.set_graph(edges)

        sweep_offset("I_offset", offset_pts)
        I1_amps = np.array([x[1] for x in buff.out_queue.get()])
        try:
            I1_offset, xpts, ypts = find_null_offset(offset_pts[1:], I1_amps[1:])
        except:
            mce.extra_plot_server.stop()
            return
        plt["I-offset"] = (offset_pts, I1_amps)
        plt["Fit I-offset"] = (xpts, ypts)
        logger.info("Found first pass I offset of {}.".format(I1_offset))
        mce.I_offset.value = I1_offset

        mce.first_exp = False # slight misnomer to indicate that no new plot is needed
        sweep_offset("Q_offset", offset_pts)
        Q1_amps = np.array([x[1] for x in buff.out_queue.get()])
        try:
            Q1_offset, xpts, ypts = find_null_offset(offset_pts[1:], Q1_amps[1:])
        except:
            mce.extra_plot_server.stop()
            return
        plt["Q-offset"] = (offset_pts, Q1_amps)
        plt["Fit Q-offset"] = (xpts, ypts)
        logger.info("Found first pass Q offset of {}.".format(Q1_offset))
        mce.Q_offset.value = Q1_offset

        sweep_offset("I_offset", offset_pts)
        I2_amps = np.array([x[1] for x in buff.out_queue.get()])
        try:
            I2_offset, xpts, ypts = find_null_offset(offset_pts[1:], I2_amps[1:])
        except:
            mce.extra_plot_server.stop()
            return
        plt["I-offset"] = (offset_pts, I2_amps)
        plt["Fit I-offset"] = (xpts, ypts)
        logger.info("Found second pass I offset of {}.".format(I2_offset))
        mce.I_offset.value = I2_offset

        #this is a bit hacky but OK...
        cals = {"phase": "phase_skew", "amplitude": "amplitude_factor"}
        cal_pts = {"phase": phase_pts, "amplitude": amp_pts}
        cal_defaults = {"phase": 0.0, "amplitude": 1.0}
        if first_cal not in cals.keys():
            raise ValueError("First calibration should be one of ('phase, amplitude'). Instead got {}".format(first_cal))
        second_cal = list(set(cals.keys()).difference({first_cal,}))[0]

        mce.sideband_modulation = True

        sweep_offset(cals[first_cal], cal_pts[first_cal])
        amps1 = np.array([x[1] for x in buff.out_queue.get()])
        try:
            offset1, xpts, ypts = find_null_offset(cal_pts[first_cal][1:], amps1[1:], default=cal_defaults[first_cal])
        except:
            mce.extra_plot_server.stop()
            return
        plt2[cals[first_cal]] = (cal_pts[first_cal], amps1)
        plt2["Fit "+cals[first_cal]] = (xpts, ypts)
        logger.info("Found {} of {}.".format(str.replace(cals[first_cal], '_', ' '), offset1))
        getattr(mce, cals[first_cal]).value = offset1

        sweep_offset(cals[second_cal], cal_pts[second_cal])
<<<<<<< HEAD
        amps2 = np.array([x[1] for x in buff.out_queue.get()])
        offset2, xpts, ypts = find_null_offset(cal_pts[second_cal][1:], amps2[1:], default=cal_defaults[second_cal])
=======
        amps2 = np.array([x[1] for x in buff.get_data()])
        try:
            offset2, xpts, ypts = find_null_offset(cal_pts[second_cal][1:], amps2[1:], default=cal_defaults[second_cal])
        except:
            mce.extra_plot_server.stop()
            return
>>>>>>> 063fe4dd
        plt2[cals[second_cal]] = (cal_pts[second_cal], amps2)
        plt2["Fit "+cals[second_cal]] = (xpts, ypts)
        logger.info("Found {} of {}.".format(str.replace(cals[first_cal], '_', ' '), offset2))
        getattr(mce, cals[second_cal]).value = offset2

        mce.disconnect_instruments()
        try:
            mce.extra_plot_server.stop()
        except:
            logger.info('Mixer plot server was not successfully stopped.')

        if write_to_file:
            mce.write_to_file()
        logger.info(("Mixer calibration: I offset = {}, Q offset = {}, "
                    "Amplitude Imbalance = {}, Phase Skew = {}").format(mce.I_offset.value,
                                                                        mce.Q_offset.value,
                                                                        mce.amplitude_factor.value,
                                                                        mce.phase_skew.value))
        auspex.config.single_plotter_mode = spm

    @staticmethod
    def load_meta_info(experiment, meta_file):
        """If we get a meta_file, modify the configurations accordingly. Enable only instruments
        on the graph that connect the relevant *ReceiverChannel* objects to *Writer* or *Plotter*
        objects."""

        calibration = experiment.calibration
        save_data = experiment.save_data

        # Create a mapping from qubits to data writers and inverse
        qubit_to_writer     = {}
        writer_to_qubit     = {}
        qubit_to_stream_sel = {}
        stream_sel_to_qubit = {}

        # shortcuts
        instruments = experiment.settings['instruments']
        filters     = experiment.settings['filters']
        qubits      = experiment.settings['qubits']
        if 'sweeps' in experiment.settings:
            sweeps      = experiment.settings['sweeps']

        # Use the meta info to modify the parameters
        # loaded from the human-friendly yaml configuration.
        with open(meta_file, 'r') as FID:
            meta_info = json.load(FID)

        # Construct a graph of all instruments in order to properly enabled those
        # associated with the meta_file. We only need to use string representations
        # here, not actual filter and instrument objects.

        # Strip any spaces, since we only care about the general flow, and not any
        # named connectors.
        def strip_conn_name(text):
            val_list = []
            # multiple sourcs are separated by commas
            all_vals = text.strip().split(',')
            for vals in all_vals:
                val = vals.strip().split()
                if len(val) == 0:
                    raise ValueError("Please disable filters with missing source.")
                elif len(val) > 2:
                    raise ValueError("Spaces are reserved to separate filters and connectors. Please rename {}.".format(vals))
                val_list.append(val[0])
            return val_list

        # Graph edges for the measurement filters
        # switch stream selector to raw (by default) before building the graph
        if experiment.__class__.__name__ == "SingleShotFidelityExperiment":
            receivers = [s for s in meta_info['receivers'].items()]
            if len(receivers) > 1:
                raise NotImplementedError("Single shot fidelity for more than one qubit is not yet implemented.")
            stream_sel_name_orig = receivers[0][0].replace('RecvChan-', '')
            X6_stream_selectors = [k for k,v in filters.items() if v["type"] == 'X6StreamSelector' and v["source"] == filters[stream_sel_name_orig]['source']\
             and v['channel'] == filters[stream_sel_name_orig]['channel'] and v["dsp_channel"] == filters[stream_sel_name_orig]["dsp_channel"]]
            for s in X6_stream_selectors:
                if filters[s]['stream_type'] == experiment.ss_stream_type:
                    filters[s]['enabled'] = True
                    stream_sel_name = s
                else:
                    filters[s]['enabled'] = False
        edges = [[(s, k) for s in strip_conn_name(v["source"])] for k,v in filters.items() if ("enabled" not in v.keys()) or v["enabled"]]
        edges = [e for edge in edges for e in edge]
        dag = nx.DiGraph()
        dag.add_edges_from(edges)

        inst_to_enable = []
        filt_to_enable = set()

        # Find any writer endpoints of the receiver channels
        for receiver_name, num_segments in meta_info['receivers'].items():
            # Receiver channel name format: RecvChan-StreamSelectorName
            if not experiment.__class__.__name__ == "SingleShotFidelityExperiment":
                stream_sel_name = receiver_name.replace('RecvChan-', '')
                stream_sel_name_orig = stream_sel_name
            dig_name = filters[stream_sel_name]['source']
            chan_name = filters[stream_sel_name]['channel']

            if experiment.repeats is not None:
                num_segments *= experiment.repeats

            # Set the correct number of segments for the digitizer
            instruments[dig_name]['nbr_segments'] = num_segments

            # Enable the digitizer
            inst_to_enable.append(dig_name)

            # Find the enabled X6 stream selectors with the same channel as the receiver. Allow to plot/save raw/demod/int streams belonging to the same receiver
            if calibration:
                X6_stream_selectors = []
            else:
                X6_stream_selectors = [k for k,v in filters.items() if (v["type"] == 'X6StreamSelector' and v["source"] == filters[stream_sel_name]['source'] and v["enabled"] == True and v["channel"] == filters[stream_sel_name]["channel"] and v["dsp_channel"] == filters[stream_sel_name]["dsp_channel"])]

            # Enable the tree for single-shot fidelity experiment. Change stream_sel_name to raw (by default)
            writers = []
            plotters = []
            singleshot = []
            buffers = []

            def check_endpoint(endpoint_name, endpoint_type):
                source_type = filters[filters[endpoint_name]['source'].split(' ')[0]]['type']
                return filters[endpoint_name]['type'] == endpoint_type and (not hasattr(filters[endpoint_name], 'enabled') or filters[endpoint_name]['enabled']) and not (calibration and source_type == 'Correlator') and (not source_type == 'SingleShotMeasurement' or experiment.__class__.__name__ == 'SingleShotFidelityExperiment')
            for filt_name, filt in filters.items():
                if filt_name in [stream_sel_name] + X6_stream_selectors:
                    # Find descendants of the channel selector
                    chan_descendants = nx.descendants(dag, filt_name)
                    # Find endpoints within the descendants
                    endpoints = [n for n in chan_descendants if dag.in_degree(n) == 1 and dag.out_degree(n) == 0]
                    # Find endpoints which are enabled writers, plotters or singleshot filters without an output. Disable outputs of single-shot filters when not used.
                    writers += [e for e in endpoints if check_endpoint(e, "WriteToHDF5")]
                    plotters += [e for e in endpoints if check_endpoint(e, "Plotter")]
                    buffers += [e for e in endpoints if check_endpoint(e, "DataBuffer")]
                    singleshot += [e for e in endpoints if check_endpoint(e, "SingleShotMeasurement") and experiment.__class__.__name__ == "SingleShotFidelityExperiment"]
            filt_to_enable.update(set().union(writers, plotters, singleshot, buffers))
            if calibration:
                # For calibrations the user should only have one writer enabled, otherwise we will be confused.
                if len(writers) > 1:
                    raise Exception("More than one viable data writer was found for a receiver channel {}. Please enable only one!".format(receiver_name))
                if len(writers) == 0 and len(plotters) == 0 and len(singleshot) == 0 and len(buffers) == 0:
                    raise Exception("No viable data writer, plotter or single-shot filter was found for receiver channel {}. Please enable one!".format(receiver_name))

            if writers and not save_data:
                # If we are calibrating we don't care about storing data, use buffers instead
                buffers = []
                for w in writers:
                    source_filt = filters[w]["source"].split(" ")[0]
                    if filters[source_filt]["type"] == "Averager":
                        sources = ", ".join([source_filt + " final_average", source_filt + " final_variance"])
                    else:
                        sources = filters[w]["source"]
                    buff = {
                            "source": sources,
                            "enabled": True,
                            "type": "DataBuffer",
                            }
                    # Remove the writer
                    filters.pop(w)
                    # Substitute the buffer
                    filters[w] = buff
                    # Store buffer name for local use
                    buffers.append(w)
                writers = buffers

            # For now we assume a single qubit, not a big change for multiple qubits
            qubit_name = next(k for k, v in qubits.items() if v["measure"]["receiver"] in (stream_sel_name, stream_sel_name_orig))
            if calibration:
                if len(writers) == 1:
                    qubit_to_writer[qubit_name] = writers[0]
            else:
                qubit_to_writer[qubit_name] = writers

            writer_ancestors = []
            plotter_ancestors = []
            singleshot_ancestors = []
            buffer_ancestors = []
            # Trace back our ancestors, using plotters if no writers are available
            if writers:
                writer_ancestors = set().union(*[nx.ancestors(dag, wr) for wr in writers])
                # We will have gotten the digitizer, which should be removed since we're already taking care of it
                writer_ancestors.remove(dig_name)
            if plotters:
                plotter_ancestors = set().union(*[nx.ancestors(dag, pl) for pl in plotters])
                plotter_ancestors.remove(dig_name)
            if singleshot:
                singleshot_ancestors = set().union(*[nx.ancestors(dag, ss) for ss in singleshot])
                singleshot_ancestors.remove(dig_name)
            if buffers:
                buffer_ancestors = set().union(*[nx.ancestors(dag, bf) for bf in buffers])
                buffer_ancestors.remove(dig_name)
            filt_to_enable.update(set().union(writer_ancestors, plotter_ancestors, singleshot_ancestors, buffer_ancestors))

        if calibration:
            # One to one writers to qubits
            writer_to_qubit = {v: [k] for k, v in qubit_to_writer.items()}
        else:
            # Many to one writers to qubits or viceversa
            writer_to_qubit = {}
            for q, ws in qubit_to_writer.items():
                for w in ws:
                    if w not in writer_to_qubit:
                        writer_to_qubit[w] = []
                    writer_to_qubit[w].append(q)
        # Disable digitizers and APSs and then build ourself back up with the relevant nodes
        for instr_name in instruments.keys():
            if 'tx_channels' in instruments[instr_name].keys() or 'rx_channels' in instruments[instr_name].keys():
                instruments[instr_name]['enabled'] = False
        for instr_name in inst_to_enable:
            instruments[instr_name]['enabled'] = True

        for meas_name in filters.keys():
            filters[meas_name]['enabled'] = False
        for meas_name in filt_to_enable:
            filters[meas_name]['enabled'] = True

        #label measurement with qubit name (assuming the convention "M-"+qubit_name)
        for meas_name in filt_to_enable:
            if filters[meas_name]["type"] == "WriteToHDF5":
                filters[meas_name]['groupname'] = ''.join(writer_to_qubit[meas_name]) \
                    + "-" + filters[meas_name]['groupname']

        for instr_name, chan_data in meta_info['instruments'].items():
            instruments[instr_name]['enabled']  = True
            if isinstance(chan_data, str):
                instruments[instr_name]['seq_file'] = chan_data # Per-instrument seq file
            elif isinstance(chan_data, dict):
                for chan_name, seq_file in chan_data.items():
                    if "tx_channels" in instruments[instr_name] and chan_name in instruments[instr_name]["tx_channels"].keys():
                        instruments[instr_name]["tx_channels"][chan_name]['seq_file'] = seq_file
                    elif "rx_channels" in instruments[instr_name] and chan_name in instruments[instr_name]["rx_channels"].keys():
                        instruments[instr_name]["rx_channels"][chan_name]['seq_file'] = seq_file
                    else:
                        raise ValueError("Could not find channel {} in of instrument {}.".format(chan_name, instr_name))

        # Now we will construct the DataAxis from the meta_info
        desc = meta_info["axis_descriptor"]
        data_axis = desc[0] # Data will always be the first axis

        if experiment.repeats is not None:
            #ovverride data axis with repeated number of segments
            data_axis['points'] = np.tile(data_axis['points'], experiment.repeats)

        # Search for calibration axis, i.e., metadata
        axis_names = [d['name'] for d in desc]
        if 'calibration' in axis_names:
            meta_axis = desc[axis_names.index('calibration')]
            # There should be metadata for each cal describing what it is
            if len(desc)>1:
                metadata = ['data']*len(data_axis['points']) + meta_axis['points']
                # Pad the data axis with dummy equidistant x-points for the extra calibration points
                avg_step = (data_axis['points'][-1] - data_axis['points'][0])/(len(data_axis['points'])-1)
                points = np.append(data_axis['points'], data_axis['points'][-1] + (np.arange(len(meta_axis['points']))+1)*avg_step)
            else:
                metadata = meta_axis['points'] # data may consist of calibration points only
                points = np.arange(len(metadata)) # dummy axis for plotting purposes
            # If there's only one segment we can ignore this axis
            if len(points) > 1:
                experiment.segment_axis = DataAxis(data_axis['name'], points, unit=data_axis['unit'], metadata=metadata)

        else:
            if len(data_axis['points']) > 1:
                experiment.segment_axis = DataAxis(data_axis['name'], data_axis['points'], unit=data_axis['unit'])

        experiment.qubit_to_writer = qubit_to_writer
        experiment.writer_to_qubit = writer_to_qubit

    @staticmethod
    def load_qubits(experiment):
        """Parse the settings files and add the list of qubits to the experiment as *experiment.qubits*,
        as well as creating the *experiment.qubit_to_stream_sel* mapping and its inverse."""
        experiment.qubits = []
        experiment.qubit_to_stream_sel = {}
        experiment.stream_sel_to_qubit = {}
        for name, par in experiment.settings['qubits'].items():
            experiment.qubits.append(name)
            experiment.qubit_to_stream_sel[name] = par["measure"]["receiver"]
            experiment.stream_sel_to_qubit[par["measure"]["receiver"]] = name

    @staticmethod
    def load_instruments(experiment, instr_filter=None):
        """Parse the instruments settings and instantiate the corresponding Auspex instruments by name.
        This function first traverses all vendor instrument modules and constructs a map from the instrument names
        to the relevant module members. To select only a subset of instruments, use an instrument_filter by either
        passing a list of instruments to be loaded by name, or a callable object that takes a (key, value) pair
        and returns a boolean. Example: instr_filter = lambda x: 'Holzworth' in x[1]['type'] or 'APS' in x[0]"""
        modules = (
            importlib.import_module('auspex.instruments.' + name)
            for loader, name, is_pkg in pkgutil.iter_modules(auspex.instruments.__path__)
        )

        module_map = {}
        for mod in modules:
            instrs = (_ for _ in inspect.getmembers(mod) if inspect.isclass(_[1]) and
                                                            issubclass(_[1], Instrument) and
                                                            _[1] != Instrument and _[1] != SCPIInstrument and
                                                            _[1] != CLibInstrument)
            module_map.update(dict(instrs))
        logger.debug("Found instruments %s.", module_map)

        #only select the instruments we want. not super happy with this code so
        #if anyone has a better way to do this please fix. -GJR
        if instr_filter is not None:
            if isinstance(instr_filter, (list, tuple)):
                filtfun = lambda x: x[0] in instr_filter
            elif hasattr(instr_filter, "__call__"):
                filtfun = instr_filter
            else:
                raise TypeError("Instrument filter must be either a list, tuple, or callable. Got a {} instead.".format(type(instr_filter)))
        instruments = {k: v for k, v in experiment.settings['instruments'].items() if instr_filter is None or filtfun((k,v))}
        if not instruments:
            logger.warning("No instruments are being loaded by the experiment! Is this what you want to do?")

        # Loop through instruments, and add them to the experiment if they are enabled.
        for name, par in instruments.items():
            # Assume we're enabled by default, or enabled is not False
            if 'enabled' not in par or par['enabled']:
                # This should go away as auspex and pyqlab converge on naming schemes
                instr_type = par['type']
                par['name'] = name
                # Instantiate the desired instrument
                if instr_type in module_map:
                    logger.debug("Found instrument class %s for '%s' at loc %s when loading experiment settings.", instr_type, name, par['address'])
                    try:
                        inst = module_map[instr_type](correct_resource_name(str(par['address'])), name=name)
                    except Exception as e:
                        logger.error("Initialization of caused exception:", name, str(e))
                        inst = None
                    # Add to class dictionary for convenience
                    if not hasattr(experiment, name):
                        setattr(experiment, name, inst)
                    # Add to _instruments dictionary
                    experiment._instruments[name] = inst
                else:
                    logger.error("Could not find instrument class %s for '%s' when loading experiment settings.", instr_type, name)

    @staticmethod
    def load_parameter_sweeps(experiment, manual_sweep_params=None):
        """Create parameter sweeps (non-segment sweeps) from the settings. Users can provide
        either a space-separated pair of *instr_name method_name* (i.e. *Holzworth1 power*)
        or specify a qubit property that auspex will try to link back to the relevant instrument.
        (i.e. *q1 measure frequency* or *q2 control amplitude 1*). Auspex will create a *SweepAxis*
        for each parameter sweep, and add this axis to all output connectors. If a channel number (1 or 2) is specified, it only sets that channel in the pair"""
        if manual_sweep_params:
            sweeps = manual_sweep_params
            order = [list(sweeps.keys())[0]]
        else:
            sweeps = experiment.settings['sweeps']
            order = experiment.settings['sweepOrder']
        channels = experiment.settings['qubits']
        if 'edges' in experiment.settings:
            channels.update(experiment.settings['edges'])

        for name in order:
            par = sweeps[name]
            # Treat segment sweeps separately since they are DataAxes rather than SweepAxes
            if par['type'] != 'Segment':
                # Here we create a parameter for experiment and associate it with the
                # relevant method of the relevant experiment.

                # Add a parameter to the experiment corresponding to the thing we want to sweep
                if "unit" in par:
                    param = FloatParameter(unit=par["unit"])
                else:
                    param = FloatParameter()
                param.name = name
                setattr(experiment, name, param)
                experiment._parameters[name] = param

                # We might need to return a custom function rather than just a method_name
                method = None

                # Figure our what we are sweeping
                target_info = par["target"].split()
                if target_info[0] in channels:
                    # We are sweeping a qubit, so we must lookup the instrument
                    target = par["target"].split()
                    if target_info[0] in experiment.qubits:
                        name, meas_or_control, prop = target[:3]
                        isqubit = True
                    else:
                        name, prop = target[:2]
                        isqubit = False
                    if len(target) > 2 + isqubit:
                        ch_ind = target[2 + isqubit]
                    channel_params = channels[name][meas_or_control] if isqubit else channels[name]
                    method_name = "set_{}".format(prop.lower())

                    # If sweeping frequency, we should allow for either mixed up signals or direct synthesis.
                    # Sweeping amplitude is always through the AWG channels.
                    if 'generator' in channel_params and prop.lower() == "frequency":
                        name = channel_params['generator']
                        instr = experiment._instruments[name]
                    else:
                        # Construct a function that sets a per-channel property
                        name, chan = channel_params['AWG'].split()
                        if len(target) > 3:
                            chan = chan[int(ch_ind)-1]
                        instr = experiment._instruments[name]

                        def method(value, channel=chan, instr=instr, prop=prop.lower()):
                            # e.g. keysight.set_amplitude("ch1", 0.5)
                            getattr(instr, "set_"+prop)(chan, value)

                elif target_info[0] in experiment._instruments:
                    # We are sweeping an instrument directly
                    # Get the instrument being swept, and find the relevant method
                    name, prop = par["target"].split()
                    instr = experiment._instruments[name]
                    method_name = 'set_' + prop.lower()

                # If there's a "points" property, use those directly. Otherwise, we
                # use numPoints or the step interval.
                if "points" in par:
                    points = par["points"]
                elif "numPoints" in par:
                    points = np.linspace(par['start'], par['stop'], par['numPoints'])
                elif "step" in par:
                    points = np.arange(par['start'], par['stop'], par['step'])

                if method:
                    # Custom method
                    param.assign_method(method)
                else:
                    # Get method by name
                    if hasattr(instr, method_name):
                        param.assign_method(getattr(instr, method_name)) # Couple the parameter to the instrument
                    else:
                        raise ValueError("The instrument {} has no method {}".format(name, method_name))
                param.instr_tree = [instr.name, prop] #TODO: extend tree to endpoint
                experiment.add_sweep(param, points) # Create the requested sweep on this parameter

    @staticmethod
    def load_filters(experiment):
        """This function first traverses all filter modules and constructs a map from the filter names
        to the relevant module members. Then it parses the settings and instantiates Auspex filters for
        each filter found therein. Finally, all of the relevant connections are established between filters
        and back to the experiment class instance, to which *OutputConnectors* are added as needed."""

        # These store any filters we create as well as their connections
        filters = {}
        graph   = []

        # ============================================
        # Find all of the filter modules by inspection
        # ============================================

        modules = (
            importlib.import_module('auspex.filters.' + name)
            for loader, name, is_pkg in pkgutil.iter_modules(auspex.filters.__path__)
        )

        module_map = {}
        for mod in modules:
            filts = (_ for _ in inspect.getmembers(mod) if inspect.isclass(_[1]) and
                                                            issubclass(_[1], Filter) and
                                                            _[1] != Filter)
            module_map.update(dict(filts))

        # ==================================================
        # Find out which output connectors we need to create
        # ==================================================

        # Get the enabled measurements, or those which aren't explicitly
        enabled_meas = {k: v for k, v in experiment.settings['filters'].items() if 'enabled' not in v or v['enabled'] }

        # First look for digitizer streams (Alazar or X6)
        dig_settings = {k: v for k, v in enabled_meas.items() if "StreamSelector" in v['type']}

        # These stream selectors are really just a convenience
        # Remove them from the list of "real" filters
        for k in dig_settings.keys():
            enabled_meas.pop(k)

        # Map from Channel -> OutputConnector
        # and from Channel -> Digitizer for future lookup
        chan_to_oc  = {}
        chan_to_dig = {}

        for name, settings in dig_settings.items():

            # Create and add the OutputConnector
            logger.debug("Adding %s output connector to experiment.", name)
            oc = OutputConnector(name=name, parent=experiment)
            experiment._output_connectors[name] = oc
            experiment.output_connectors[name] = oc
            setattr(experiment, name, oc)

            # Find the digitizer instrument and settings
            source_instr          = experiment._instruments[settings['source']]
            source_instr_settings = next(v for k,v in experiment.settings['instruments'].items() if k == settings['source'])

            # Construct the descriptor from the stream
            stream_type = settings['type']
            stream = module_map[stream_type](name=name)
            channel, descrip = stream.get_descriptor(source_instr_settings, settings)

            # Add the channel to the instrument
            source_instr.add_channel(channel)

            # Add the segment axis, which should already be defined...
            if hasattr(experiment, 'segment_axis'):
                # This should contains the proper range and units based on the sweep descriptor
                descrip.add_axis(experiment.segment_axis)
            else:
                # This is the generic axis based on the instrument parameters
                # If there is only one segement, we should omit this axis.
                if source_instr_settings['nbr_segments'] > 1:
                    descrip.add_axis(DataAxis("segments", range(source_instr_settings['nbr_segments'])))

            # Digitizer mode preserves round_robins, averager mode collapsing along them:
            if 'acquire_mode' not in source_instr_settings.keys() or source_instr_settings['acquire_mode'] == 'digitizer':
                if source_instr_settings['nbr_round_robins'] > 1:
                    descrip.add_axis(DataAxis("round_robins", range(source_instr_settings['nbr_round_robins'])))

            oc.set_descriptor(descrip)

            # Add to our mappings
            chan_to_oc[channel]    = oc
            chan_to_dig[channel]   = source_instr

        # ========================
        # Process the measurements
        # ========================

        for name, settings in enabled_meas.items():
            filt_type = settings['type']

            if filt_type in module_map:
                filt = module_map[filt_type](**settings)
                filt.filter_name = name
                filters[name] = filt
                logger.debug("Found filter class %s for '%s' when loading experiment settings.", filt_type, name)
            else:
                logger.error("Could not find filter class %s for '%s' when loading experiment settings.", filt_type, name)

        # ====================================
        # Establish all of the connections
        # ====================================

        for name, filt in filters.items():

            # Multiple data sources are comma separated, with optional whitespace.
            # If there is a space in the individual names, then we are to hook up to a specific connector
            # Otherwise we can safely assume that the name is "source"

            sources = [s.strip() for s in enabled_meas[name]['source'].split(",")]

            for source in sources:
                source = source.split()
                node_name = source[0]
                conn_name = "source"
                if len(source) == 2:
                    conn_name = source[1]

                if node_name in filters:
                    source = filters[node_name].output_connectors[conn_name]
                elif node_name in experiment.output_connectors:
                    source = experiment.output_connectors[node_name]
                else:
                    raise ValueError("Couldn't attach the source of the specified filter {} to {}".format(name, source))

                logger.debug("Connecting %s@%s ---> %s", node_name, conn_name, filt)
                graph.append([source, filt.sink])

        experiment.chan_to_oc  = chan_to_oc
        experiment.chan_to_dig = chan_to_dig
        experiment.set_graph(graph)

        # For convenient lookup
        experiment.filters = filters<|MERGE_RESOLUTION|>--- conflicted
+++ resolved
@@ -315,17 +315,12 @@
         getattr(mce, cals[first_cal]).value = offset1
 
         sweep_offset(cals[second_cal], cal_pts[second_cal])
-<<<<<<< HEAD
-        amps2 = np.array([x[1] for x in buff.out_queue.get()])
-        offset2, xpts, ypts = find_null_offset(cal_pts[second_cal][1:], amps2[1:], default=cal_defaults[second_cal])
-=======
         amps2 = np.array([x[1] for x in buff.get_data()])
         try:
             offset2, xpts, ypts = find_null_offset(cal_pts[second_cal][1:], amps2[1:], default=cal_defaults[second_cal])
         except:
             mce.extra_plot_server.stop()
             return
->>>>>>> 063fe4dd
         plt2[cals[second_cal]] = (cal_pts[second_cal], amps2)
         plt2["Fit "+cals[second_cal]] = (xpts, ypts)
         logger.info("Found {} of {}.".format(str.replace(cals[first_cal], '_', ' '), offset2))

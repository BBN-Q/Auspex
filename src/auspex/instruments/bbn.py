--- conflicted
+++ resolved
@@ -6,14 +6,11 @@
 #
 #    http://www.apache.org/licenses/LICENSE-2.0
 
-<<<<<<< HEAD
-from auspex.instruments.instrument import Instrument, SCPIInstrument, VisaInterface, MetaInstrument
-import auspex.config as config
-=======
+
+
 from .instrument import Instrument, SCPIInstrument, VisaInterface, MetaInstrument
 from auspex.log import logger
 
->>>>>>> 9415db55
 from types import MethodType
 from unittest.mock import MagicMock
 import auspex.globals

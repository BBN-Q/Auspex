--- conflicted
+++ resolved
@@ -115,10 +115,143 @@
         if not self.file:
             self.file = self.new_file()
 
-<<<<<<< HEAD
         streams = self.sink.input_streams
         stream  = streams[0]
-=======
+
+        for s in streams[1:]:
+            if not np.all(s.descriptor.expected_tuples() == streams[0].descriptor.expected_tuples()):
+                raise ValueError("Multiple streams connected to writer must have matching descriptors.")
+
+        desc       = stream.descriptor
+        axes       = desc.axes
+        params     = desc.params
+        self.axis_names = desc.axis_names(with_metadata=True)
+
+        self.file.attrs['exp_src'] = desc._exp_src
+        num_axes = len(axes)
+
+        if desc.is_adaptive() and not self.store_tuples:
+            raise Exception("Cannot omit writing tuples with an adaptive sweep... please enabled store_tuples.")
+
+        if self.store_tuples:
+            # All of the combinations for the present values of the sweep parameters only
+            tuples = desc.expected_tuples(with_metadata=True, as_structured_array=True)
+        expected_length = desc.expected_num_points()
+
+        compression = 'gzip' if self.compress else None
+
+        # If desired, create the group in which the dataset and axes will reside
+
+        self.group = self.file.create_group(self.groupname.value)
+        self.data_group = self.group.create_group("data")
+
+        # If desired, push experimental metadata into the h5 file
+        if self.save_settings.value and 'header' not in self.file.keys(): # only save header once for multiple writers
+            self.save_yaml_h5()
+
+        # Create datasets for each stream
+        for stream in streams:
+            dset = self.data_group.create_dataset(stream.descriptor.data_name, (expected_length,),
+                                        dtype=stream.descriptor.dtype,
+                                        chunks=True, maxshape=(None,),
+                                        compression=compression)
+            dset.attrs['is_data'] = True
+            dset.attrs['store_tuples'] = self.store_tuples
+            dset.attrs['name'] = stream.descriptor.data_name
+            self.data_write_paths[stream] = "/{}/data/{}".format(self.groupname.value, stream.descriptor.data_name)
+
+        # Write params into attrs
+        for k,v in params.items():
+            if k not in self.axis_names:
+                self.data_group.attrs[k] = v
+
+        # Create a table for the DataStreamDescriptor
+        ref_dtype = h5py.special_dtype(ref=h5py.Reference)
+        self.descriptor = self.group.create_dataset("descriptor", (len(axes),), dtype=ref_dtype)
+        for k,v in desc.metadata.items():
+            self.descriptor.attrs[k] = v
+
+        # Create axis data sets for storing the base axes as well as the
+        # full set of tuples. For the former we add
+        # references to the descriptor.
+        self.tuple_write_paths = {}
+        for i, a in enumerate(axes):
+            if a.unstructured:
+                name = "+".join(a.name)
+            else:
+                name = a.name
+
+            if a.unstructured:
+                # Create another reference table to refer to the constituent axes
+                unstruc_ref_dset = self.group.create_dataset(name, (len(a.name),), dtype=ref_dtype)
+                unstruc_ref_dset.attrs['unstructured'] = True
+
+                for j, (col_name, col_unit) in enumerate(zip(a.name, a.unit)):
+                    # Create table to store the axis value independently for each column
+                    unstruc_dset = self.group.create_dataset(col_name, (a.num_points(),), dtype=a.dtype)
+                    unstruc_ref_dset[j] = unstruc_dset.ref
+                    unstruc_dset[:] = a.points[:,j]
+                    unstruc_dset.attrs['unit'] = col_unit
+                    unstruc_dset.attrs['name'] = col_name
+
+                    # This stores the values taking during the experiment sweeps
+                    if self.store_tuples:
+                        dset = self.data_group.create_dataset(col_name, (expected_length,), dtype=a.dtype,
+                                                             chunks=True, compression=compression, maxshape=(None,) )
+                        dset.attrs['unit'] = col_unit
+                        dset.attrs['is_data'] = False
+                        dset.attrs['name'] = col_name
+                        self.tuple_write_paths[col_name] = "/{}/data/{}".format(self.groupname.value, col_name)
+
+                self.descriptor[i] = self.group[name].ref
+            else:
+                # This stores the axis values
+                self.group.create_dataset(name, (a.num_points(),), dtype=a.dtype, maxshape=(None,) )
+                self.group[name].attrs['unstructured'] = False
+                self.group[name][:] = a.points
+                self.group[name].attrs['unit'] = "None" if a.unit is None else a.unit
+                self.group[name].attrs['name'] = a.name
+                self.descriptor[i] = self.group[name].ref
+
+                # This stores the values taking during the experiment sweeps
+                if self.store_tuples:
+                    dset = self.data_group.create_dataset(name, (expected_length,), dtype=a.dtype,
+                                                          chunks=True, compression=compression, maxshape=(None,) )
+                    dset.attrs['unit'] = "None" if a.unit is None else a.unit
+                    dset.attrs['is_data'] = False
+                    dset.attrs['name'] = name
+                    self.tuple_write_paths[name] = "/{}/data/{}".format(self.groupname.value, name)
+
+            # Give the reader some warning about the usefulness of these axes
+            self.group[name].attrs['was_refined'] = False
+
+            if a.metadata is not None:
+                # Create the axis table for the metadata
+                dset = self.group.create_dataset(name + "_metadata", (a.metadata.size,), dtype=np.uint8, maxshape=(None,) )
+                dset[:] = a.metadata
+                dset = self.group.create_dataset(name + "_metadata_enum", (a.metadata_enum.size,), dtype='S128', maxshape=(None,) )
+                dset[:] = np.asarray(a.metadata_enum, dtype='S128')
+
+                # Associate the metadata with the data axis
+                self.group[name].attrs['metadata'] = self.group[name + "_metadata"].ref
+                self.group[name].attrs['metadata_enum'] = self.group[name + "_metadata_enum"].ref
+                self.group[name].attrs['name'] = name + "_metadata"
+
+                # Create the dataset that stores the individual tuple values
+                if self.store_tuples:
+                    dset = self.data_group.create_dataset(name + "_metadata" , (expected_length,),
+                                                          dtype=np.uint8, maxshape=(None,) )
+                    dset.attrs['name'] = name + "_metadata"
+                    self.tuple_write_paths[name + "_metadata"] = "/{}/data/{}".format(self.groupname.value, name + "_metadata")
+
+
+        # Write all the tuples if this isn't adaptive
+        if self.store_tuples:
+            if not desc.is_adaptive():
+                for i, a in enumerate(self.axis_names):
+                    # import pdb; pdb.set_trace()
+                    self.file[self.tuple_write_paths[a]][:] = tuples[a]
+
     def new_filename(self):
         filename = self.filename.value
         basename, ext = os.path.splitext(filename)
@@ -135,10 +268,14 @@
 
         # Set the file number to the maximum in the current folder + 1
         filenums = []
+        # import pdb; pdb.set_trace()
         if os.path.exists(dirname):
             for f in os.listdir(dirname):
-                if ext in f:
-                    filenums += [int(re.findall('-(\d{4})\.', f)[0])] if os.path.isfile(os.path.join(dirname, f)) else []
+                if ext in f and os.path.isfile(os.path.join(dirname, f)):
+                    nums = re.findall('-(\d{4})\.', f)
+                    if len(nums) > 0:
+                        filenums.append(int(nums[0]))
+                    # filenums += [int(re.findall('-(\d{4})\.', f)[0])] if os.path.isfile(os.path.join(dirname, f)) else []
 
         i = max(filenums) + 1 if filenums else 0
         return "{}-{:04d}{}".format(basename,i,ext)
@@ -196,227 +333,6 @@
             # load them dump to get the 'include' information
             header.attrs['settings'] = config.dump_meas_file(config.load_meas_file(config.meas_file), flatten = True)
 
-    async def run(self):
-        self.finished_processing = False
-        streams    = self.sink.input_streams
-        stream     = streams[0]
->>>>>>> 063fe4dd
-
-        for s in streams[1:]:
-            if not np.all(s.descriptor.expected_tuples() == streams[0].descriptor.expected_tuples()):
-                raise ValueError("Multiple streams connected to writer must have matching descriptors.")
-
-        desc       = stream.descriptor
-        axes       = desc.axes
-        params     = desc.params
-        self.axis_names = desc.axis_names(with_metadata=True)
-
-        self.file.attrs['exp_src'] = desc._exp_src
-        num_axes = len(axes)
-
-        if desc.is_adaptive() and not self.store_tuples:
-            raise Exception("Cannot omit writing tuples with an adaptive sweep... please enabled store_tuples.")
-
-        if self.store_tuples:
-            # All of the combinations for the present values of the sweep parameters only
-            tuples = desc.expected_tuples(with_metadata=True, as_structured_array=True)
-        expected_length = desc.expected_num_points()
-
-        compression = 'gzip' if self.compress else None
-
-        # If desired, create the group in which the dataset and axes will reside
-        
-        self.group = self.file.create_group(self.groupname.value)
-        self.data_group = self.group.create_group("data")
-
-        # If desired, push experimental metadata into the h5 file
-        if self.save_settings.value and 'header' not in self.file.keys(): # only save header once for multiple writers
-            self.save_yaml_h5()
-
-        # Create datasets for each stream
-        for stream in streams:
-            dset = self.data_group.create_dataset(stream.descriptor.data_name, (expected_length,),
-                                        dtype=stream.descriptor.dtype,
-                                        chunks=True, maxshape=(None,),
-                                        compression=compression)
-            dset.attrs['is_data'] = True
-            dset.attrs['store_tuples'] = self.store_tuples
-            dset.attrs['name'] = stream.descriptor.data_name
-            self.data_write_paths[stream] = "/{}/data/{}".format(self.groupname.value, stream.descriptor.data_name)
-
-        # Write params into attrs
-        for k,v in params.items():
-            if k not in self.axis_names:
-                self.data_group.attrs[k] = v
-
-        # Create a table for the DataStreamDescriptor
-        ref_dtype = h5py.special_dtype(ref=h5py.Reference)
-        self.descriptor = self.group.create_dataset("descriptor", (len(axes),), dtype=ref_dtype)
-        for k,v in desc.metadata.items():
-            self.descriptor.attrs[k] = v
-
-        # Create axis data sets for storing the base axes as well as the
-        # full set of tuples. For the former we add
-        # references to the descriptor.
-        self.tuple_write_paths = {}
-        for i, a in enumerate(axes):
-            if a.unstructured:
-                name = "+".join(a.name)
-            else:
-                name = a.name
-
-            if a.unstructured:
-                # Create another reference table to refer to the constituent axes
-                unstruc_ref_dset = self.group.create_dataset(name, (len(a.name),), dtype=ref_dtype)
-                unstruc_ref_dset.attrs['unstructured'] = True
-
-                for j, (col_name, col_unit) in enumerate(zip(a.name, a.unit)):
-                    # Create table to store the axis value independently for each column
-                    unstruc_dset = self.group.create_dataset(col_name, (a.num_points(),), dtype=a.dtype)
-                    unstruc_ref_dset[j] = unstruc_dset.ref
-                    unstruc_dset[:] = a.points[:,j]
-                    unstruc_dset.attrs['unit'] = col_unit
-                    unstruc_dset.attrs['name'] = col_name
-
-                    # This stores the values taking during the experiment sweeps
-                    if self.store_tuples:
-                        dset = self.data_group.create_dataset(col_name, (expected_length,), dtype=a.dtype,
-                                                             chunks=True, compression=compression, maxshape=(None,) )
-                        dset.attrs['unit'] = col_unit
-                        dset.attrs['is_data'] = False
-                        dset.attrs['name'] = col_name
-                        self.tuple_write_paths[col_name] = "/{}/data/{}".format(self.groupname.value, col_name)
-
-                self.descriptor[i] = self.group[name].ref
-            else:
-                # This stores the axis values
-                self.group.create_dataset(name, (a.num_points(),), dtype=a.dtype, maxshape=(None,) )
-                self.group[name].attrs['unstructured'] = False
-                self.group[name][:] = a.points
-                self.group[name].attrs['unit'] = "None" if a.unit is None else a.unit
-                self.group[name].attrs['name'] = a.name
-                self.descriptor[i] = self.group[name].ref
-
-                # This stores the values taking during the experiment sweeps
-                if self.store_tuples:
-                    dset = self.data_group.create_dataset(name, (expected_length,), dtype=a.dtype,
-                                                          chunks=True, compression=compression, maxshape=(None,) )
-                    dset.attrs['unit'] = "None" if a.unit is None else a.unit
-                    dset.attrs['is_data'] = False
-                    dset.attrs['name'] = name
-                    self.tuple_write_paths[name] = "/{}/data/{}".format(self.groupname.value, name)
-
-            # Give the reader some warning about the usefulness of these axes
-            self.group[name].attrs['was_refined'] = False
-
-            if a.metadata is not None:
-                # Create the axis table for the metadata
-                dset = self.group.create_dataset(name + "_metadata", (a.metadata.size,), dtype=np.uint8, maxshape=(None,) )
-                dset[:] = a.metadata
-                dset = self.group.create_dataset(name + "_metadata_enum", (a.metadata_enum.size,), dtype='S128', maxshape=(None,) )
-                dset[:] = np.asarray(a.metadata_enum, dtype='S128')
-
-                # Associate the metadata with the data axis
-                self.group[name].attrs['metadata'] = self.group[name + "_metadata"].ref
-                self.group[name].attrs['metadata_enum'] = self.group[name + "_metadata_enum"].ref
-                self.group[name].attrs['name'] = name + "_metadata"
-
-                # Create the dataset that stores the individual tuple values
-                if self.store_tuples:
-                    dset = self.data_group.create_dataset(name + "_metadata" , (expected_length,),
-                                                          dtype=np.uint8, maxshape=(None,) )
-                    dset.attrs['name'] = name + "_metadata"
-                    self.tuple_write_paths[name + "_metadata"] = "/{}/data/{}".format(self.groupname.value, name + "_metadata")
-
-
-        # Write all the tuples if this isn't adaptive
-        if self.store_tuples:
-            if not desc.is_adaptive():
-                for i, a in enumerate(self.axis_names):
-                    # import pdb; pdb.set_trace()
-                    self.file[self.tuple_write_paths[a]][:] = tuples[a]
-
-    def new_filename(self):
-        filename = self.filename.value
-        basename, ext = os.path.splitext(filename)
-        if ext == "":
-            logger.debug("Filename for writer {} does not have an extension -- using default '.h5'".format(self.name))
-            ext = ".h5"
-
-        dirname = os.path.dirname(os.path.abspath(filename))
-
-        if self.add_date.value:
-            date     = time.strftime("%y%m%d")
-            dirname  = os.path.join(dirname, date)
-            basename = os.path.join(dirname, os.path.basename(basename))
-
-        # Set the file number to the maximum in the current folder + 1
-        filenums = []
-        # import pdb; pdb.set_trace()
-        if os.path.exists(dirname):
-            for f in os.listdir(dirname):
-                if ext in f and os.path.isfile(os.path.join(dirname, f)):
-                    nums = re.findall('-(\d{4})\.', f)
-                    if len(nums) > 0:
-                        filenums.append(int(nums[0]))
-                    # filenums += [int(re.findall('-(\d{4})\.', f)[0])] if os.path.isfile(os.path.join(dirname, f)) else []
-
-        i = max(filenums) + 1 if filenums else 0
-        return "{}-{:04d}{}".format(basename,i,ext)
-
-    def new_file(self):
-        """ Open a new data file to write """
-        # Close the current file, if any
-        if self.file is not None:
-            try:
-                self.file.close()
-            except Exception as e:
-                logger.error("Encounter exception: {}".format(e))
-                logger.error("Cannot close file '{}'. File may be damaged.".format(self.file.filename))
-        # Get new file name
-        self.filename.value = self.new_filename()
-        head = os.path.dirname(self.filename.value)
-        head = os.path.normpath(head)
-        dirs = head.split(os.sep)
-        # Check if path exists. If not, create new one(s).
-        os.makedirs(head, exist_ok=True)
-        logger.debug("Create new data file: %s." % self.filename.value)
-        # Copy current settings to a folder with the file name
-        if self.save_settings.value:
-            # just move copies to a new directory
-            self.save_yaml()
-        if self.exp_log:
-            self.write_to_log()
-        return h5py.File(self.filename.value, 'w', libver='latest')
-
-    def write_to_log(self):
-        """ Record the experiment in a log file """
-        if config.LogDir:
-            logfile = os.path.join(config.LogDir, "experiment_log.tsv")
-            if os.path.isfile(logfile):
-                lf = pd.read_csv(logfile, sep="\t")
-            else:
-                logger.info("Experiment log file created.")
-                lf = pd.DataFrame(columns = ["Filename", "Date", "Time"])
-            lf = lf.append(pd.DataFrame([[self.filename.value, time.strftime("%y%m%d"), time.strftime("%H:%M:%S")]],columns=["Filename", "Date", "Time"]),ignore_index=True)
-            lf.to_csv(logfile, sep = "\t", index = False)
-
-    def save_yaml(self):
-        """ Save a copy of current experiment settings """
-        if config.meas_file:
-            head = os.path.dirname(self.filename.value)
-            fulldir = os.path.splitext(self.filename.value)[0]
-            if not os.path.exists(fulldir):
-                os.makedirs(fulldir)
-                config.dump_meas_file(config.load_meas_file(config.meas_file), os.path.join(fulldir, os.path.split(config.meas_file)[1]), flatten = True)
-
-    def save_yaml_h5(self):
-        """ Save a copy of current experiment settings in the h5 metadata"""
-        if config.meas_file:
-            header = self.file.create_group("header")
-            # load them dump to get the 'include' information
-            header.attrs['settings'] = config.dump_meas_file(config.load_meas_file(config.meas_file), flatten = True)
-
     def get_data(self, data_path):
         """Request data back from the file handler. Data_path is given with respect to root: e.g. /data/voltage"""
         if self.finished_processing.is_set():
@@ -446,7 +362,7 @@
 
         while not self.exit.is_set():# and not self.finished_processing.is_set():
             i +=1
-            # Try to pull all messages in the queue. queue.empty() is not reliable, so we 
+            # Try to pull all messages in the queue. queue.empty() is not reliable, so we
             # ask for forgiveness rather than permission.
             msgs_by_stream = {s: [] for s in streams}
 
@@ -512,7 +428,7 @@
             else:
                 if np.all(list(got_done_msg.values())) and np.all([v.done() for v in self.input_connectors.values()]):
                     self.finished_processing.set()
-                    break      
+                    break
 
 class DataBuffer(Filter):
     """Writes data to IO."""

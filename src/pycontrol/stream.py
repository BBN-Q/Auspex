--- conflicted
+++ resolved
@@ -49,17 +49,10 @@
             return 0
 
     def num_points_through_axis(self, axis):
-<<<<<<< HEAD
         if len(self.axes) == 1:
             return self.axes[0].num_points()
         else:
             return reduce(lambda x,y: x*y, [len(a.points) for a in self.axes[axis:]])
-=======
-        if len(self.axes[axis:])>0:
-            return reduce(lambda x,y: x*y, [len(a.points) for a in self.axes[axis:]])
-        else:
-            return 0
->>>>>>> 61e47928
 
     def __repr__(self):
         return "<DataStreamDescriptor(num_dims={}, num_points={})>".format(

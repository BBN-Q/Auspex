import unittest
import os
<<<<<<< HEAD

=======
import glob
import shutil
>>>>>>> 36b8da07
import time
import numpy as np
from QGL import *
import QGL.config

# Trick QGL and Auspex into using our local config
# from QGL import config_location
curr_dir = os.path.dirname(os.path.abspath(__file__))
curr_dir = curr_dir.replace('\\', '/')  # use unix-like convention
awg_dir  = os.path.abspath(os.path.join(curr_dir, "AWG" ))
cfg_file = os.path.abspath(os.path.join(curr_dir, "test_measure.yml"))

ChannelLibrary(library_file=cfg_file)
import auspex.config
# Dummy mode
import auspex.config as config
config.auspex_dummy_mode = True

auspex.config.meas_file  = cfg_file
auspex.config.AWGDir     = awg_dir
QGL.config.AWGDir        = awg_dir

# Create the AWG directory if it doesn't exist
if not os.path.exists(awg_dir):
    os.makedirs(awg_dir)

from auspex.exp_factory import QubitExpFactory

def clear_test_data():
    for file in glob.glob("test_*.h5"):
        os.remove(file)
    for direc in glob.glob("test_writehdf5*"):
        shutil.rmtree(direc)

class QubitExpFactoryTestCase(unittest.TestCase):

    qubits = ["q1"]
    instrs = ['BBNAPS1', 'BBNAPS2', 'X6-1', 'Holz1', 'Holz2']
    filts  = ['avg-q1-int', 'q1-WriteToHDF5'] #'partial-avg-buff'
    nbr_round_robins = 50

    def test_create(self):
        qq = QubitFactory("q1")
        exp = QubitExpFactory.create(PulsedSpec(qq), save_data = False)
        self.assertTrue(set(self.instrs).issubset(exp._instruments.keys())) # All instruments were loaded
        self.assertTrue(set(self.filts).issubset(exp.filters.keys())) # All filters were loaded
        self.assertTrue(set(self.qubits).issubset(exp.qubits))
        self.assertTrue(len(exp._output_connectors["q1-IntegratedSS"].descriptor.axes) == 1)
        self.assertTrue(len(exp._output_connectors["q1-IntegratedSS"].descriptor.axes[0].points) == self.nbr_round_robins)

    def test_add_qubit_sweep(self):
        qq = QubitFactory("q1")
        exp = QubitExpFactory.create(PulsedSpec(qq), save_data = False)
        exp.add_qubit_sweep("q1 measure frequency", np.linspace(6e9, 6.5e9, 500))
        self.assertTrue(len(exp._output_connectors["q1-IntegratedSS"].descriptor.axes[0].points) == 500)
        self.assertTrue(exp._output_connectors["q1-IntegratedSS"].descriptor.axes[0].points[-1] == 6.5e9)

    def test_run_direct(self):
        clear_test_data()
        qq = QubitFactory("q1")
        exp = QubitExpFactory.run(RabiAmp(qq, np.linspace(-1,1,21)), save_data = False)
        buf = exp.buffers[0]
        ax = buf.descriptor.axes[0]
<<<<<<< HEAD
        self.assertTrue(buf.finished_processing.is_set())
        self.assertTrue(len(buf.out_queue.get_data()) == 21)
=======
        self.assertTrue(buf.done.is_set())
        self.assertTrue(len(buf.out_queue.get()) == 21)
>>>>>>> 36b8da07
        self.assertTrue((ax.points == np.linspace(-1,1,21)).all())
        self.assertTrue(ax.name == 'amplitude')

    # Figure out how to buffer a partial average for testing...
    @unittest.skip("Partial average for buffers to be fixed")
    def test_final_vs_partial_avg(self):
        clear_test_data()
        qq = QubitFactory("q1")
        exp = QubitExpFactory.run(RabiAmp(qq, np.linspace(-1,1,21)))
<<<<<<< HEAD
        fab = exp.filters['final-avg-buff'].out_queue.get_data()['Data']
        pab = exp.filters['partial-avg-buff'].out_queue.get_data()['Data']
=======
        fab = exp.filters['final-avg-buff'].out_queue.get()['Data']
        pab = exp.filters['partial-avg-buff'].out_queue.get()['Data']
>>>>>>> 36b8da07
        self.assertTrue(np.abs(np.sum(fab-pab)) < 1e-8)

if __name__ == '__main__':
    unittest.main()<|MERGE_RESOLUTION|>--- conflicted
+++ resolved
@@ -1,11 +1,7 @@
 import unittest
 import os
-<<<<<<< HEAD
-
-=======
 import glob
 import shutil
->>>>>>> 36b8da07
 import time
 import numpy as np
 from QGL import *
@@ -69,13 +65,8 @@
         exp = QubitExpFactory.run(RabiAmp(qq, np.linspace(-1,1,21)), save_data = False)
         buf = exp.buffers[0]
         ax = buf.descriptor.axes[0]
-<<<<<<< HEAD
-        self.assertTrue(buf.finished_processing.is_set())
-        self.assertTrue(len(buf.out_queue.get_data()) == 21)
-=======
         self.assertTrue(buf.done.is_set())
         self.assertTrue(len(buf.out_queue.get()) == 21)
->>>>>>> 36b8da07
         self.assertTrue((ax.points == np.linspace(-1,1,21)).all())
         self.assertTrue(ax.name == 'amplitude')
 
@@ -85,13 +76,8 @@
         clear_test_data()
         qq = QubitFactory("q1")
         exp = QubitExpFactory.run(RabiAmp(qq, np.linspace(-1,1,21)))
-<<<<<<< HEAD
-        fab = exp.filters['final-avg-buff'].out_queue.get_data()['Data']
-        pab = exp.filters['partial-avg-buff'].out_queue.get_data()['Data']
-=======
         fab = exp.filters['final-avg-buff'].out_queue.get()['Data']
         pab = exp.filters['partial-avg-buff'].out_queue.get()['Data']
->>>>>>> 36b8da07
         self.assertTrue(np.abs(np.sum(fab-pab)) < 1e-8)
 
 if __name__ == '__main__':

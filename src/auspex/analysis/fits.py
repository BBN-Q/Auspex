from scipy.optimize import curve_fit
import numpy as np
from auspex.log import logger
from collections.abc import Iterable
import matplotlib.pyplot as plt
from sklearn.mixture import GaussianMixture

from .signal_analysis import *

plt.style.use('ggplot')

class AuspexFit(object):
    """A generic fit class wrapping scipy.optimize.curve_fit for convenience.
        Specific fits should inherit this class.

    Attributes:
        xlabel (str): Plot x-axis label.
        ylabel (str): Plot y-axis label.
        title (str): Plot title.
    """


    xlabel = "X points"
    ylabel = "Y points"
    title = "Auspex Fit"
    bounds = None
    ax = None

    def __init__(self, xpts, ypts, make_plots=False, ax=None):
        """Perform a least squares fit of 1-D data.

        Args:
            xpts (numpy.array): Independent fit variable data.
            ypts (numpy.array): Dependent fit variable data.
            make_plots (bool, optional): Generate a plot of the data and fit.
            ax (Axes, optional): Axes on which to draw plot. If None, new figure is created
        """


        assert len(xpts) == len(ypts), "Length of X and Y points must match!"
        self.xpts = xpts
        self.ypts = ypts
        self._do_fit(self.bounds)
        if make_plots:
            self.ax = ax
            self.make_plots()

    def _initial_guess(self):
        """Return an initial guess for the fit parameters.
            Should be implemented in child class.
        """
        raise NotImplementedError("Not implemented!")

    @staticmethod
    def _model(x, *p):
        """Fit model function. Implemented as a static method for convenience.
            Should be implemented in child class.

        Args:
            x (numpy.array): Dependent variable for fit.
            *p (list): Fit parameters.
        """
        raise NotImplementedError("Not implemented!")

    def _fit_dict(self, p):
        """Return a dictionary of fit parameters.
            Should be implemented in child class.
        """
        raise NotImplementedError("Not implemented!")

    def make_plots(self):
        """Create a plot of the input data and the fitted model. By default will
            include any annotation defined in the `annotation()` class method.
        """
        if self.ax is None:
            plt.figure()
            plt.plot(self.xpts, self.ypts, ".", markersize=15, label="Data")
            plt.plot(self.xpts, self.model(self.xpts), "-", linewidth=3, label="Fit")
            plt.xlabel(self.xlabel, fontsize=14)
            plt.ylabel(self.ylabel, fontsize=14)
            plt.title(self.title, fontsize=14)
            plt.annotate(self.annotation(), xy=(0.4, 0.10),
                         xycoords='axes fraction', size=12)
        else:
            self.ax.plot(self.xpts, self.ypts, ".", markersize=15, label="Data")
            self.ax.plot(self.xpts, self.model(self.xpts), "-", linewidth=3, label="Fit")
            self.ax.set_xlabel(self.xlabel, fontsize=14)
            self.ax.set_ylabel(self.ylabel, fontsize=14)
            self.ax.set_title(self.title, fontsize=14)
            self.ax.annotate(self.annotation(), xy=(0.4, 0.10),
                         xycoords='axes fraction', size=12)
    def annotation(self):
        """Annotation for the `make_plot()` method. Should return a string
            that is passed to `matplotlib.pyplot.annotate`.
        """
        return str(self)

    def _do_fit(self, bounds=None):
        """Fit the data using `scipy.optimize.curve_fit`. This function will
            also compute the χ^2 and badness of fit of the function.

           Fit parameters and errors on those parameters are placed in dictionaries
           defined by the `_fit_dict` method. Also creates a `fit_function` method
           that is the model function evaluated at the fitted parameters.
         """
        p0 = self._initial_guess()
        if not bounds:
            bounds = (-np.inf, np.inf)
        else:
            assert all((len(b) == len(p0) for b in bounds)), 'Number of bounds must equal number of variables!'
        popt, pcov = curve_fit(self._model, self.xpts, self.ypts, p0, bounds=bounds)
        perr = np.sqrt(np.diag(pcov))
        fit = np.array([self._model(x, *popt) for x in self.xpts])
        self.sq_error = np.sum((fit - self.ypts)**2)
        dof = len(self.xpts) - len(p0)

        # Compute badness of fit:
        # Under the null hypothesis (that the model is valid and that the observations
        # do indeed have Gaussian statistics), the mean squared error is χ² distributed
        # with `dof` degrees of freedom. We can quantify badness-of-fit in terms of how
        # far the observed MSE is from the expected value, in units of σ = 2dof (the expected
        # standard deviation for the χ² distribution)
        self.Nsigma = self.sq_error/np.sqrt(2*dof) - dof/np.sqrt(2*dof)
        self.fit_function = lambda x: self._model(x, *popt)

        self.fit_params = self._fit_dict(popt)
        self.fit_errors = self._fit_dict(perr)

    def model(self, x=None):
        """ The fit function evaluated at the parameters found by `curve_fit`.

        Args:
            x: A number or `numpy.array` returned by the model function.
        """
        if x is None:
            return self.fit_function(self.xpoints)
        if isinstance(x, Iterable):
            return np.array([self.fit_function(_) for _ in x])
        else:
            return self.fit_function(x)

class LorentzFit(AuspexFit):
    """A fit to a simple Lorentzian function `A /((x-b)^2 + (c/2)^2) + d`
    """

    xlabel = "X Data"
    ylabel = "Y Data"
    title = "Lorentzian Fit"

    @staticmethod
    def _model(x, *p):
        """Model for a simple Lorentzian"""
        return p[0]/((x-p[1])**2 + (p[2]/2)**2) + p[3]

    def _initial_guess(self):
        """Initial guess for a Lorentzian fit."""
        y0 = np.median(self.ypts)
        if np.abs(np.max(self.ypts) - y0) <= np.abs(np.min(self.ypts) - y0):
            idx = np.argmin(self.ypts)
            direc = -1
        else:
            idx = np.argmax(self.ypts)
            direc = 1
        f0 = self.xpts[idx]
        half = direc*np.abs(y0 + self.ypts[idx]) / 2.0
        if direc == -1:
            zeros = np.where((self.ypts-half)<0)[0]
        elif direc == 1:
            zeros = np.where((self.ypts-half)>0)[0]
        if len(zeros) >= 2:
            idx_l = zeros[0]
            idx_r = zeros[-1]
        else:
            idx_l = 0
            idx_r = len(self.xpts)-1
        width = np.abs(self.xpts[idx_l] - self.xpts[idx_r])
        amp = direc * width**2 * abs(self.ypts[idx] - y0) / 4
        return [amp, f0, width, y0]

    def _fit_dict(self, p):
        return {"A": p[0],
                "b": p[1],
                "c": p[2],
                "d": p[3]}

    def __str__(self):
        return "A /((x-b)^2 + (c/2)^2) + d"

<<<<<<< HEAD
class QuadraticFit(AuspexFit):
    """A fit to a simple quadratic function A*(x-x0)**2 + b
    """

    xlabel = "X Data"
    ylabel = "Y Data"
    title = "Quadratic Fit"

    @staticmethod
    def _model(x, *p):
        """Model for a simple qudratic."""
        return p[0]*(x-p[1])**2 + p[2]

    def _initial_guess(self):
        """Use quadratic regression to get an initial guess."""
        n = len(self.xpts)
        sx = np.sum(self.xpts)
        sx2 = np.sum(self.xpts**2)
        sx3 = np.sum(self.xpts**3)
        sx4 = np.sum(self.xpts**4)
        M = np.array([[sx4, sx3, sx2],
                      [sx3, sx2, sx] , 
                      [sx2, sx,  n] ])
        Y = np.array([np.sum(self.xpts**2 * self.ypts),
                      np.sum(self.xpts * self.ypts),
                      np.sum(self.ypts)])
        X = np.linalg.inv(M) @ Y
        A = X[0]
        x0 = X[1]/(2*A)
        b = X[2] - x0**2
        return [A, x0, b]

    def _fit_dict(self, p):
        return {"A": p[0], "x0": p[1], "b": p[2]}

    def __str__(self):
        return "A(x - x0)^2 + b"
=======
class GaussianFit(AuspexFit):
    """A fit to a gaussian function"""

    xlabel = "X Data"
    ylabel = "Y Data"
    title  = "Gaussian Fit"

    @staticmethod
    def _model(x, *p):
        return p[0] + p[1]*np.exp(-0.5*((x-p[2])/p[3])**2)

    def _initial_guess(self):
        ## Initial guess using modified Caruana's algorithm
        ## See: H. Guo. "A Simple Algorithm for Fitting a Gaussian Function [DSP Tips and Tricks]"
        ###     IEEE Signal Processing Magazine. September 2011. DOI: 10.1109/MSP.2011.941846
        N = len(self.xpts)

        #use first and last points to 
        B = 0.5*(self.ypts[-1] + self.ypts[0])
        y = self.ypts - B
        mask = y>0
        y = y[mask]
        x = self.xpts[mask]

        M = np.array([[np.sum(y**2),      np.sum(x*y**2),    np.sum(x**2*y**2)],
                      [np.sum(x*y**2),    np.sum(x**2*y**2), np.sum(x**3*y**2)],
                      [np.sum(x**2*y**2), np.sum(x**3*y**2), np.sum(x**4*y**2)]])
        v = np.array([np.sum(y**2*np.log(y)),
                      np.sum(x*y**2*np.log(y)),
                      np.sum(x*y**2*np.log(y))])
        a, b, c = np.linalg.inv(M) @ v.T 

        mu = -b/(2.0*c)
        sigma = np.sqrt(-1/(2.0*c))
        A = np.exp(a - b**2/(4.0*c))

        return (B, A, mu, sigma)

    def _fit_dict(self, p):
        return {"B": p[0],
                "A": p[1],
                "μ": p[2],
                "σ": p[3]}

    def __str__(self):
        return "A exp(-(x-μ)^2/2σ^2) + B"

class MultiGaussianFit(AuspexFit):
    """A fit to a sum of gaussian function. Use with care!"""

    xlabel = "X Data"
    ylabel = "Y Data"
    title  = "Sum of Gaussians Fit"

    def __init__(self, x, y, make_plots=False, n_gaussians=2, n_samples=int(1e5)):
        """Fit data to a sum of Gaussians.

        Args:
            n_gaussians: Expected number of Gaussian peaks.
            n_samples: Number of random samples to generate for GMM estimation. (see `MultiGaussianFit._initial_guess`)
        """
        self.n_gaussians = n_gaussians 
        self.n_samples = n_samples
        super().__init__(x, y, make_plots=make_plots)

    @staticmethod
    def _model(x, *p):

        ngauss = int((len(p)-1)/3)

        assert ngauss > 1, "For a single Gaussian fit, use the `GaussianFit` class!"

        def one_gaussian(x, *p):
            return p[0]*np.exp(-0.5*((x-p[1])/p[2])**2)

        out = p[0]
        for j in range(ngauss):
            out += one_gaussian(x, *p[3*j+1:3*j+4])
        return out

    def _initial_guess(self):
        ## Initial guess for the multi-gaussian fit
        ## The idea is to draw random samples using the data as a PDF, then run a 
        ## Gaussian mixture model (ie. clustering) to get a good initial guess for the gaussians. 
        ## Note that this is pretty slow...
        
        B = 0.5*(self.ypts[-1] + self.ypts[0])
        #normalize and center
        y = self.ypts - B
        mask = y>0
        x0 = self.xpts[np.argmax(y)]
        xn = self.xpts[mask] - x0
        yn = y[mask] / np.sum(y[mask])
        #Generate random samples
        samples = np.random.choice(a=xn, size=self.n_samples, p=yn)
        gmm = GaussianMixture(n_components=self.n_gaussians)
        gmm.fit(samples.reshape(len(samples),1))
        means = gmm.means_.flatten() + x0 
        sigmas = np.sqrt(gmm.covariances_.flatten())
        amps = gmm.weights_.flatten() * (2*np.pi)
        output = np.zeros(1+3*self.n_gaussians)
        output[0] = B
        for j in range(self.n_gaussians):
            output[3*j+1] = amps[j]
            output[3*j+2] = means[j]
            output[3*j+3] = sigmas[j]

        return output

    def _fit_dict(self, p):
        fdict = {"B": p[0]}
        for j in range(self.n_gaussians):
            fdict[f"A{j}"] = p[3*j+1]
            fdict[f"μ{j}"] = p[3*j+2]
            fdict[f"σ{j}"] = p[3*j+3]
        return fdict

    def __str__(self):
        return f"Sum of Gaussians with N={self.n_gaussians}"


>>>>>>> c4bb92c2
<|MERGE_RESOLUTION|>--- conflicted
+++ resolved
@@ -186,7 +186,6 @@
     def __str__(self):
         return "A /((x-b)^2 + (c/2)^2) + d"
 
-<<<<<<< HEAD
 class QuadraticFit(AuspexFit):
     """A fit to a simple quadratic function A*(x-x0)**2 + b
     """
@@ -208,7 +207,7 @@
         sx3 = np.sum(self.xpts**3)
         sx4 = np.sum(self.xpts**4)
         M = np.array([[sx4, sx3, sx2],
-                      [sx3, sx2, sx] , 
+                      [sx3, sx2, sx] ,
                       [sx2, sx,  n] ])
         Y = np.array([np.sum(self.xpts**2 * self.ypts),
                       np.sum(self.xpts * self.ypts),
@@ -224,7 +223,7 @@
 
     def __str__(self):
         return "A(x - x0)^2 + b"
-=======
+
 class GaussianFit(AuspexFit):
     """A fit to a gaussian function"""
 
@@ -242,7 +241,7 @@
         ###     IEEE Signal Processing Magazine. September 2011. DOI: 10.1109/MSP.2011.941846
         N = len(self.xpts)
 
-        #use first and last points to 
+        #use first and last points to
         B = 0.5*(self.ypts[-1] + self.ypts[0])
         y = self.ypts - B
         mask = y>0
@@ -255,7 +254,7 @@
         v = np.array([np.sum(y**2*np.log(y)),
                       np.sum(x*y**2*np.log(y)),
                       np.sum(x*y**2*np.log(y))])
-        a, b, c = np.linalg.inv(M) @ v.T 
+        a, b, c = np.linalg.inv(M) @ v.T
 
         mu = -b/(2.0*c)
         sigma = np.sqrt(-1/(2.0*c))
@@ -286,7 +285,7 @@
             n_gaussians: Expected number of Gaussian peaks.
             n_samples: Number of random samples to generate for GMM estimation. (see `MultiGaussianFit._initial_guess`)
         """
-        self.n_gaussians = n_gaussians 
+        self.n_gaussians = n_gaussians
         self.n_samples = n_samples
         super().__init__(x, y, make_plots=make_plots)
 
@@ -307,10 +306,10 @@
 
     def _initial_guess(self):
         ## Initial guess for the multi-gaussian fit
-        ## The idea is to draw random samples using the data as a PDF, then run a 
-        ## Gaussian mixture model (ie. clustering) to get a good initial guess for the gaussians. 
+        ## The idea is to draw random samples using the data as a PDF, then run a
+        ## Gaussian mixture model (ie. clustering) to get a good initial guess for the gaussians.
         ## Note that this is pretty slow...
-        
+
         B = 0.5*(self.ypts[-1] + self.ypts[0])
         #normalize and center
         y = self.ypts - B
@@ -322,7 +321,7 @@
         samples = np.random.choice(a=xn, size=self.n_samples, p=yn)
         gmm = GaussianMixture(n_components=self.n_gaussians)
         gmm.fit(samples.reshape(len(samples),1))
-        means = gmm.means_.flatten() + x0 
+        means = gmm.means_.flatten() + x0
         sigmas = np.sqrt(gmm.covariances_.flatten())
         amps = gmm.weights_.flatten() * (2*np.pi)
         output = np.zeros(1+3*self.n_gaussians)
@@ -343,7 +342,4 @@
         return fdict
 
     def __str__(self):
-        return f"Sum of Gaussians with N={self.n_gaussians}"
-
-
->>>>>>> c4bb92c2
+        return f"Sum of Gaussians with N={self.n_gaussians}"
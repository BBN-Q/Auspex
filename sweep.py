from __future__ import print_function, division
import logging
import datetime
import string
import signal
import sys

# logging.basicConfig(format='%(levelname)s:\t%(message)s', level=logging.INFO)

# For plotting
import threading
from collections import deque
import json
from flask import Flask, jsonify, request
from bokeh.server.crossdomain import crossdomain
import urllib2

import numpy as np
import scipy as sp
import pandas as pd
import itertools
import time
import h5py

from bokeh.plotting import figure, show, output_file, hplot, vplot
from bokeh.models.sources import AjaxDataSource

from procedure import Procedure, Parameter, Quantity

class Writer(object):
    """Data structure for the written quantities"""
    def __init__(self, dataset, quantities):
        super(Writer, self).__init__()
        self.dataset = dataset
        self.quantities = quantities

class Plotter(object):
    """Attach a plotter to the sweep."""
    def __init__(self, title, x, ys, **figure_args):
        super(Plotter, self).__init__()
        self.title = title
        self.filename = string.replace(title, ' ', '_')
        output_file(self.filename, title=self.title)
        self.figure_args = figure_args

        # These are parameters and quantities
        self.x = x
        if isinstance(ys, list):
            self.ys = ys
        else:
            self.ys = [ys]
        self.num_ys = len(self.ys)

        # FIFO data container
        self.data = deque()

    def update(self):
<<<<<<< HEAD
        data = [self.x.value]
        data.extend([y.value for y in self.ys])
        self.data.append( tuple(data) )
        
=======
        self.data.append( (self.x.value, self.y.value) )

>>>>>>> 59fca657
class SweptParameter(object):
    """Data structure for a swept Parameters, contains the Parameter
    object rather than subclassing it since we just need to keep track
    of some values"""
    def __init__(self, parameter, values):
        self.parameter = parameter
        self.values = values
        self.length = len(values)
        self.indices = range(self.length)

class FlaskThread(threading.Thread):
    def __init__(self, plotters):
        self.data_lookup = {p.filename: p.data for p in plotters}
        self.filenames = [p.filename for p in plotters]
        self.plotter_lookup = {p.filename: p for p in plotters}

        self.app = Flask(__name__)
        @self.app.route('/<filename>', methods=['GET', 'OPTIONS'])
        @crossdomain(origin="*", methods=['GET', 'POST'], headers=None)
        def fetch_func(filename):
            if filename == "shutdown":
                func = request.environ.get('werkzeug.server.shutdown')
                if func is None:
                    raise RuntimeError('Not running with the Werkzeug Server')
                func()
                return 'Server shutting down...'
            else:
                p = self.plotter_lookup[filename]

                xs = []
                ys = [[] for i in range(p.num_ys)]
                while True:
                    try:
                        data = self.data_lookup[filename].popleft()
                        xs.append(data[0])
                        for i in range(p.num_ys):
                            ys[i].append(data[i+1])
                    except:
                        break
                kwargs = { 'y{:d}'.format(i+1): ys[i] for i in range(p.num_ys) }
                kwargs['x'] = xs
                return jsonify(**kwargs)

        super(FlaskThread, self).__init__()

    def run(self):
        output_file("main.html", title="Plotting Output")
        plots = []
        sources = []

        for f in self.filenames:
            p = self.plotter_lookup[f]
            source = AjaxDataSource(data_url='http://localhost:5050/'+f,
                                    polling_interval=750, mode="append")
            
            xlabel = p.x.name + (" ("+p.x.unit+")" if p.x.unit is not None else '')
            ylabel = p.ys[0].name + (" ("+p.ys[0].unit+")" if p.ys[0].unit is not None else '')
            plot = figure(webgl=True, title=p.title,
<<<<<<< HEAD
                          x_axis_label=xlabel, y_axis_label=ylabel, 
                          tools="save,crosshair")
            plots.append(plot)
            sources.append(source)

            # plots[-1].line('x', 'y', source=sources[-1], color="firebrick", line_width=2)
            xargs = ['x' for i in range(p.num_ys)]
            yargs = ['y{:d}'.format(i+1) for i in range(p.num_ys)]
            
            if p.num_ys > 1:
                plots[-1].multi_line(xargs, yargs, source=sources[-1], **p.figure_args)
            else:
                plots[-1].line('x', 'y1', source=sources[-1], **p.figure_args)
=======
                          x_axis_label=xlabel, y_axis_label=ylabel,
                          tools="save,crosshair",
                          **p.plot_args)
            plots.append(plot)
            sources.append(source)

            plots[-1].line('x', 'y', source=sources[-1], color="firebrick", line_width=2)
>>>>>>> 59fca657

        q = hplot(*plots)
        show(q)
        self.app.run(port=5050)

class Sweep(object):
    """For controlling sweeps over arbitrary number of arbitrary parameters. The order of sweeps\
    is defined by the order of the parameters passed to the add_parameter method. The first\
    quantity varies the slowest, the final quantity the quickest.

    """
    def __init__(self, procedure):
        super(Sweep, self).__init__()

        if isinstance(procedure, Procedure):
            self._procedure = procedure
        else:
            raise TypeError("Must pass a Procedure subclass.")

        # Container for SweptParmeters
        self._parameters =  []

        # Container for written Quantities
        self._quantities = []

        # Iterable the yields sweep values
        self._sweep_generator = None

        # Contains a list of tuples (dataset_object, [list of parameters and quantities] )
        self._filenames = []
        self._files = {}
        self._writers = []
        self._plotters = []

    def __iter__(self):
        return self

    def add_parameter(self, param, sweep_list):
        self._parameters.append(SweptParameter(param, sweep_list))
        self.generate_sweep()

    def add_writer(self, filename, sample_name, dataset_name, *quants, **kwargs):
        """Add a dataset that updates based on the supplied quantities"""

        # Loop through and check the supplied quantities
        for q in quants:
            if not isinstance(q, Quantity):
                raise TypeError("Expecting Quantity, not %s" % str(type(q)) )

        # See if we've already made the file
        if filename not in self._filenames:
            self._filenames.append(filename)
            self._files[filename] = h5py.File(filename, 'a')
        f = self._files[filename]

        # See if there is already a group matching this sample
        if sample_name not in f.keys():
            f.create_group(sample_name)
        s = f[sample_name]

        # See if there is already a group matching today's date
        date_str = datetime.date.today().strftime('%Y-%m-%d')
        if date_str not in s.keys():
            s.create_group(date_str)
        g = s[date_str]

        # See if there is already a dataset with the same name
        # increment the actual dataset name by 1 and store this
        # as dataset_name-0001 dataset_name-0002, etc. First we
        # parse any filenames already in the group, then we make
        # sure we store a new file with the name incremented by
        # 1.

        files_with_same_prefix = ["-".join(k.split("-")[:-1]) for k in g.keys() if dataset_name == "-".join(k.split("-")[:-1])]
        if dataset_name not in files_with_same_prefix:
            dataset_name = "{:s}-{:04d}".format(dataset_name, 1)
        else:
            largest_index = max([int(k.split("-")[-1]) for k in g.keys() if dataset_name in k])
            dataset_name = "{:s}-{:04d}".format(dataset_name, largest_index + 1)

        # Determine the dataset dimensions
        sweep_dims = [ p.length for p in self._parameters ]
        logging.debug("Sweep dims are %s for the list of swept parameters in the writer %s, %s." % (str(sweep_dims), filename, dataset_name) )

        data_dims = [len(quants)+len(self._parameters)]
        dataset_dimensions = tuple(sweep_dims + data_dims)

        # Get the datatype, defaulting to float
        dtype = kwargs['dtype'] if 'dtype' in kwargs else 'f'

        # Create the data set
        dset = g.create_dataset(dataset_name, dataset_dimensions, dtype=dtype)

        # Create a new instances of the data structure and store it
        self._writers.append( Writer(dset, quants) )

    def write(self):
        indices = list(next(self._index_generator))

        for w in self._writers:
            current_p_values = [p.parameter.value for p in self._parameters]

            logging.debug("Current indicies are: %s" % str(indices) )

            for i, p in enumerate(self._parameters):
                coords = tuple( indices + [i] )
                logging.debug("Coords: %s" % str(coords) )
                w.dataset[coords] = p.parameter.value
            for i, q in enumerate(w.quantities):
                coords = tuple( indices + [len(self._parameters) + i] )
                w.dataset[coords] = q.value

    def add_plotter(self, title, x, y, *args, **kwargs):
        self._plotters.append(Plotter(title, x, y, *args, **kwargs))

    def plot(self):
        for p in self._plotters:
            p.update()

    def generate_sweep(self):
        self._sweep_generator = itertools.product(*[sp.values for sp in self._parameters])
        self._index_generator = itertools.product(*[sp.indices for sp in self._parameters])

    #Python 3 compatible iterator
    #TODO if we go all in on Python 3, remove this and replace next with __next__ below
    def __next__(self):
        return self.next()

    def next(self):
        ps = next(self._sweep_generator)

        for i, p in enumerate(self._parameters):
            p.parameter.value = ps[i]

        self._procedure.run()
        self.write()
        self.plot()

    def run(self):
        """Run everything all at once..."""

        if len(self._plotters) > 0:
            t = FlaskThread(self._plotters)
            t.start()

        def shutdown():
            if len(self._plotters) > 0:
                time.sleep(0.5)
                response = urllib2.urlopen('http://localhost:5050/shutdown').read()
                t.join()

        def catch_ctrl_c(signum, frame):
            logging.info("Caught SIGINT.  Shutting down.")
            shutdown()
            sys.exit(0)

        signal.signal(signal.SIGINT, catch_ctrl_c)

        for param_values in self._sweep_generator:

            # Update the paramater values
            for i, p in enumerate(self._parameters):
                p.parameter.value = param_values[i]

            # Run the procedure
            self._procedure.run()

            # Push values to file and update plots
            self.write()
            self.plot()


        shutdown()<|MERGE_RESOLUTION|>--- conflicted
+++ resolved
@@ -55,15 +55,10 @@
         self.data = deque()
 
     def update(self):
-<<<<<<< HEAD
         data = [self.x.value]
         data.extend([y.value for y in self.ys])
         self.data.append( tuple(data) )
-        
-=======
-        self.data.append( (self.x.value, self.y.value) )
-
->>>>>>> 59fca657
+
 class SweptParameter(object):
     """Data structure for a swept Parameters, contains the Parameter
     object rather than subclassing it since we just need to keep track
@@ -122,7 +117,6 @@
             xlabel = p.x.name + (" ("+p.x.unit+")" if p.x.unit is not None else '')
             ylabel = p.ys[0].name + (" ("+p.ys[0].unit+")" if p.ys[0].unit is not None else '')
             plot = figure(webgl=True, title=p.title,
-<<<<<<< HEAD
                           x_axis_label=xlabel, y_axis_label=ylabel, 
                           tools="save,crosshair")
             plots.append(plot)
@@ -136,15 +130,6 @@
                 plots[-1].multi_line(xargs, yargs, source=sources[-1], **p.figure_args)
             else:
                 plots[-1].line('x', 'y1', source=sources[-1], **p.figure_args)
-=======
-                          x_axis_label=xlabel, y_axis_label=ylabel,
-                          tools="save,crosshair",
-                          **p.plot_args)
-            plots.append(plot)
-            sources.append(source)
-
-            plots[-1].line('x', 'y', source=sources[-1], color="firebrick", line_width=2)
->>>>>>> 59fca657
 
         q = hplot(*plots)
         show(q)
@@ -316,5 +301,4 @@
             self.write()
             self.plot()
 
-
         shutdown()
--- conflicted
+++ resolved
@@ -1,10 +1,6 @@
 from auspex.log import logger
-<<<<<<< HEAD
-from auspex.error import PipelineError, ChannelLibraryError
-
-=======
+from auspex.error import PipelineError, ChannelLibraryError, InstrumentError
 from auspex.config import isnotebook
->>>>>>> 1f37707c
 from auspex.experiment import Experiment, FloatParameter
 from auspex.stream import DataStream, DataAxis, SweepAxis, DataStreamDescriptor, InputConnector, OutputConnector
 from auspex.instruments import instrument_map
@@ -144,11 +140,7 @@
         # Load the relevant stream selectors from the pipeline.
         self.stream_selectors = pipeline.pipelineMgr.get_current_stream_selectors()
         if len(self.stream_selectors) == 0:
-<<<<<<< HEAD
             raise PipelineError("No filter pipeline has been created. You can try running the create_default_pipeline() method of the Pipeline Manager")
-        self.stream_selectors = [s for s in self.stream_selectors if s.qubit_name in self.qubits_by_name.keys()]
-=======
-            raise Exception("No filter pipeline has been created. You can try running the create_default_pipeline() method of the Pipeline Manager")
         org_stream_selectors = self.stream_selectors
         for ss in org_stream_selectors:
             labels = ss.label.split('-')
@@ -156,7 +148,6 @@
                 if l in self.qubits_by_name.keys() and ss not in self.stream_selectors:
                     self.stream_selectors.append(ss)
                     continue
->>>>>>> 1f37707c
 
         # Locate transmitters relying on processors
         self.transceivers = list(set([t.transceiver for t in self.transmitters + self.receivers if t.transceiver]))
@@ -562,13 +553,8 @@
                 param.assign_method(getattr(instr, "set_"+attribute)) # Couple the parameter to the instrument
                 param.add_post_push_hook(lambda: time.sleep(0.05))
             else:
-<<<<<<< HEAD
-                raise InstrumentError("Cannot create this sweep. The instrument {} has no method {}".format(name, "set_"+attribute))
-        # param.instr_tree = [instr.name, attribute] #TODO: extend tree to endpoint
-=======
-                raise ValueError("The instrument {} has no method {}".format(name, "set_"+attribute))
+                raise InstrumentError("The instrument {} has no method {}".format(name, "set_"+attribute))
             param.set_pair = (instr.name, attribute)
->>>>>>> 1f37707c
         self.add_sweep(param, values) # Create the requested sweep on this parameter
 
     def add_avg_sweep(self, num_averages):

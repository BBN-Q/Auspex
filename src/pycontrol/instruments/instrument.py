--- conflicted
+++ resolved
@@ -187,10 +187,7 @@
     setters and getters."""
     def fget(self, **kwargs):
         val = self.interface.query( cmd.get_string.format( **kwargs ) )
-<<<<<<< HEAD
-=======
         time.sleep(cmd.get_delay)
->>>>>>> 50c115c4
         return cmd.convert_get(val)
 
     def fset(self, val, **kwargs):
@@ -218,17 +215,10 @@
         else:
             # Go straight to the desired value
             set_value = cmd.convert_set(val)
-<<<<<<< HEAD
-            # logging.debug("Formatting '%s' with string '%s'" % (cmd.set_string, set_value))
-            # logging.debug("The result of the formatting is %s" % cmd.set_string.format(set_value, **{k: str(v) for k,v in kwargs.items()}))
-            self.interface.write(cmd.set_string.format(set_value, **kwargs))
-
-=======
             # logger.debug("Formatting '%s' with string '%s'" % (cmd.set_string, set_value))
             # logger.debug("The result of the formatting is %s" % cmd.set_string.format(set_value, **{k: str(v) for k,v in kwargs.items()}))
             self.interface.write(cmd.set_string.format(set_value, **kwargs))
             time.sleep(cmd.set_delay)
->>>>>>> 50c115c4
     # Add getter and setter methods for passing around
     if cmd.additional_args is None:
         # We add properties in this case since not additional arguments are required

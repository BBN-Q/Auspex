import json
import sys
import os
import importlib
import pkgutil
import inspect
import re

import base64
import datetime
import copy
from functools import wraps

import numpy as np
import networkx as nx
import operator
from functools import reduce
from IPython.display import HTML, display
from sqlalchemy import inspect

import auspex.config as config
import auspex.instruments
import auspex.filters
from auspex.stream import DataAxis
import bbndb
import bbndb.auspex as adb
from auspex.log import logger
from auspex.error import PipelineError, DatabaseError, ChannelLibraryError

pipelineMgr = None

def check_session_dirty(f):
    """Since we can't mix db objects from separate sessions, re-fetch entities by their unique IDs"""
    @wraps(f)
    def wrapper(cls, *args, **kwargs):
        if (len(cls.session.dirty | cls.session.new)) == 0:
            if 'force' in kwargs:
                kwargs.pop('force')
            return f(cls, *args, **kwargs)
        elif 'force' in kwargs and kwargs['force']:
            kwargs.pop('force')
            return f(cls, *args, **kwargs)
        else:
            raise DatabaseError("Uncommitted transactions for working database. Either use force=True or commit/revert your changes.")
    return wrapper

class PipelineManager(object):
    """Create and run Qubit Experiments."""
    def __init__(self, force_new=False):
        global pipelineMgr

        self.pipeline      = None
        self.meas_graph    = None

        if not bbndb.get_cl_session():
<<<<<<< HEAD
            raise DatabaseError("Auspex expects db to be created already by QGL. Please create a ChannelLibrary.")
        
=======
            raise Exception("Auspex expects db to be created already by QGL. Please create a ChannelLibrary.")

>>>>>>> 1f37707c
        self.session = bbndb.get_pl_session()

        # Check to see whether there is already a temp database
        available_pipelines = list(set([pn[0] for pn in list(self.session.query(adb.Connection.pipeline_name).all())]))
        if "working" in available_pipelines and not force_new:
            connections = self.get_connections_by_name('working')
            edges = [(c.node1.hash_val, c.node2.hash_val, {'connector_in':c.node2_name,  'connector_out':c.node1_name}) for c in connections]
            nodes = []
            nodes.extend(list(set([c.node1 for c in connections])))
            nodes.extend(list(set([c.node2 for c in connections])))

            self.meas_graph = nx.DiGraph()
            for node in nodes:
                node.pipelineMgr = self
                self.meas_graph.add_node(node.hash_val, node_obj=node)
            self.meas_graph.add_edges_from(edges)
        else:
            logger.info("Could not find an existing pipeline. Creating a blank pipeline.")

        adb.__current_pipeline__ = self
        pipelineMgr = self

    def add_qubit_pipeline(self, qubit_label, stream_type, auto_create=True, buffers=False):
        # if qubit_label not in self.stream_selectors:
        m = bbndb.qgl.Measurement
        mqs = [l[0] for l in self.session.query(m.label).join(m.channel_db, aliased=True).filter_by(label="working").all()]
        if f'M-{qubit_label}' not in mqs:
<<<<<<< HEAD
            raise PipelineError(f"Could not find qubit {qubit_label} in pipeline...")
        
        select = adb.StreamSelect(pipelineMgr=self, stream_type=stream_type, qubit_name=qubit_label)
=======
            raise Exception(f"Could not find qubit {qubit_label} in pipeline...")

        ss_label = qubit_label+"-"+stream_type
        select = adb.StreamSelect(stream_type=stream_type, qubit_name=qubit_label, label=ss_label)
>>>>>>> 1f37707c
        self.session.add(select)
        if not self.meas_graph:
            self.meas_graph = nx.DiGraph()
        self.meas_graph.add_node(select.hash_val, node_obj=select)

        if auto_create:
            select.create_default_pipeline(buffers=buffers)

    def add_correlator(self, input_stream1, input_stream2):
        # introduce correlator between streams
        q1_label = input_stream1.qubit_name
        q2_label = input_stream2.qubit_name
        select = adb.Correlate(qubit_name=f'{q1_label}-{q2_label}', label=f'Correlate {q1_label}{q2_label}')
        self.session.add(select)
        self.meas_graph.add_node(select.hash_val, node_obj=select)
        self.meas_graph.add_edge(input_stream1.hash_val, select.hash_val, connector_in = 'sink', connector_out='source')
        self.meas_graph.add_edge(input_stream2.hash_val, select.hash_val, connector_in = 'sink', connector_out='source')

    def create_default_pipeline(self, qubits=None, buffers=False):
        """Look at the QGL channel library and create our pipeline from the current
        qubits."""
        cdb = self.session.query(bbndb.qgl.ChannelDatabase).filter_by(label="working").first()
        if not cdb:
            raise ChannelLibraryError("Could not find working channel library.")

        if not qubits:
            measurements = [c for c in cdb.channels if isinstance(c, bbndb.qgl.Measurement)]
            meas_labels  = [m.label for m in measurements]
            qubits       = [c for c in cdb.channels if "M-"+c.label in meas_labels]
        else:
            meas_labels = ["M-"+q.label for q in qubits]
            measurements = [c for c in cdb.channels if c.label in meas_labels]
        self.qubits = qubits

        # Build a mapping of qubits to receivers, construct qubit proxies
        receiver_chans_by_qubit = {}
        receiver_chans_by_qubit_label = {}
        for m in measurements:
            q = [c for c in cdb.channels if c.label==m.label[2:]][0]
            receiver_chans_by_qubit[q] = m.receiver_chan
            receiver_chans_by_qubit_label[q.label] = m.receiver_chan

        rx_chans = []
        multiplexed_groups = []
        for q in qubits:
            rx_chan = receiver_chans_by_qubit_label[q.label]
            if rx_chan in rx_chans:
                multiplexed_groups[rx_chans.index(rx_chan)].append(q)
            else:
                rx_chans.append(rx_chan)
                multiplexed_groups.append([q])

        stream_selectors = {}
        for group in multiplexed_groups:
            initial_stream_qubit = group[0]
            labels = [q.label for q in group]
            group_label = '-'.join(labels)
            stream_selectors[group_label] = {'default' : adb.StreamSelect(label = group_label)}

        for sels in stream_selectors.values():
            sel = sels['default']
            labels = sel.label.split('-')
            source_qubit = labels[0]
            rcvr = receiver_chans_by_qubit_label[source_qubit]
            sel.available_streams = [st.strip() for st in rcvr.receiver.stream_types.split(",")]
            sel.stream_type = sel.available_streams[0]

        # generate the pipeline automatically
        self.meas_graph = nx.DiGraph()
        for sels in stream_selectors.values():
            sel = sels['default']
            qbs = sel.label.split('-')
            for q in qbs:
                sel.qubit_name = q
                sel.create_default_pipeline(buffers=buffers)
            sel.qubit_name = qbs[0]
            self.session.add(sel)

        self._push_meas_graph_to_db(self.meas_graph, "working")
        self.session.commit()

    def recreate_pipeline(self, qubits=None, buffers=False):
        sels = self.get_current_stream_selectors()
        if len(sels) == 0:
            raise PipelineError("Cannot recreate a pipeline that has not been created. Try create_default_pipeline first.")
        for sel in sels:
            sel.clear_pipeline()
            sel.create_default_pipeline(buffers=buffers)
        self._push_meas_graph_to_db(self.meas_graph, "working")

    def get_stream_selector(self, pipeline_name):
        sels = self.get_current_stream_selectors()
        sels.sort(key=lambda x: x.qubit_name)
        selectors = [sel.hash_val for sel in sels]
        qubit_names = [sel.qubit_name for sel in sels]
        sel_labels = [sel for sel in sels if pipeline_name in sel.label]
        name_f = lambda s: s.qubit_name if qubit_names.count(s.qubit_name) == 1 else s.qubit_name + " " + s.stream_type
        sel_by_name = {name_f(sel): sel for sel in sels}

<<<<<<< HEAD
        if pipeline_name not in sel_by_name:
            raise PipelineError(f"Name {pipeline_name} does not specify a pipeline. If there are multiple pipelines for a qubit you must specify 'qubit_name pipeline_name'")
=======
        if pipeline_name in sel_by_name:
            return sel_by_name[pipeline_name]
        elif len(sel_labels)== 1:
            return sel_labels[0]
        else:
            raise Exception(f"Name {pipeline_name} does not specify a pipeline. If there are multiple pipelines for a qubit you must specify 'qubit_name pipeline_name'")
>>>>>>> 1f37707c
        return sel_by_name[pipeline_name]

    def ls(self):
        i = 0
        table_code = ""

        for name, time in self.session.query(adb.Connection.pipeline_name, adb.Connection.time).distinct().all():
            y, d, t = map(time.strftime, ["%Y", "%b. %d", "%I:%M:%S %p"])
            table_code += f"<tr><td>{i}</td><td>{y}</td><td>{d}</td><td>{t}</td><td>{name}</td></tr>"
            i += 1
        display(HTML(f"<table><tr><th>id</th><th>Year</th><th>Date</th><th>Time</th><th>Name</th></tr><tr>{table_code}</tr></table>"))

    @check_session_dirty
    def save_as(self, name):
        now = datetime.datetime.now()
        for n1, n2 in self.meas_graph.edges():
            new_node1 = bbndb.copy_sqla_object(self.meas_graph.nodes[n1]['node_obj'], self.session)
            new_node2 = bbndb.copy_sqla_object(self.meas_graph.nodes[n2]['node_obj'], self.session)
            c = adb.Connection(pipeline_name=name, node1=new_node1, node2=new_node2, time=now,
                                        node1_name=self.meas_graph[n1][n2]["connector_out"],
                                        node2_name=self.meas_graph[n1][n2]["connector_in"])
            self.session.add_all([self.meas_graph.nodes[n1]['node_obj'], self.meas_graph.nodes[n2]['node_obj'], c])
        self.session.commit()

    @check_session_dirty
    def load(self, pipeline_name, index=1):
        """Load the latest instance for a particular name. Specifying index = 2 will select the second most recent instance """
        cs = self.get_connections_by_name(pipeline_name, index)
        if len(cs) == 0:
            raise PipelineError(f"Could not find pipeline named {pipeline_name}")
        else:
            self.clear_pipelines()
            nodes = []
            new_by_old = {}
            edges = []
            # Find all nodes
            for c in cs:
                nodes.extend([c.node1, c.node2])
            # Copy unique nodes into new objects
            for n in list(set(nodes)):
                new_by_old[n] = bbndb.copy_sqla_object(n, self.session)
                new_by_old[n].pipeline = self
            # Add edges between new objects
            for c in cs:
                edges.append((new_by_old[c.node1].hash_val, new_by_old[c.node2].hash_val, {'connector_in':c.node2_name,  'connector_out':c.node1_name}))
            self.session.add_all(new_by_old.values())
            self.session.commit()
            self.meas_graph.clear()
            for new_node in new_by_old.values():
                new_node.pipelineMgr = self
                self.meas_graph.add_node(new_node.hash_val, node_obj=new_node)
            self.meas_graph.add_edges_from(edges)

    def get_connections_by_name(self, pipeline_name, index=1):
        cs = self.session.query(adb.Connection).filter_by(pipeline_name=pipeline_name).order_by(adb.Connection.time.desc()).all()
        timestamps = [c.time for c in cs]
        timestamps = sorted(set(timestamps), key=timestamps.index)
        cs = [c for c in cs if c.time == timestamps[index-1]]
        return cs

    def _push_meas_graph_to_db(self, graph, pipeline_name):
        # Clear out existing connections if on working:
        if pipeline_name == "working":
            self.session.query(adb.Connection).filter_by(pipeline_name=pipeline_name).delete()
        now = datetime.datetime.now()
        for n1, n2 in graph.edges():
            new_node1 = bbndb.copy_sqla_object(graph.nodes[n1]['node_obj'], self.session)
            new_node2 = bbndb.copy_sqla_object(graph.nodes[n2]['node_obj'], self.session)
            c = adb.Connection(pipeline_name=pipeline_name, node1=new_node1, node2=new_node2, time=now,
                                        node1_name=graph[n1][n2]["connector_out"],
                                        node2_name=graph[n1][n2]["connector_in"])
            self.session.add(c)

    def get_current_stream_selectors(self):
        return [dat['node_obj'] for n, dat in self.meas_graph.nodes(data=True) if isinstance(dat['node_obj'], adb.StreamSelect)]

    def show_pipeline(self, subgraph=None, pipeline_name=None):
        """If a pipeline name is specified query the database, otherwise show the current pipeline."""
        if subgraph:
            graph = subgraph
        elif pipeline_name:
            cs = self.session.query(adb.Connection).filter_by(pipeline_name=pipeline_name).all()
            if len(cs) == 0:
                print(f"No results for pipeline {pipeline_name}")
                return
            temp_edges = [(c.node1.hash_val, c.node2.hash_val, {'connector_in':c.node2_name,  'connector_out':c.node1_name}) for c in cs]
            nodes = set([c.node1 for c in cs] + [c.node2 for c in cs])
            for node in nodes:
                self.meas_graph.add_node(node.hash_val, node_obj=node)
            graph = nx.DiGraph()
            graph.add_edges_from(temp_edges)
        else:
            graph = self.meas_graph

        if not graph or len(graph.nodes()) == 0:
            raise PipelineError("Could not find any nodes. Has a pipeline been created (try running create_default_pipeline())")
        else:
            from bqplot import Figure, LinearScale
            from bqplot.marks import Graph, Lines, Label
            from ipywidgets import Layout, HTML
            from IPython.display import HTML as IPHTML, display

            # nodes     = list(dgraph.nodes())
            indices   = {n: i for i, n in enumerate(graph.nodes())}
            node_data = [{'label': dat['node_obj'].node_label(), 'data': dat['node_obj'].print(show=False)} for n,dat in graph.nodes(data=True)]
            link_data = [{'source': indices[s], 'target': indices[t]} for s, t in graph.edges()]

            # Update the tooltip chart
            table = HTML("<b>Re-evaluate this plot to see information about filters. Otherwise it will be stale.</b>")
            table.add_class("hover_tooltip")
            display(IPHTML("""
            <style>
                .hover_tooltip table { border-collapse: collapse; padding: 8px; }
                .hover_tooltip th, .hover_tooltip td { text-align: left; padding: 8px; }
                .hover_tooltip tr:nth-child(even) { background-color: #cccccc; padding: 8px; }
            </style>
            """))
            hovered_symbol = ''
            def hover_handler(self, content, hovered_symbol=hovered_symbol, table=table):
                symbol = content.get('data', '')

                if(symbol != hovered_symbol):
                    hovered_symbol = symbol
                    table.value = symbol['data']

            sel_objs = [dat['node_obj'] for n,dat in graph.nodes(data=True) if isinstance(dat['node_obj'], adb.StreamSelect)]
            sel_objs.sort(key=lambda x: x.qubit_name)
            selectors = [sel.hash_val for sel in sel_objs]
            qubit_names = [sel.qubit_name for sel in sel_objs]
            pipeline_names = [sel.qubit_name if qubit_names.count(sel.qubit_name) == 1 else sel.qubit_name + " " + sel.stream_type for sel in sel_objs]

            loc = {}
            def next_level(nodes, iteration=0, offset=0, accum=[]):
                if len(accum) == 0:
                    loc[nodes[0]] = {'x': 0, 'y': 0}
                    accum = [nodes]
                next_gen_nodes = list(reduce(operator.add, [list(graph.successors(n)) for n in nodes]))
                l = len(next_gen_nodes)
                if l > 0:
                    for k,n in enumerate(next_gen_nodes):
                        loc[n] = {'x': k, 'y': -(iteration+1)}
                    accum.append(next_gen_nodes)
                    return next_level(next_gen_nodes, iteration=iteration+1, offset=2.5*l, accum=accum)
                else:
                    return accum

            hierarchy = [next_level([q]) for q in selectors]
            widest = [max([len(row) for row in qh]) for qh in hierarchy]
            for i in range(1, len(selectors)):
                offset = sum(widest[:i])
                loc[selectors[i]]['x'] += offset
                for n in nx.descendants(graph, selectors[i]):
                    loc[n]['x'] += offset

            x = [loc[n]['x'] for n in graph.nodes()]
            y = [loc[n]['y'] for n in graph.nodes()]
            xs = LinearScale(min=min(x)-0.5, max=max(x)+0.6)
            ys = LinearScale(min=min(y)-0.5, max=max(y)+0.6)
            fig_layout = Layout(width='960px', height='500px')
            graph      = Graph(node_data=node_data, link_data=link_data, x=x, y=y, scales={'x': xs, 'y': ys},
                                link_type='line', colors=['orange'] * len(node_data), directed=True)
            bgs_lines = []
            middles   = []
            for i in range(len(selectors)):
                if i==0:
                    start = -0.4
                    end = widest[0]-0.6
                elif i == len(selectors):
                    start = sum(widest)-0.4
                    end = max(x)+0.4
                else:
                    start = sum(widest[:i])-0.4
                    end = sum(widest[:i+1])-0.6
                middles.append(0.5*(start+end))
                bgs_lines.append(Lines(x=[start, end], y=[[min(y)-0.5,min(y)-0.5],[max(y)+0.5,max(y)+0.5]], scales= {'x': xs, 'y': ys},
                                      fill='between',   # opacity does not work with this option
                                      fill_opacities = [0.1+0.5*i/len(selectors)],
                                      stroke_width = 0.0
                                     ))
            labels = Label(x=middles, y=[max(y)+0.65 for m in middles], text=pipeline_names, align='middle', scales= {'x': xs, 'y': ys},
                default_size=14, font_weight='bolder', colors=['#4f6367'])

            fig        = Figure(marks=bgs_lines+[graph, labels], layout=fig_layout)
            graph.tooltip = table
            graph.on_hover(hover_handler)
            return fig

    def commit(self):
        self.session.commit()

    def rollback(self):
        self.session.rollback()

    def print(self, pipeline_name=None):
        if pipeline_name:
            nodes = list(nx.algorithms.dag.descendants(self.meas_graph, self.get_stream_selector(pipeline_name).hash_val)) + [self.get_stream_selector(pipeline_name).hash_val]
        else:
            nodes = self.meas_graph.nodes()
        table_code = ""

        for node in nodes:
            if not isinstance(node, adb.StreamSelect):
                node = self.meas_graph.nodes[node]['node_obj']
            label = node.label if node.label else "Unlabeled"
            table_code += f"<tr><td><b>{node.node_type}</b> ({node.qubit_name})</td><td></td><td><i>{label}</i></td></td><td></tr>"
            inspr = inspect(node)
            for c in list(node.__mapper__.columns):
                if c.name not in ["id", "label", "qubit_name", "node_type"]:
                    hist = getattr(inspr.attrs, c.name).history
                    dirty = "Yes" if hist.has_changes() else ""
                    if c.name == "kernel_data":
                        table_code += f"<tr><td></td><td>{c.name}</td><td>Binary Data of length {len(node.kernel)}</td><td>{dirty}</td></tr>"
                    else:
                        table_code += f"<tr><td></td><td>{c.name}</td><td>{getattr(node,c.name)}</td><td>{dirty}</td></tr>"
        display(HTML(f"<table><tr><th>Name</th><th>Attribute</th><th>Value</th><th>Uncommitted Changes</th></tr><tr>{table_code}</tr></table>"))

    def reset_pipelines(self):
        for sel in self.get_current_stream_selectors():
            sel.clear_pipeline()
            sel.create_default_pipeline()

    def clear_pipelines(self):
        for sel in self.get_current_stream_selectors():
            sel.clear_pipeline()
            sel.clear_pipeline()

    def __getitem__(self, key):
        return self.get_stream_selector(key)<|MERGE_RESOLUTION|>--- conflicted
+++ resolved
@@ -53,13 +53,8 @@
         self.meas_graph    = None
 
         if not bbndb.get_cl_session():
-<<<<<<< HEAD
             raise DatabaseError("Auspex expects db to be created already by QGL. Please create a ChannelLibrary.")
-        
-=======
-            raise Exception("Auspex expects db to be created already by QGL. Please create a ChannelLibrary.")
-
->>>>>>> 1f37707c
+
         self.session = bbndb.get_pl_session()
 
         # Check to see whether there is already a temp database
@@ -87,16 +82,10 @@
         m = bbndb.qgl.Measurement
         mqs = [l[0] for l in self.session.query(m.label).join(m.channel_db, aliased=True).filter_by(label="working").all()]
         if f'M-{qubit_label}' not in mqs:
-<<<<<<< HEAD
             raise PipelineError(f"Could not find qubit {qubit_label} in pipeline...")
-        
-        select = adb.StreamSelect(pipelineMgr=self, stream_type=stream_type, qubit_name=qubit_label)
-=======
-            raise Exception(f"Could not find qubit {qubit_label} in pipeline...")
 
         ss_label = qubit_label+"-"+stream_type
         select = adb.StreamSelect(stream_type=stream_type, qubit_name=qubit_label, label=ss_label)
->>>>>>> 1f37707c
         self.session.add(select)
         if not self.meas_graph:
             self.meas_graph = nx.DiGraph()
@@ -196,17 +185,12 @@
         name_f = lambda s: s.qubit_name if qubit_names.count(s.qubit_name) == 1 else s.qubit_name + " " + s.stream_type
         sel_by_name = {name_f(sel): sel for sel in sels}
 
-<<<<<<< HEAD
-        if pipeline_name not in sel_by_name:
-            raise PipelineError(f"Name {pipeline_name} does not specify a pipeline. If there are multiple pipelines for a qubit you must specify 'qubit_name pipeline_name'")
-=======
         if pipeline_name in sel_by_name:
             return sel_by_name[pipeline_name]
         elif len(sel_labels)== 1:
             return sel_labels[0]
         else:
-            raise Exception(f"Name {pipeline_name} does not specify a pipeline. If there are multiple pipelines for a qubit you must specify 'qubit_name pipeline_name'")
->>>>>>> 1f37707c
+            raise PipelineError(f"Name {pipeline_name} does not specify a pipeline. If there are multiple pipelines for a qubit you must specify 'qubit_name pipeline_name'")
         return sel_by_name[pipeline_name]
 
     def ls(self):

--- conflicted
+++ resolved
@@ -8,12 +8,9 @@
 
 __all__ = ['KernelIntegrator', 'WindowIntegrator']
 
+import os
 import numpy as np
-<<<<<<< HEAD
 from scipy.signal import chebwin, blackman, slepian, convolve
-=======
-import os
->>>>>>> 2a4869a8
 
 from .filter import Filter
 from auspex.parameter import Parameter, FloatParameter, IntParameter, BoolParameter
@@ -95,9 +92,8 @@
         if self.post_int_op:
             filtered = self.post_int_op(filtered)
         # push to ouptut connectors
-<<<<<<< HEAD
-        for os in self.source.output_streams:
-            await os.push(filtered)
+        for ost in self.source.output_streams:
+            await ost.push(filtered)
 
 class WindowIntegrator(Filter):
     """
@@ -195,8 +191,4 @@
             filtered = self.post_int_op(filtered)
         # push to ouptut connectors
         for os in self.source.output_streams:
-            await os.push(filtered)
-=======
-        for ost in self.source.output_streams:
-            await ost.push(filtered)
->>>>>>> 2a4869a8
+            await os.push(filtered)
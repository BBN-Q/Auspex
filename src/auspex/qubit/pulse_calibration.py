# Copyright 2016 Raytheon BBN Technologies
#
# Licensed under the Apache License, Version 2.0 (the "License");
# you may not use this file except in compliance with the License.
# You may obtain a copy of the License at
#
#    http://www.apache.org/licenses/LICENSE-2.0

try:
    from QGL import *
    from QGL import config as QGLconfig
    from QGL.BasicSequences.helpers import create_cal_seqs, delay_descriptor, cal_descriptor
except:
    print("Could not find QGL")

import auspex.config as config
from auspex.log import logger
from copy import copy, deepcopy
# from adapt.refine import refine_1D
import os
import uuid
import pandas as pd
import networkx as nx
import scipy as sp
import subprocess
import zmq
import json
import datetime

import time
import bbndb
from auspex.filters import DataBuffer
from .qubit_exp import QubitExperiment
from . import pipeline
from auspex.parameter import FloatParameter
from auspex.filters.plot import ManualPlotter
from auspex.analysis.fits import *
from auspex.analysis.CR_fits import *
from auspex.analysis.qubit_fits import *
from auspex.analysis.helpers import normalize_buffer_data
from matplotlib import cm
from scipy.optimize import curve_fit
import numpy as np
from itertools import product

class Calibration(object):

    def __init__(self):
        self.uuid = str(uuid.uuid4())
        self.context = None
        self.socket = None

    def init_plots(self):
        """Return a ManualPlotter object so we can plot calibrations. All
        plot lines, glyphs, etc. must be declared up front!"""
        return None

    def start_plots(self):
        # Create the descriptor and set uuids for each plot process
        plot_desc = {p.filter_name: p.desc() for p in self.plotters}

        for p in self.plotters:
            p.uuid = self.uuid
        try:
            time.sleep(1.0)
            self.context = zmq.Context()
            self.socket = self.context.socket(zmq.DEALER)
            self.socket.setsockopt(zmq.LINGER, 0)
            self.socket.identity = "Auspex_Experiment".encode()
            self.socket.connect("tcp://localhost:7761")
            self.socket.send_multipart([self.uuid.encode(), json.dumps(plot_desc).encode('utf8')])

            poller = zmq.Poller()
            poller.register(self.socket, zmq.POLLIN)

            time.sleep(1)
            evts = dict(poller.poll(5000))
            if self.socket in evts:
                try:
                    if self.socket.recv_multipart()[0] == b'ACK':
                        logger.info("Connection established to plot server.")
                        self.do_plotting = True
                    else:
                        raise Exception("Server returned invalid message, expected ACK.")
                except:
                    logger.info("Could not connect to server.")
                    for p in self.plotters:
                        p.do_plotting = False
            else:
                logger.info("Server did not respond.")
                for p in self.plotters:
                    p.do_plotting = False

        except Exception as e:
            logger.warning(f"Exception {e} occured while contacting the plot server. Is it running?")
            for p in self.plotters:
                p.do_plotting = False
        finally:
            if self.socket:
                self.socket.close()
            if self.context:
                self.context.term()

        for p in self.plotters:
            p.start()

    def stop_plots(self):
        for p in self.plotters:
            p.stop()

    def calibrate(self):
        if self.do_plotting:
            self.plotters = self.init_plots()
            self.start_plots()

        self._calibrate()

        if self.succeeded:
            self.update_settings()

        if self.do_plotting:
            self.stop_plots()

    def update_settings(self):
        # Must be overriden in child class
        pass

    def descriptor(self):
        return None

    def _calibrate(self):
        """Runs the actual calibration routine, must be overridden to provide any useful functionality.
        This function is responsible for calling self.update_plot()"""
        pass

    def exp_config(self, exp):
        """Any final experiment configuration before it gets run."""
        pass

class QubitCalibration(Calibration):
    calibration_experiment = None
    def __init__(self, qubits, sample_name=None, output_nodes=None, stream_selectors=None, quad="real", auto_rollback=True, do_plotting=True, **kwargs):
        self.qubits           = qubits if isinstance(qubits, list) else [qubits]
        self.qubit            = None if isinstance(qubits, list) else qubits
        self.output_nodes     = output_nodes if isinstance(output_nodes, list) else [output_nodes]
        self.stream_selectors = stream_selectors if isinstance(stream_selectors, list) else [stream_selectors]
        self.filename         = 'None'
        self.axis_descriptor  = None
        self.leave_plots_open = True
        self.cw_mode          = False
        self.quad             = quad
        self.succeeded        = False
        self.norm_points      = None
        self.auto_rollback    = True # Rollback any db changes upon calibration failure
        self.kwargs           = kwargs
        self.plotters         = []
        self.do_plotting      = do_plotting
        self.fake_data        = []
        self.sample           = None
        self.metafile         = None
        try:
            self.quad_fun = {"real": np.real, "imag": np.imag, "amp": np.abs, "phase": np.angle}[quad]
        except:
            raise ValueError('Quadrature to calibrate must be one of ("real", "imag", "amp", "phase").')
        super(QubitCalibration, self).__init__()
        if not sample_name:
            sample_name = self.qubits[0].label
        if not bbndb.get_cl_session():
            raise Exception("Attempting to load Calibrations database, \
                but no database session is open! Have the ChannelLibrary and PipelineManager been created?")
        existing_samples = list(bbndb.get_cl_session().query(bbndb.calibration.Sample).filter_by(name=sample_name).all())
        if len(existing_samples) == 0:
            logger.info("Creating a new sample in the calibration database.")
            self.sample = bbndb.calibration.Sample(name=sample_name)
            bbndb.get_cl_session().add(self.sample)
        elif len(existing_samples) == 1:
            self.sample = existing_samples[0]
        else:
            raise Exception("Multiple samples found in calibration database with the same name! How?")

    def sequence(self):
        """Returns the sequence for the given calibration, must be overridden"""
        raise NotImplementedError("Must run a specific qubit calibration.")

    def set_fake_data(self, *args, **kwargs):
        self.fake_data.append((args, kwargs))

    def run_sweeps(self):
        if self.metafile:
            meta_file = self.metafile
        else:
            meta_file = compile_to_hardware(self.sequence(), fileName=self.filename, axis_descriptor=self.descriptor())
        exp       = CalibrationExperiment(self.qubits, self.output_nodes, self.stream_selectors, meta_file, **self.kwargs)
        if len(self.fake_data) > 0:
            for fd in self.fake_data:
                exp.set_fake_data(*fd[0], **fd[1], random_mag=0.0)
        self.exp_config(exp)
        exp.run_sweeps()

        data = {}
        var = {}

        #sort nodes by qubit name to match data with metadata when normalizing
        qubit_indices = {q.label: idx for idx, q in enumerate(exp.qubits)}
        exp.output_nodes.sort(key=lambda x: qubit_indices[x.qubit_name])
        exp.var_buffers.sort(key=lambda x: qubit_indices[x.qubit_name])

        for i, (qubit, output_buff, var_buff) in enumerate(zip(exp.qubits,
                                [exp.proxy_to_filter[on] for on in exp.output_nodes],
                                [exp.proxy_to_filter[on] for on in exp.var_buffers])):
            if not isinstance(output_buff, DataBuffer):
                raise ValueError("Could not find data buffer for calibration.")

            dataset, descriptor = output_buff.get_data()

            if self.norm_points:
                buff_data = normalize_buffer_data(dataset, descriptor, i, zero_id=self.norm_points[qubit.label][0],
                                           one_id=self.norm_points[qubit.label][1])
            else:
                buff_data = dataset

            data[qubit.label] = self.quad_fun(buff_data)

            var_dataset, var_descriptor = var_buff.get_data()
            # if 'Variance' in dataset.dtype.names:
            realvar = np.real(var_dataset)
            imagvar = np.imag(var_dataset)
            N = descriptor.metadata["num_averages"]
            if self.quad in ['real', 'imag']:
                var[qubit.label] = self.quad_fun(var_dataset)/N
            elif self.quad == 'amp':
                var[qubit.label] = (realvar + imagvar)/N
            elif self.quad == 'phase':
                # take the approach from Qlab assuming the noise is
                # Gaussian in both quadratures i.e. 'circular' in the IQ plane.
                stddata = np.sqrt(realvar + imagvar)
                stdtheta = 180/np.pi * 2 * np.arctan(stddata/abs(data[qubit.label]))
                var[qubit.label] = (stdtheta**2)/N
            else:
                raise Exception('Variance of {} not available. Choose amp, phase, real or imag'.format(self.quad))

        # Return data and variance of the mean
        if len(data) == 1:
            # if single qubit, get rid of dictionary
            data = list(data.values())[0]
            var = list(var.values())[0]
        return data, var

class CalibrationExperiment(QubitExperiment):

    def __init__(self, qubits, output_nodes, stream_selectors, *args, **kwargs):
        self.qubits = qubits
        self.output_nodes = output_nodes
        self.input_selectors = stream_selectors # name collision otherwise
        self.var_buffers = []
        super(CalibrationExperiment, self).__init__(*args, **kwargs)

    def guess_output_nodes(self, graph):
        output_nodes = []
        qubit_labels = [q.label for q in self.qubits]
        for qubit in self.qubits:
            stream_sels = [ss for ss in self.stream_selectors if qubit.label in ss.label.split("-")]
            if len(stream_sels) > 1:
                raise Exception(f"More than one stream selector found for {qubit}, please explicitly define output node using output_nodes argument.")
            ds = nx.descendants(graph, stream_sels[0].hash_val)
            outputs = [graph.nodes[d]['node_obj'] for d in ds if isinstance(graph.nodes[d]['node_obj'], (bbndb.auspex.Write, bbndb.auspex.Buffer)) and graph.nodes[d]['node_obj'].qubit_name == qubit.label]
            if len(outputs) > 1:
                raise Exception(f"More than one output node found for {qubit}, please explicitly define output node using output_nodes argument.")
            output_nodes.append(outputs[0])

        return output_nodes

    def modify_graph(self, graph):
        """Change the graph as needed. By default we changes all writers to buffers"""
        if None in self.output_nodes:
            self.output_nodes = self.guess_output_nodes(graph)

        for output_node in self.output_nodes:
            if output_node.hash_val not in graph:
                raise ValueError(f"Could not find specified output node {output_node} in graph.")

        for qubit in self.qubits:
            stream_sels = [ss for ss in self.stream_selectors if qubit.label in ss.label.split("-")]
            if not any([ss.hash_val in graph for ss in stream_sels]):
                raise ValueError(f"Could not find specified qubit {qubit} in graph.")

        mapping = {}
        self.output_connectors = {}
        for i in range(len(self.output_nodes)):
            output_node = self.output_nodes[i]
            if isinstance(output_node, bbndb.auspex.Write):
                # Change the output node to a buffer
                mapping[output_node] = bbndb.auspex.Buffer(label=output_node.label, qubit_name=output_node.qubit_name)

        # Disable any paths not involving the buffer
        new_graph = nx.DiGraph()
        new_output_nodes = []
        new_stream_selectors = []
        connector_by_sel = {}
        for output_node, qubit in zip(self.output_nodes, self.qubits):
            new_output = mapping[output_node]
            new_output_nodes.append(new_output)

            ancestors   = [graph.nodes[n]['node_obj'] for n in nx.ancestors(graph, output_node.hash_val)]
            stream_sels = [a for a in ancestors if isinstance(a, bbndb.auspex.StreamSelect)]
            if len(stream_sels) != 1:
                raise Exception(f"Expected to find one stream selector for {qubit}. Instead found {len(stream_sels)}")
            stream_sel = stream_sels[0]
            new_stream_selectors.append(stream_sel)
            connector_by_sel[stream_sel] = self.connector_by_sel[stream_sel]

            old_path  = nx.shortest_path(graph, stream_sel.hash_val, output_node.hash_val)
            path      = old_path[:-1] + [new_output.hash_val]
            nx.add_path(new_graph, path)
            for n in old_path[:-1]:
                new_graph.nodes[n]['node_obj'] = graph.nodes[n]['node_obj']
            new_graph.nodes[new_output.hash_val]['node_obj'] = mapping[output_node]

            # Fix connectors
            for i in range(len(path)-1):
                new_graph[path[i]][path[i+1]]['connector_in']  = graph[old_path[i]][old_path[i+1]]['connector_in']
                new_graph[path[i]][path[i+1]]['connector_out'] = graph[old_path[i]][old_path[i+1]]['connector_out']

            if not isinstance(new_graph.nodes(data=True)[path[-2]]['node_obj'], bbndb.auspex.Average):
                raise Exception("There is no averager in line.")
            else:
                vb = bbndb.auspex.Buffer(label=f"{output_node.label}-VarBuffer", qubit_name=output_node.qubit_name)
                self.var_buffers.append(vb)
                new_graph.add_node(vb.hash_val, node_obj=vb)
                new_graph.add_edge(path[-2], vb.hash_val, node_obj=vb, connector_in="sink", connector_out="final_variance")
            # maintain standard plots
            plot_nodes = [output_node for output_node in nx.descendants(graph, path[-2]) if isinstance(graph.nodes[output_node]['node_obj'], bbndb.auspex.Display)]
            for plot_node in plot_nodes:
                plot_path = nx.shortest_path(graph, path[-2], plot_node)
                new_graph = nx.compose(new_graph, graph.subgraph(plot_path))

        # Update nodes and connectors
        self.output_nodes = new_output_nodes
        self.stream_selectors = new_stream_selectors
        self.connector_by_sel = connector_by_sel

        for ss in new_stream_selectors:
            self.output_connectors[self.connector_by_sel[ss].name] = self.connector_by_sel[ss]
        for ch in list(self.chan_to_oc):
            if self.chan_to_oc[ch] not in self.output_connectors.values():
                self.chan_to_oc.pop(ch)
                self.chan_to_dig.pop(ch)
        return new_graph

    def add_cal_sweep(self, method, values):
        par = FloatParameter()
        par.assign_method(method)
        self.add_sweep(par, values)


class CavityTuneup(QubitCalibration):
    def __init__(self, qubit, frequencies, averages=750, **kwargs):
        self.start_frequencies = frequencies
        kwargs['averages'] = averages
        super(CavityTuneup, self).__init__(qubit, **kwargs)
        self.cw_mode = True

    def sequence(self):
        return [[Id(self.qubit), MEAS(self.qubit)]]

    def exp_config(self, exp):
        exp.add_qubit_sweep(self.qubit, "measure", "frequency", self.new_frequencies)
        self.quad_fun = lambda x: x

    def _calibrate(self):
        # all_data = np.empty(dtype=np.complex128)
        self.new_frequencies = self.start_frequencies
        self.frequencies = np.empty(0, dtype=np.complex128)
        self.group_delays = np.empty(0, dtype=np.complex128)
        self.datas = np.empty(0, dtype=np.complex128)
        # orig_avg = self.kwargs['averages']
        # Adaptive refinement to find cavity feature
        # for i in range(self.iterations + 1):
        self.data, _      = self.run_sweeps()
        self.datas        = np.append(self.datas, self.data)
        self.frequencies  = np.append(self.frequencies, self.new_frequencies[:-1])

        ord = np.argsort(self.frequencies)
        self.datas = self.datas[ord]
        self.frequencies = self.frequencies[ord]

        self.phases = np.unwrap(np.angle(self.datas))
        self.group_delays = -np.diff(self.phases)/np.diff(self.frequencies)
        phase_poly = np.poly1d(np.polyfit(self.frequencies, self.phases, 6))
        # group_delay_poly = phase_poly.deriv()
        # fine_freqs = np.linspace(self.frequencies[0], self.frequencies[-1], self.iterations*len(self.frequencies))
        subtracted = self.phases - phase_poly(self.frequencies)
        group_delay = np.diff(subtracted)/np.diff(self.frequencies)

        # ordering = np.argsort(self.frequencies[:-1])
        self.plot1["Phase"] = (self.frequencies, self.phases)
        self.plot1["Phase Fit"] = (self.frequencies,phase_poly(self.frequencies))
        self.plot1B["Group Delay"] = (self.frequencies[:-1],group_delay)
        self.plot2["Amplitude"] = (self.frequencies,np.abs(self.datas))

        guess = np.abs(self.frequencies[np.argmax(np.abs(group_delay))])
        self.new_frequencies = np.arange(guess-15e6, guess+15e6, 1e6)
        self.frequencies = np.empty(0, dtype=np.complex128)
        self.group_delays = np.empty(0, dtype=np.complex128)
        self.datas = np.empty(0, dtype=np.complex128)

        self.data, _      = self.run_sweeps()
        self.datas        = np.append(self.datas, self.data)
        self.frequencies  = np.append(self.frequencies, self.new_frequencies[:-1])

        ord = np.argsort(self.frequencies)
        self.datas = self.datas[ord]
        self.frequencies = self.frequencies[ord]

        self.phases = np.unwrap(np.angle(self.datas))
        self.group_delays = -np.diff(self.phases)/np.diff(self.frequencies)
        phase_poly = np.poly1d(np.polyfit(self.frequencies, self.phases, 6))
        # group_delay_poly = phase_poly.deriv()
        # fine_freqs = np.linspace(self.frequencies[0], self.frequencies[-1], self.iterations*len(self.frequencies))
        subtracted = self.phases - phase_poly(self.frequencies)
        group_delay = np.diff(subtracted)/np.diff(self.frequencies)

        # ordering = np.argsort(self.frequencies[:-1])
        self.plot1["Phase"] = (self.frequencies, self.phases)
        self.plot1["Phase Fit"] = (self.frequencies,phase_poly(self.frequencies))
        self.plot1B["Group Delay"] = (self.frequencies[:-1],group_delay)
        self.plot2["Amplitude"] = (self.frequencies,np.abs(self.datas))

        guess = np.abs(self.frequencies[np.argmax(np.abs(group_delay))])
        self.new_frequencies = np.arange(guess-4e6, guess+4e6, 0.2e6)
        self.frequencies = np.empty(0, dtype=np.complex128)
        self.group_delays = np.empty(0, dtype=np.complex128)
        self.datas = np.empty(0, dtype=np.complex128)

        self.data, _      = self.run_sweeps()
        self.datas        = np.append(self.datas, self.data)
        self.frequencies  = np.append(self.frequencies, self.new_frequencies[:-1])

        ord = np.argsort(self.frequencies)
        self.datas = self.datas[ord]
        self.frequencies = self.frequencies[ord]

        self.phases = np.unwrap(np.angle(self.datas))
        self.group_delays = -np.diff(self.phases)/np.diff(self.frequencies)
        phase_poly = np.poly1d(np.polyfit(self.frequencies, self.phases, 6))
        # group_delay_poly = phase_poly.deriv()
        # fine_freqs = np.linspace(self.frequencies[0], self.frequencies[-1], self.iterations*len(self.frequencies))
        subtracted = self.phases - phase_poly(self.frequencies)
        group_delay = np.diff(subtracted)/np.diff(self.frequencies)

        # ordering = np.argsort(self.frequencies[:-1])
        self.plot1["Phase"] = (self.frequencies, self.phases)
        self.plot1["Phase Fit"] = (self.frequencies,phase_poly(self.frequencies))
        self.plot1B["Group Delay"] = (self.frequencies[:-1],group_delay)

        self.plot2["Amplitude"] = (self.frequencies,np.abs(self.datas))

        shifted_cav = np.real(self.datas) - np.mean(np.real(self.datas))
        guess = np.abs(self.frequencies[np.argmax(np.abs(shifted_cav))])
            # self.kwargs['averages'] = 2000

            # import pdb; pdb.set_trace()
            #
            # self.new_frequencies = refine_1D(self.frequencies, subtracted, all_points=False,
            #                             criterion="difference", threshold = "one_sigma")
            # logger.info(f"new_frequencies {self.new_frequencies}")

        # n, bins = sp.histogram(np.abs(self.frequencies), bins="auto")
        # f_start = bins[np.argmax(n)]
        # f_stop  = bins[np.argmax(n)+1]
        # logger.info(f"Looking in bin from {f_start} to {f_stop}")

        # # self.kwargs['averages'] = orig_avg
        # self.new_frequencies = np.arange(f_start, f_stop, 2e6)
        # self.frequencies = np.empty(0, dtype=np.complex128)
        # self.group_delays = np.empty(0, dtype=np.complex128)
        # self.datas = np.empty(0, dtype=np.complex128)
        #
        # for i in range(self.iterations + 3):
        #     self.data, _      = self.run_sweeps()
        #     self.datas        = np.append(self.datas, self.data)
        #     self.frequencies  = np.append(self.frequencies, self.new_frequencies[:-1])
        #
        #     ord = np.argsort(self.frequencies)
        #     self.datas = self.datas[ord]
        #     self.frequencies = self.frequencies[ord]
        #
        #     self.group_delays = -np.diff(np.unwrap(np.angle(self.datas)))/np.diff(self.frequencies)
        #     # self.group_delays = group_del
        #
        #     # ordering = np.argsort(self.frequencies[:-1])
        #     self.plot3["Group Delay"] = (self.frequencies[1:],self.group_delays)
        #     # self.plot2["Amplitude"] = (self.frequencies,np.abs(self.datas))
        #     # self.kwargs['averages'] = 2000
        #
        #     self.new_frequencies = refine_1D(self.frequencies[:-1], self.group_delays, all_points=False,
        #                                 criterion="integral", threshold = "one_sigma")
        #     logger.info(f"new_frequencies {self.new_frequencies}")
        # #

        # # self.data, _ = self.run_sweeps()
        # # group_delay = -np.diff(np.unwrap(np.angle(self.data)))/np.diff(self.new_frequencies)
        # # self.plot3["Group Delay"] = (self.new_frequencies[1:],group_delay)
        #
        # def lor_der(x, a, x0, width, offset):
        #     return offset-(x-x0)*a/((4.0*((x-x0)/width)**2 + a**2)**2)
        # f0 = np.abs(self.frequencies[np.argmax(np.abs(self.group_delays))])
        # p0 = [np.max(np.abs(self.group_delays))*1e-18, np.abs(f0), 200e6, np.abs(self.group_delays)[0]]
        # popt, pcov = curve_fit(lor_der, np.abs(self.frequencies[1:]), np.abs(self.group_delays), p0=p0)
        # self.plot3["Group Delay Fit"] = ( np.abs(self.frequencies[1:]),  lor_der( np.abs(self.frequencies[1:]), *popt))


    def init_plots(self):
        plot1 = ManualPlotter("Phase", x_label='Frequency (GHz)', y_label='Group Delay')
        plot1.add_data_trace("Phase", {'color': 'C1'})
        plot1.add_fit_trace("Phase Fit", {'color': 'C2'})

        plot1B = ManualPlotter("Group Delay", x_label='Frequency (GHz)', y_label='Group Delay')
        plot1B.add_data_trace("Group Delay", {'color': 'C1'})
        # plot1B.add_fit_trace("Phase Fit", {'color': 'C2'})

        plot2 = ManualPlotter("Amplitude", x_label='Frequency (GHz)', y_label='Amplitude (Arb. Units)')
        plot2.add_data_trace("Amplitude", {'color': 'C2'})

        # plot3 = ManualPlotter("First refined sweep", x_label='Frequency (GHz)', y_label='Group Delay')
        # plot3.add_data_trace("Group Delay", {'color': 'C3'})
        # plot3.add_fit_trace("Group Delay Fit", {'color': 'C4'})
        self.plot1 = plot1
        self.plot1B = plot1B
        self.plot2 = plot2
        # self.plot3 = plot3
        return [plot1, plot1B, plot2] #, plot3]

class QubitTuneup(QubitCalibration):
    def __init__(self, qubit, f_start=5e9, f_stop=6e9, coarse_step=0.1e9, fine_step=1.0e6, averages=500, amp=1.0, **kwargs):
        self.coarse_frequencies = np.arange(f_start, f_stop, coarse_step) - 10.0e6 # Don't stray too close to the carrier tone
        self.fine_frequencies   = np.arange(10.0e6, coarse_step+10.0e6, fine_step)
        self.f_start = f_start
        self.f_stop = f_stop
        self.coarse_step = coarse_step
        self.fine_step = fine_step
        self.amp = amp
        kwargs['averages'] = averages
        super(QubitTuneup, self).__init__(qubit, **kwargs)

    def sequence(self):
        return [[X(self.qubit, frequency=f, amp=self.amp), MEAS(self.qubit)] for f in self.fine_frequencies]

    def exp_config(self, exp):
        exp.add_qubit_sweep(self.qubit, "control", "frequency", self.coarse_frequencies)
        self.quad_fun = lambda x: x

    def _calibrate(self):
        self.data, _ = self.run_sweeps()
        freqs = np.arange(self.f_start, self.f_stop, self.fine_step)
        self.plot["Data"] = (freqs, self.data)

    def init_plots(self):
        plot = ManualPlotter("Qubit Search", x_label='Frequency (Hz)', y_label='Amplitude (Arb. Units)')
        plot.add_data_trace("Data", {'color': 'C1'})
        plot.add_fit_trace("Fit", {'color': 'C1'})
        self.plot = plot
        return [plot]

class RabiAmpCalibration(QubitCalibration):

    amp2offset = 0.5

    def __init__(self, qubit, num_steps=40, **kwargs):
        if num_steps % 2 != 0:
            raise ValueError("Number of steps for RabiAmp calibration must be even!")
        #for now, only do one qubit at a time
        self.num_steps = num_steps
        self.amps = np.hstack((np.arange(-1, 0, 2./num_steps),
                               np.arange(2./num_steps, 1+2./num_steps, 2./num_steps)))
        super(RabiAmpCalibration, self).__init__(qubit, **kwargs)
        self.filename = 'Rabi/Rabi'

    def sequence(self):
        return ([[Xtheta(self.qubit, amp=a), MEAS(self.qubit)] for a in self.amps] +
                [[Ytheta(self.qubit, amp=a), MEAS(self.qubit)] for a in self.amps])

    def _calibrate(self):
        data, _ = self.run_sweeps()
        N = len(data)
        I_fit = RabiAmpFit(self.amps, data[N//2:])
        Q_fit = RabiAmpFit(self.amps, data[:N//2])
        #Arbitary extra division by two so that it doesn't push the offset too far.
        self.pi_amp = I_fit.pi_amp
        self.pi2_amp = I_fit.pi_amp/2.0
        self.i_offset = I_fit.fit_params["phi"]*self.amp2offset
        self.q_offset = Q_fit.fit_params["phi"]*self.amp2offset
        logger.info("Found X180 amplitude: {}".format(self.pi_amp))
        logger.info("Shifting I offset by: {}".format(self.i_offset))
        logger.info("Shifting Q offset by: {}".format(self.q_offset))
        finer_amps = np.linspace(np.min(self.amps), np.max(self.amps), 4*len(self.amps))
        if self.do_plotting:
            self.plot["I Data"] = (self.amps, data[:N//2])
            self.plot["Q Data"] = (self.amps, data[N//2:])
            self.plot["I Fit"] = (finer_amps, I_fit.model(finer_amps))
            self.plot["Q Fit"] = (finer_amps, Q_fit.model(finer_amps))

        if self.pi_amp <= 1.0 and self.pi2_amp <= 1.0:
            self.succeeded = True

    def init_plots(self):
        plot = ManualPlotter("Rabi Amplitude Cal", x_label="I/Q Amplitude", y_label="{} (Arb. Units)".format(self.quad))
        plot.add_data_trace("I Data", {'color': 'C1'})
        plot.add_data_trace("Q Data", {'color': 'C2'})
        plot.add_fit_trace("I Fit", {'color': 'C1'})
        plot.add_fit_trace("Q Fit", {'color': 'C2'})
        self.plot = plot
        return [plot]

    def update_settings(self):
        s = round(self.pi_amp, 5)
        self.qubit.pulse_params['pi2Amp'] = round(self.pi2_amp, 5)
        self.qubit.pulse_params['piAmp'] = round(self.pi_amp, 5)
        awg_chan   = self.qubit.phys_chan
        amp_factor = self.qubit.phys_chan.amp_factor
        awg_chan.I_channel_offset += round(amp_factor*self.amp2offset*self.i_offset, 5)
        awg_chan.Q_channel_offset += round(amp_factor*self.amp2offset*self.i_offset, 5)

        if self.sample:
            c1 = bbndb.calibration.Calibration(value=self.pi2_amp, sample=self.sample, name="Pi2Amp", category="Rabi")
            c2 = bbndb.calibration.Calibration(value=self.pi_amp, sample=self.sample, name="PiAmp", category="Rabi")
            c1.date = c2.date = datetime.datetime.now()
            bbndb.get_cl_session().add_all([c1, c2])
            bbndb.get_cl_session().commit()

class RamseyCalibration(QubitCalibration):
    def __init__(self, qubit, delays=np.linspace(0.0, 20.0, 41)*1e-6,
                two_freqs=False, added_detuning=150e3, set_source=True, AIC=True, **kwargs):
        self.delays         = delays
        self.two_freqs      = two_freqs
        self.added_detuning = added_detuning
        self.set_source     = set_source
        self.AIC            = AIC #Akaike information criterion for model choice

        super(RamseyCalibration, self).__init__(qubit, **kwargs)
        self.filename = 'Ramsey/Ramsey'

    def descriptor(self):
        return [delay_descriptor(self.delays)]

    def sequence(self):
        return [[X90(self.qubit), Id(self.qubit, delay), X90(self.qubit), MEAS(self.qubit)] for delay in self.delays]

    def init_plots(self):
        plot = ManualPlotter("Ramsey Fits", x_label='Time (us)', y_label='Amplitude (Arb. Units)')
        plot.add_data_trace("Data 1", {'color': 'black'})
        plot.add_fit_trace("Fit 1", {'color': 'red'})
        plot.add_data_trace("Data 2", {'color': 'green'})
        plot.add_fit_trace("Fit 2", {'color': 'blue'})
        self.plot = plot
        return [plot]

    def exp_config(self, exp):
        if self.first_ramsey:
            rcvr = self.qubit.measure_chan.receiver_chan.receiver
            self.source_proxy = self.qubit.phys_chan.generator # DB object
            self.qubit_source = exp._instruments[self.source_proxy.label] # auspex instrument
            if self.set_source:
                self.orig_freq = self.source_proxy.frequency + self.qubit.frequency # real qubit freq.
                self.source_proxy.frequency += self.added_detuning
            else:
<<<<<<< HEAD
                self.orig_freq = self.qubit.frequency
                self.qubit.frequency = round(self.orig_freq+self.added_detuning,10)

    def _calibrate(self):
        self.first_ramsey = True

=======
                self.orig_freq += self.source_proxy.frequency # update to real qubit freq.

    def _calibrate(self):
        self.first_ramsey = True
        if not self.set_source:
            self.orig_freq = self.qubit.frequency #set to initial qubit SSB
            self.qubit.frequency += float(self.added_detuning)
>>>>>>> 8485f139
        data, _ = self.run_sweeps()
        try:
            ramsey_fit = RamseyFit(self.delays, data, two_freqs=self.two_freqs, AIC=self.AIC)
            fit_freqs = ramsey_fit.fit_params["f"]
            fit_err = ramsey_fit.fit_errors["f"]
        except Exception as e:
            raise Exception(f"Exception {e} while fitting in {self}")

        # Plot the results
        if self.do_plotting:
            self.plot["Data 1"] = (self.delays, data)
            finer_delays = np.linspace(np.min(self.delays), np.max(self.delays), 4*len(self.delays))
            self.plot["Fit 1"] = (finer_delays, ramsey_fit.model(finer_delays))

        #TODO: set conditions for success
        fit_freq_A = np.mean(fit_freqs) #the fit result can be one or two frequencies
        fit_err_A = np.sum(fit_err)
        if self.set_source:
<<<<<<< HEAD
            self.source_proxy.frequency = round(self.orig_freq + self.added_detuning + fit_freq_A/2, 10)
            self.qubit_source.connect()
            self.qubit_source.frequency = self.source_proxy.frequency
            self.qubit_source.disconnect()
=======
            self.source_proxy.frequency = round(self.orig_freq - self.qubit.frequency + self.added_detuning + fit_freq_A/2, 10)
            #self.qubit_source.frequency = self.source_proxy.frequency
>>>>>>> 8485f139
        else:
            self.qubit.frequency = round(self.orig_freq + self.added_detuning + fit_freq_A/2, 10)

        self.first_ramsey = False

        data, _ = self.run_sweeps()

        try:
            ramsey_fit = RamseyFit(self.delays, data, two_freqs=self.two_freqs, AIC=self.AIC)
            fit_freqs = ramsey_fit.fit_params["f"]
<<<<<<< HEAD
            self.succeeded = True
=======
            fit_err = ramsey_fit.fit_errors["f"]
>>>>>>> 8485f139
        except Exception as e:
            if self.set_source:
                self.source_proxy.frequency = self.orig_freq
                self.qubit_source.frequency = self.orig_freq
            else:
                self.qubit.frequency = self.orig_freq
            raise Exception(f"Exception {e} while fitting in {self}")

        # Plot the results
        if self.do_plotting:
            self.plot["Data 2"] = (self.delays, data)
            self.plot["Fit 2"]  = (finer_delays, ramsey_fit.model(finer_delays))

        fit_freq_B = np.mean(fit_freqs)
        fit_err_B = np.sum(fit_err)
        if fit_freq_B < fit_freq_A:
            self.fit_freq = round(self.orig_freq + self.added_detuning + 0.5*(fit_freq_A + 0.5*fit_freq_A + fit_freq_B), 10)
        else:
            self.fit_freq = round(self.orig_freq + self.added_detuning - 0.5*(fit_freq_A - 0.5*fit_freq_A + fit_freq_B), 10)
<<<<<<< HEAD
        logger.info(f"Found qubit Frequency {self.fit_freq}") #TODO: print actual qubit frequency, instead of the fit
=======
        self.fit_err = fit_err_A + fit_err_B
        logger.info(f"Found qubit frequency {round(self.fit_freq/1e9,9)} GHz")
        self.succeeded = True #TODO: add bounds
>>>>>>> 8485f139

    def update_settings(self):
        if self.set_source:
            self.source_proxy.frequency = float(round(self.fit_freq - self.qubit.frequency))
        else:
<<<<<<< HEAD
            self.qubit.frequency = float(round(self.fit_freq))
        # update edges where this is the target qubit
        for edge in self.qubit.edge_target:
            if self.set_source:
                edge_source = edge.phys_chan.generator
                edge.frequency = self.source_proxy.frequency + self.qubit_source.frequency - edge_source.frequency
            else:
                edge.frequency = self.qubit.frequency
=======
            self.qubit.frequency = float(round(self.fit_freq - self.source_proxy.frequency))
        # update edges where this is the target qubit
        for edge in self.qubit.edge_target:
            edge_source = edge.phys_chan.generator
            if self.set_source:
                edge_source.frequency = self.source_proxy.frequency + self.qubit.frequency - edge.frequency
            else:
                edge.frequency = self.qubit_source.frequency + self.qubit.frequency - edge_source.frequency
>>>>>>> 8485f139
        if self.sample:
            frequency = round(self.fit_freq,9)
            frequency_error = round(self.fit_err,9)
            c = bbndb.calibration.Calibration(value=frequency, uncertainty=frequency_error, sample=self.sample, name="Ramsey")
            c.date = datetime.datetime.now()
            bbndb.get_cl_session().add(c)
            bbndb.get_cl_session().commit()

class PhaseEstimation(QubitCalibration):

    amp2offset = 0.5

    def __init__(self, channel, num_pulses= 1, amplitude= 0.1, direction = 'X',
                    target=np.pi/2, epsilon=1e-2, max_iter=5, **kwargs):
        #for now, only do one qubit at a time
        self.num_pulses = num_pulses
        self.amplitude = amplitude
        self.direction = direction

        self.target = target
        self.epsilon = epsilon
        self.max_iter = max_iter

        super(PhaseEstimation, self).__init__(channel, **kwargs)

        self.filename = 'PhaseCal/PhaseCal'

    def sequence(self):
        # Determine whether it is a single- or a two-qubit pulse calibration
        if isinstance(self.qubit, bbndb.qgl.Edge): # slight misnomer...
            qubit = self.qubit.target
            cal_pulse = [ZX90_CR(self.qubit.source, self.qubit.target, amp=self.amplitude)]
        else:
            qubit = self.qubit
            cal_pulse = [Xtheta(self.qubit, amp=self.amplitude)]

        # Exponentially growing repetitions of the target pulse, e.g.
        # (1, 2, 4, 8, 16, 32, 64, 128, ...) x X90
        seqs = [cal_pulse*n for n in 2**np.arange(self.num_pulses+1)]
        # measure each along Z or Y
        seqs = [s + m for s in seqs for m in [ [MEAS(qubit)], [X90m(qubit), MEAS(qubit)] ]]
        # tack on calibrations to the beginning
        seqs = [[Id(qubit), MEAS(qubit)], [X(qubit), MEAS(qubit)]] + seqs
        # repeat each
        return [copy(s) for s in seqs for _ in range(2)]

    def _calibrate(self):

        ct = 0
        done = 0

        start_amp = self.amplitude

        phase_error = []

        while not done and ct < self.max_iter:
            ct += 1
            data, var = self.run_sweeps()
            phase, sigma = phase_estimation(data, var)
            self.amplitude, done, error = phase_to_amplitude(phase, sigma, self.amplitude,
                                                self.target, epsilon=self.epsilon)
            phase_error.append(error)

            if self.do_plotting:
                self.data_plot['data'] = (np.array(range(1, len(data)+1)), data)
                self.plot["angle_estimate"] = (np.array(range(1, len(phase_error)+1)), np.array(phase_error))

        if done == -1:
            self.succeeded = False
        elif done == 1:
            self.succeeded = True
        else:
            raise Exception()

    def init_plots(self):
        data_plot = ManualPlotter("Phase Cal", x_label="Sequence Number", y_label="{} (Arb. Units)".format(self.quad))
        data_plot.add_data_trace("data", {'color': 'C1'})
        plot = ManualPlotter("Phase Angle Error", x_label="Iteration", y_label="Angle (rad.)")
        plot.add_data_trace("angle_estimate", {'color': 'C1'})
        self.plot = plot
        self.data_plot = data_plot
        return [data_plot, plot]

    def update_settings(self):
        logger.warning("Nothing to update.")


class Pi2Calibration(PhaseEstimation):

    def __init__(self, qubit, num_pulses= 1, direction = 'X',
                    epsilon=1e-2, max_iter=5, **kwargs):
        super(Pi2Calibration, self).__init__(qubit, num_pulses=num_pulses,
                        amplitude=qubit.pulse_params['pi2Amp'], direction =direction,
                        target=np.pi/2, epsilon=epsilon, max_iter=max_iter, **kwargs)

    def update_settings(self):
        self.qubit.pulse_params['pi2Amp'] = round(self.amplitude, 5)

        if self.sample:
            c = bbndb.calibration.Calibration(value=self.amplitude, sample=self.sample, name="Pi2Amp", category="PhaseEstimation")
            c.date = datetime.datetime.now()
            bbndb.get_cl_session().add(c)
            bbndb.get_cl_session().commit()

class PiCalibration(PhaseEstimation):

    def __init__(self, qubit, num_pulses= 1, direction = 'X',
                    epsilon=1e-2, max_iter=5, **kwargs):
        super(PiCalibration, self).__init__(qubit, num_pulses=num_pulses,
                        amplitude=qubit.pulse_params['piAmp'], direction =direction,
                        target=np.pi, epsilon=epsilon, max_iter=max_iter, **kwargs)

    def update_settings(self):
        self.qubit.pulse_params['piAmp'] = round(self.amplitude, 5)

        if self.sample:
            c = bbndb.calibration.Calibration(value=self.amplitude, sample=self.sample, name="PiAmp", category="PhaseEstimation")
            c.date = datetime.datetime.now()
            bbndb.get_cl_session().add(c)
            bbndb.get_cl_session().commit()

class CRAmpCalibration_PhEst(PhaseEstimation):
    def __init__(self, edge, num_pulses= 5, **kwargs):
        super(CRAmpCalibration_PhEst, self).__init__(edge, num_pulses = num_pulses, amplitude=edge.pulse_params['amp'], direction='X', target=np.pi/2, epsilon=1e-2, max_iter=5,**kwargs)
        self.qubits = [edge.target]

    def update_settings(self):
        self.qubit.pulse_params['amp'] = round(self.amplitude, 5)

        if self.sample:
            c = bbndb.calibration.Calibration(value=self.amplitude, sample=self.sample, name="CRamp", category="PhaseEstimation")
            c.date = datetime.datetime.now()
            bbndb.get_cl_session().add(c)
            bbndb.get_cl_session().commit()

class DRAGCalibration(QubitCalibration):
    def __init__(self, qubit, deltas = np.linspace(-1,1,21), num_pulses = np.arange(8, 48, 4), **kwargs):
        self.filename = 'DRAG/DRAG'
        self.deltas = deltas
        self.num_pulses = num_pulses
        super(DRAGCalibration, self).__init__(qubit, **kwargs)

    def sequence(self):
        seqs = []
        for n in self.num_pulses:
            seqs += [[X90(self.qubit, drag_scaling = d), X90m(self.qubit, drag_scaling = d)]*n + [X90(self.qubit, drag_scaling = d), MEAS(self.qubit)] for d in self.deltas]
        seqs += create_cal_seqs((self.qubit,),2)
        return seqs

    def init_plots(self):
        plot = ManualPlotter("DRAG Cal", x_label=['DRAG parameter', 'Number of pulses'], y_label=['Amplitude (Arb. Units)', 'Fit DRAG parameter'], numplots = 2)
        cmap = cm.viridis(np.linspace(0, 1, len(self.num_pulses)))
        for n in range(len(self.num_pulses)):
            plot.add_data_trace('Data_{}'.format(n), {'color': list(cmap[n]), 'linestyle': 'None'})
            plot.add_fit_trace('Fit_{}'.format(n), {'color': list(cmap[n])})
        plot.add_data_trace('Data_opt', subplot_num = 1) #TODO: error bars
        self.plot = plot
        return [plot]

    def exp_config(self, exp):
        rcvr = self.qubit.measure_chan.receiver_chan.receiver
        label = rcvr.label
        if rcvr.transceiver is not None:
            label = rcvr.transceiver.label
        exp._instruments[label].exp_step = self.step #where from?

    def _calibrate(self):
        # run twice for different DRAG parameter ranges
        for k in range(2):
            self.step = k
            data, _ = self.run_sweeps()
            finer_deltas = np.linspace(np.min(self.deltas), np.max(self.deltas), 4*len(self.deltas))
            #normalize data with cals
            data = quick_norm_data(data)
            try:
                opt_drag, error_drag, popt_mat = fit_drag(data, self.deltas, self.num_pulses)
                if k==1:
                    self.succeeded = True
            except Exception as e:
                raise Exception(f"Exception {e} while fitting in {self}")

            norm_data = data.reshape((len(self.num_pulses), len(self.deltas)))
            if self.do_plotting:
                for n in range(len(self.num_pulses)):
                    self.plot['Data_{}'.format(n)] = (self.deltas, norm_data[n, :])
                    finer_deltas = np.linspace(np.min(self.deltas), np.max(self.deltas), 4*len(self.deltas))
                    self.plot['Fit_{}'.format(n)] = (finer_deltas, quadf(finer_deltas, *popt_mat[:, n]))
                self.plot["Data_opt"] = (self.num_pulses, opt_drag) #TODO: add error bars

            if k==0:
                #generate sequence with new pulses and drag parameters
                new_drag_step = 0.25*(max(self.deltas) - min(self.deltas))
                self.deltas = np.linspace(opt_drag[-1] - new_drag_step, opt_drag[-1] + new_drag_step, len(self.deltas))
                new_pulse_step = int(np.floor(2*(max(self.num_pulses)-min(self.num_pulses))/len(self.num_pulses)))
                self.num_pulses = np.arange(max(self.num_pulses) - new_pulse_step, max(self.num_pulses) + new_pulse_step*(len(self.num_pulses)-1), new_pulse_step)

            if not self.leave_plots_open:
                self.plot.set_quit()
        self.opt_drag = round(float(opt_drag[-1]), 5)

    def update_settings(self):
        logger.info(f'{self.qubit.label} DRAG parameter set to {self.opt_drag}')
        self.qubit.pulse_params['drag_scaling'] = self.opt_drag

        if self.sample:
            c = bbndb.calibration.Calibration(value=self.opt_drag, sample=self.sample, name="drag_scaling")
            c.date = datetime.datetime.now()
            bbndb.get_cl_session().add(c)
            bbndb.get_cl_session().commit()

class CustomCalibration(QubitCalibration):
    def __init__(self, qubits, metafile = None, fit_name = None, fit_param = [], set_param = None, **kwargs):
        if not metafile or not fit_name or not fit_param:
            raise Exception("Please specify experiment metafile, fit function, and desired fit paramter.") #currently save single param.
        try:
            with open(metafile, 'r') as FID:
                self.meta_info = json.load(FID)
        except:
            raise Exception(f"Could note process meta info from file {meta_file}")
        self.fit_name = fit_name
        if not isinstance(fit_param, list):
            fit_param = [fit_param]
        self.fit_param = fit_param
        self.set_param = set_param
        super().__init__(qubits, **kwargs)
        self.metafile = metafile
        self.norm_points = {self.qubits[0].label: (0, 1)} #TODO: generalize

    def _calibrate(self):
        data, _ = self.run_sweeps()  # need to get descriptor
        try:
            self.fit_result = eval(self.fit_name)(np.array(self.meta_info["axis_descriptor"][0]['points']), data)
            self.succeeded = True
            if self.set_param:  # optional set parameter
                self.set_param = self.fit_result.fit_params[self.fit_param]
        except:
            logger.warning(f"{self.fit_name} fit failed.")

    def update_settings(self):
        if self.sample: # make a separate Calibration entry for each fit paramter
            curr_time = datetime.datetime.now()
            for fit_param in self.fit_param:
                c = bbndb.calibration.Calibration(value=self.fit_result.fit_params[fit_param], uncertainty=self.fit_result.fit_errors[fit_param],
                sample=self.sample, name=fit_param, category=self.fit_name)
                c.date = curr_time
                bbndb.get_cl_session().add(c)
            bbndb.get_cl_session().commit()

'''Two-qubit gate calibrations'''
class CRCalibration(QubitCalibration):
    """Template for CR calibrations. Currently available steps: length, phase, amplitude

    Args:
        edge: Edge in the channel library defining the connection between control and target qubit
        lengths (array): CR pulse length(s). Longer than 1 for CRLenCalibration
        phases (array): CR pulse phase(s). Longer than 1 for CRPhaseCalibration
        amps (array): CR pulse amp(s). Longer than 1 for CRAmpCalibration
        rise_fall (float): length of rise/fall of CR pulses
        meas_qubits (list): specifies a subset of qubits to be measured (both by default)
    """
    def __init__(self,
                 edge,
                 lengths = np.linspace(20, 1020, 21)*1e-9,
                 phases = [0],
                 amps = [0.8],
                 rise_fall = 40e-9,
                 meas_qubits = None,
                 **kwargs):
        self.lengths   = lengths
        self.phases    = phases
        self.amps      = amps
        self.rise_fall = rise_fall
        self.filename  = 'CR/CR'

        self.edge      = edge
        qubits = meas_qubits if meas_qubits else [edge.source, edge.target]
        super().__init__(qubits, **kwargs)

    def init_plots(self):
        plot = ManualPlotter("CR"+str.lower(self.cal_type.name)+"Fit", x_label=str.lower(self.cal_type.name), y_label='$<Z_{'+self.edge.target.label+'}>$', y_lim=(-1.02,1.02))
        plot.add_data_trace("Data 0", {'color': 'C1'})
        plot.add_fit_trace("Fit 0", {'color': 'C1'})
        plot.add_data_trace("Data 1", {'color': 'C2'})
        plot.add_fit_trace("Fit 1", {'color': 'C2'})
        self.plot = plot
        return [plot]

    def _calibrate(self):
        # run and load normalized data
        qt = self.edge.target
        qs = self.edge.source
        self.qubit = qt

        self.norm_points = {qs.label: (0, 1), qt.label: (0, 1)}
        data, _ =  self.run_sweeps()

        data_t = data[qt.label] if isinstance(data, dict) else data
        # fit
        self.opt_par, all_params_0, all_params_1 = fit_CR([self.lengths, self.phases, self.amps], data_t, self.cal_type)
        # plot the result
        xaxis = self.lengths if self.cal_type==CR_cal_type.LENGTH else self.phases if self.cal_type==CR_cal_type.PHASE else self.amps
        finer_xaxis = np.linspace(np.min(xaxis), np.max(xaxis), 4*len(xaxis))

        if self.do_plotting:
            self.plot["Data 0"] = (xaxis,       data_t[:len(data_t)//2])
            self.plot["Fit 0"] =  (finer_xaxis, np.polyval(all_params_0, finer_xaxis) if self.cal_type == CR_cal_type.AMP else sinf(finer_xaxis, **all_params_0))
            self.plot["Data 1"] = (xaxis,       data_t[len(data_t)//2:])
            self.plot["Fit 1"] =  (finer_xaxis, np.polyval(all_params_1, finer_xaxis) if self.cal_type == CR_cal_type.AMP else sinf(finer_xaxis, **all_params_1))

        # Optimal parameter within range of original data!
        if self.opt_par > np.min(xaxis) and self.opt_par < np.max(xaxis):
            self.succeeded = True

    def update_settings(self):
        print("updating settings...")
        self.edge.pulse_params[str.lower(self.cal_type.name)] = float(self.opt_par)
        super(CRCalibration, self).update_settings()
        if self.sample:
            c = bbndb.calibration.Calibration(value=float(self.opt_par), sample=self.sample, name="CR"+str.lower(self.cal_type.name))
            c.date = datetime.datetime.now()
            bbndb.get_cl_session().add(c)
            bbndb.get_cl_session().commit()

class CRLenCalibration(CRCalibration):
    cal_type = CR_cal_type.LENGTH

    def __init__(self, edge, lengths=np.linspace(20, 1020, 21)*1e-9, phase=0, amp=0.8, rise_fall=40e-9, meas_qubits=None, **kwargs):
        super().__init__(edge, lengths=lengths, phases=[phase], amps=[amp], rise_fall=rise_fall, meas_qubits = meas_qubits, **kwargs)

    def sequence(self):
        qc = self.edge.source
        qt = self.edge.target
        measBlock = reduce(operator.mul, [MEAS(q) for q in self.qubits])
        seqs = [[Id(qc)] + echoCR(qc, qt, length=l, phase = self.phases[0], amp=self.amps[0], riseFall=self.rise_fall).seq + [Id(qc), measBlock] for l in self.lengths]
        seqs += [[X(qc)] + echoCR(qc, qt, length=l, phase= self.phases[0], amp=self.amps[0], riseFall=self.rise_fall).seq + [X(qc), measBlock] for l in self.lengths]
        seqs += create_cal_seqs(self.qubits, 2)
        return seqs

    def descriptor(self):
         return [
            delay_descriptor(np.concatenate((self.lengths, self.lengths))),
            cal_descriptor(tuple(self.qubits), 2)
        ]


class CRPhaseCalibration(CRCalibration):
    cal_type = CR_cal_type.PHASE

    def __init__(self, edge, length=None, phases=np.linspace(0,2*np.pi,21), amp=0.8, rise_fall=40e-9, **kwargs):
        if not length:
            length = edge.pulse_params['length']
        super().__init__(edge, lengths=[length], phases=phases, amps=[amp], rise_fall=rise_fall, **kwargs)

    def sequence(self):
        qc = self.edge.source
        qt = self.edge.target
        measBlock = reduce(operator.mul, [MEAS(q) for q in self.qubits])
        seqs = [[Id(qc)] + echoCR(qc, qt, length=self.lengths[0], phase=ph, amp=self.amps[0], riseFall=self.rise_fall).seq + [X90(qt)*Id(qc), measBlock] for ph in self.phases]
        seqs += [[X(qc)] + echoCR(qc, qt, length=self.lengths[0], phase=ph, amp=self.amps[0], riseFall=self.rise_fall).seq + [X90(qt)*X(qc), measBlock] for ph in self.phases]
        seqs += create_cal_seqs(self.qubits, 2)
        return seqs

    def descriptor(self):
        return [
            {
                'name': 'phase',
                'unit': 'radians',
                'points': list(self.phases)+list(self.phases),
                'partition': 1
            },
            cal_descriptor(tuple(self.qubits), 2)
        ]

class CRAmpCalibration(CRCalibration):
    cal_type = CR_cal_type.AMP

    def __init__(self, edge, amp_range = 0.4, amp = 0.8, rise_fall = 40e-9, num_CR = 1, **kwargs):
        self.num_CR = num_CR
        length = edge.pulse_params['length']
        phase  = edge.pulse_params['phase']
        if num_CR % 2 == 0:
            logger.error('The number of ZX90 must be odd')
        amps = np.linspace((1-amp_range/2)*amp, (1+amp_range/2)*amp, 21)
        super().__init__(edge, lengths=[length], phases=[phase], amps=amps, rise_fall=rise_fall, **kwargs)

    def sequence(self):
        qc = self.edge.source
        qt = self.edge.target
        measBlock = reduce(operator.mul, [MEAS(q) for q in self.qubits])
        seqs = [[Id(qc)] + self.num_CR*echoCR(qc, qt, length=self.lengths[0], phase=self.phases[0], amp=a, riseFall=self.rise_fall).seq + [Id(qc), measBlock]
        for a in self.amps]+ [[X(qc)] + self.num_CR*echoCR(qc, qt, length=self.lengths[0], phase= self.phases[0], amp=a, riseFall=self.rise_fall).seq + [X(qc), measBlock]
        for a in self.amps] + create_cal_seqs(self.qubits, 2)
        return seqs

    def descriptor(self):
        return [{'name': 'amplitude',
                 'unit': None,
                 'points': list(self.amps)+list(self.amps),
                 'partition': 1
                },
                cal_descriptor(tuple(self.qubits), 2)]

def restrict(phase):
    out = np.mod( phase + np.pi, 2*np.pi, ) - np.pi
    return out

def phase_estimation( data_in, vardata_in, verbose=False):
    """Estimates pulse rotation angle from a sequence of P^k experiments, where
    k is of the form 2^n. Uses the modified phase estimation algorithm from
    Kimmel et al, quant-ph/1502.02677 (2015). Every experiment i doubled.
    vardata should be the variance of the mean"""

    #average together pairs of data points
    avgdata = (data_in[0::2] + data_in[1::2])/2

    # normalize data using the first two pulses to calibrate the "meter"
    data = 1 + 2*(avgdata[2:] - avgdata[0]) / (avgdata[0] - avgdata[1])
    zdata = data[0::2]
    xdata = data[1::2]

    # similar scaling with variances
    vardata = (vardata_in[0::2] + vardata_in[1::2])/2
    vardata = vardata[2:] * 2 / abs(avgdata[0] - avgdata[1])**2
    zvar = vardata[0::2]
    xvar = vardata[1::2]

    phases = np.arctan2(xdata, zdata)
    distances = np.sqrt(xdata**2 + zdata**2)

    curGuess = phases[0]
    phase = curGuess
    sigma = np.pi

    if verbose == True:
        print('Current Guess: %f'%(curGuess))

    for k in range(1,len(phases)):

        if verbose == True:
            print('k: %d'%(k))

        # Each step of phase estimation needs to assign the measured phase to
        # the correct half circle. We will conservatively require that the
        # (x,z) tuple is long enough that we can assign it to the correct
        # quadrant of the circle with 2σ confidence

        if distances[k] < 2*np.sqrt(xvar[k] + zvar[k]):
            logger.info('Phase estimation terminated at %dth pulse because the (x,z) vector is too short'%(k))
            break

        lowerBound = restrict(curGuess - np.pi/2**(k))
        upperBound = restrict(curGuess + np.pi/2**(k))
        possiblesTest = [ restrict((phases[k] + 2*n*np.pi)/2**(k)) for n in range(0,2**(k)+1)]

        if verbose == True:
            logger.info('Lower Bound: %f'%lowerBound)
            logger.info('Upper Bound: %f'%upperBound)

        possibles=[]
        for p in possiblesTest:
            # NOTE: previous code did not handle upperbound == lowerBound
            if lowerBound >= upperBound:
                satisfiesLB = p > lowerBound or p < 0.
                satisfiesUP = p < upperBound or p > 0.
            else:
                satisfiesLB = p > lowerBound
                satisfiesUP = p < upperBound

            if satisfiesLB == True and satisfiesUP == True:
                possibles.append(p)

        curGuess = possibles[0]
        if verbose == True:
            logger.info('Current Guess: %f'%(curGuess))

        phase = curGuess
        sigma = np.maximum(np.abs(restrict(curGuess - lowerBound)), np.abs(restrict(curGuess - upperBound)))

    return phase, sigma

def phase_to_amplitude(phase, sigma, amp, target, epsilon=1e-2):
    # correct for some errors related to 2pi uncertainties
    if np.sign(phase) != np.sign(amp):
        phase += np.sign(amp)*2*np.pi
    angle_error = phase - target;
    logger.info('Angle error: %.4f'%angle_error);

    amp_target = target/phase * amp
    amp_error = amp - amp_target
    logger.info('Set amplitude: %.4f\n'%amp)
    logger.info('Amplitude error: %.4f\n'%amp_error)

    amp = amp_target
    done_flag = 0

    # check for stopping condition
    phase_error = phase - target
    if np.abs(phase_error) < epsilon or np.abs(phase_error/sigma) < 1:
        if np.abs(phase_error) < epsilon:
            logger.info('Reached target rotation angle accuracy. Set amplitude: %.4f\n'%amp)
        elif abs(phase_error/sigma) < 1:
            logger.info('Reached phase uncertainty limit. Set amplitude: %.4f\n'%amp)
        done_flag = 1

    if amp > 1.0 or amp < epsilon:
        logger.warning(f"Phase estimation returned an unreasonable amplitude setting {amp}. Aborting.")
        done_flag = -1

    return amp, done_flag, phase_error

def quick_norm_data(data): #TODO: generalize as in Qlab.jl
    """Rescale data assuming 2 calibrations / single qubit state at the end of the sequence"""
    data = 2*(data-np.mean(data[-4:-2]))/(np.mean(data[-4:-2])-np.mean(data[-2:])) + 1
    data = data[:-4]
    return data<|MERGE_RESOLUTION|>--- conflicted
+++ resolved
@@ -664,22 +664,12 @@
                 self.orig_freq = self.source_proxy.frequency + self.qubit.frequency # real qubit freq.
                 self.source_proxy.frequency += self.added_detuning
             else:
-<<<<<<< HEAD
                 self.orig_freq = self.qubit.frequency
                 self.qubit.frequency = round(self.orig_freq+self.added_detuning,10)
 
     def _calibrate(self):
         self.first_ramsey = True
 
-=======
-                self.orig_freq += self.source_proxy.frequency # update to real qubit freq.
-
-    def _calibrate(self):
-        self.first_ramsey = True
-        if not self.set_source:
-            self.orig_freq = self.qubit.frequency #set to initial qubit SSB
-            self.qubit.frequency += float(self.added_detuning)
->>>>>>> 8485f139
         data, _ = self.run_sweeps()
         try:
             ramsey_fit = RamseyFit(self.delays, data, two_freqs=self.two_freqs, AIC=self.AIC)
@@ -698,15 +688,8 @@
         fit_freq_A = np.mean(fit_freqs) #the fit result can be one or two frequencies
         fit_err_A = np.sum(fit_err)
         if self.set_source:
-<<<<<<< HEAD
-            self.source_proxy.frequency = round(self.orig_freq + self.added_detuning + fit_freq_A/2, 10)
-            self.qubit_source.connect()
-            self.qubit_source.frequency = self.source_proxy.frequency
-            self.qubit_source.disconnect()
-=======
             self.source_proxy.frequency = round(self.orig_freq - self.qubit.frequency + self.added_detuning + fit_freq_A/2, 10)
             #self.qubit_source.frequency = self.source_proxy.frequency
->>>>>>> 8485f139
         else:
             self.qubit.frequency = round(self.orig_freq + self.added_detuning + fit_freq_A/2, 10)
 
@@ -717,11 +700,7 @@
         try:
             ramsey_fit = RamseyFit(self.delays, data, two_freqs=self.two_freqs, AIC=self.AIC)
             fit_freqs = ramsey_fit.fit_params["f"]
-<<<<<<< HEAD
-            self.succeeded = True
-=======
             fit_err = ramsey_fit.fit_errors["f"]
->>>>>>> 8485f139
         except Exception as e:
             if self.set_source:
                 self.source_proxy.frequency = self.orig_freq
@@ -741,37 +720,28 @@
             self.fit_freq = round(self.orig_freq + self.added_detuning + 0.5*(fit_freq_A + 0.5*fit_freq_A + fit_freq_B), 10)
         else:
             self.fit_freq = round(self.orig_freq + self.added_detuning - 0.5*(fit_freq_A - 0.5*fit_freq_A + fit_freq_B), 10)
-<<<<<<< HEAD
-        logger.info(f"Found qubit Frequency {self.fit_freq}") #TODO: print actual qubit frequency, instead of the fit
-=======
         self.fit_err = fit_err_A + fit_err_B
         logger.info(f"Found qubit frequency {round(self.fit_freq/1e9,9)} GHz")
         self.succeeded = True #TODO: add bounds
->>>>>>> 8485f139
 
     def update_settings(self):
         if self.set_source:
             self.source_proxy.frequency = float(round(self.fit_freq - self.qubit.frequency))
+        elif self.source_proxy is not None:
+            self.qubit.frequency = float(round(self.fit_freq - self.source_proxy.frequency))
         else:
-<<<<<<< HEAD
             self.qubit.frequency = float(round(self.fit_freq))
-        # update edges where this is the target qubit
+
         for edge in self.qubit.edge_target:
-            if self.set_source:
+            if edge.phys_chan.generator is not None:
                 edge_source = edge.phys_chan.generator
-                edge.frequency = self.source_proxy.frequency + self.qubit_source.frequency - edge_source.frequency
+                if self.set_source:
+                    edge_source.frequency = self.source_proxy.frequency + self.qubit.frequency - edge.frequency
+                else:
+                    edge.frequency = self.source_proxy.frequency + self.qubit.frequency - edge_source.frequency
             else:
                 edge.frequency = self.qubit.frequency
-=======
-            self.qubit.frequency = float(round(self.fit_freq - self.source_proxy.frequency))
-        # update edges where this is the target qubit
-        for edge in self.qubit.edge_target:
-            edge_source = edge.phys_chan.generator
-            if self.set_source:
-                edge_source.frequency = self.source_proxy.frequency + self.qubit.frequency - edge.frequency
-            else:
-                edge.frequency = self.qubit_source.frequency + self.qubit.frequency - edge_source.frequency
->>>>>>> 8485f139
+
         if self.sample:
             frequency = round(self.fit_freq,9)
             frequency_error = round(self.fit_err,9)

--- conflicted
+++ resolved
@@ -7,13 +7,8 @@
 #    http://www.apache.org/licenses/LICENSE-2.0
 
 import unittest
-<<<<<<< HEAD
 
 import os
-=======
-# import asyncio
-# import os
->>>>>>> 36b8da07
 import numpy as np
 # import h5py
 # from adapt.refine import refine_1D

# Copyright 2016 Raytheon BBN Technologies
#
# Licensed under the Apache License, Version 2.0 (the "License");
# you may not use this file except in compliance with the License.
# You may obtain a copy of the License at
#
#    http://www.apache.org/licenses/LICENSE-2.0

import json
import importlib
import pkgutil
import inspect
import re
import asyncio
import base64
import datetime

import numpy as np
import networkx as nx

import auspex.config as config
import auspex.instruments
import auspex.filters

from auspex.log import logger
from auspex.experiment import Experiment
from auspex.filters.filter import Filter
from auspex.instruments.instrument import Instrument, SCPIInstrument, CLibInstrument, DigitizerChannel
from auspex.stream import OutputConnector, DataStreamDescriptor, DataAxis
from auspex.experiment import FloatParameter
from auspex.instruments.X6 import X6Channel
from auspex.instruments.alazar import AlazarChannel

def correct_resource_name(resource_name):
    substs = {"USB::": "USB0::", }
    for k, v in substs.items():
        resource_name = resource_name.replace(k, v)
    return resource_name

class QubitExpFactory(object):
    """The purpose of this factory is to examine DefaultExpSettings.json and construct
    and experiment therefrom. One can optionally pass meta info generated by QGL, which
    will override the defaulty JSON."""

    @staticmethod
    def run(notebook=False, expname=None):
        exp = QubitExpFactory.create(notebook=notebook, expname=expname)
        exp.run_sweeps()

    @staticmethod
    def create(meta_file=None, notebook=False, expname=None):
        with open(config.instrumentLibFile, 'r') as FID:
            instrument_settings = json.load(FID)

        with open(config.measurementLibFile, 'r') as FID:
            measurement_settings = json.load(FID)

        with open(config.sweepLibFile, 'r') as FID:
            sweep_settings = json.load(FID)

        # Create a mapping from qubits to data writers
        qubit_to_writer = {}

        if meta_file:
            # Use the meta info to modify the other JSON
            with open(meta_file, 'r') as FID:
                meta_info = json.load(FID)

            # Construct a graph of all instruments in order to properly enabled those
            # associated with the meta_file. We only need to use string representations
            # here, not actual filter and instrument objects.

            # Strip any colons
            def strip_conn_name(text):
                if ':' in text:
                    return text.split(":")[0]
                return text

            # Graph edges for the measurement filters
            edges = [(strip_conn_name(pars['data_source']), name) for name, pars in measurement_settings["filterDict"].items()]
            dag = nx.DiGraph()
            dag.add_edges_from(edges)

            inst_to_enable = []
            filt_to_enable = []

            # Find any writer endpoints of the receiver channels
            for receiver_text, num_segments in meta_info['receivers'].items():
                dig_name, chan_name = receiver_text.split("-")

                # Enable this digitizer
                inst_to_enable.append(dig_name)

                # Set number of segments in the digitizer
                instrument_settings['instrDict'][dig_name]['nbr_segments'] = num_segments
                # Find descendants of the channel selector
                chan_descendants = nx.descendants(dag, chan_name)
                # Find endpoints within the descendants
                endpoints = [n for n in chan_descendants if dag.in_degree(n) == 1 and dag.out_degree(n) == 0]
                # Find endpoints which are enabled writers
                writers = [e for e in endpoints if measurement_settings["filterDict"][e]["x__class__"] == "WriteToHDF5" and
                                                   measurement_settings["filterDict"][e]["enabled"]]
                plotters = [e for e in endpoints if measurement_settings["filterDict"][e]["x__class__"] == "Plotter" and
                                                   measurement_settings["filterDict"][e]["enabled"]]
                # The user should only have one writer enabled, otherwise we will be confused.
                if len(writers) > 1:
                    raise Exception("More than one viable data writer was found for a receiver channel {}. Please enabled only one!".format(receiver_text))
                if len(writers) == 0:
                    raise Exception("No viable data writer was found for receiver channel {}. Please enabled only one!".format(receiver_text))

                # For now we assume a single qubit
                # TODO: have meta info give the relationships of qubits to receivers so we don't need to dig in the channel lib
                qubit_to_writer["q1"] = writers[0]

                # Trace back our ancestors
                writer_ancestors = nx.ancestors(dag, writers[0])
                # We will have gotten the digitizer, which should be removed since we're already taking care of it
<<<<<<< HEAD
                ancestors.remove(dig_name)
                filt_to_enable.extend(ancestors)
                filt_to_enable.extend(plotters)
=======
                writer_ancestors.remove(dig_name)

                instrument_settings['instrDict'][dig_name]['nbr_segments'] = num_segments

                plotters = [e for e in endpoints if measurement_settings["filterDict"][e]["x__class__"] == "Plotter" and
                                                   measurement_settings["filterDict"][e]["enabled"]]
                if plotters:
                    plotter_ancestors = set().union(*[nx.ancestors(dag, pl) for pl in plotters])
                    plotter_ancestors.remove(dig_name)
                else:
                    plotter_ancestors = []

                filt_to_enable.extend(set().union(writers, writer_ancestors, plotters, plotter_ancestors))
>>>>>>> ca770870

            # Disable digitizers and APSs and then build ourself back up with the relevant nodes
            for instr_name in instrument_settings['instrDict'].keys():
                if instrument_settings['instrDict'][instr_name]["x__module__"] in ['instruments.Digitizers', 'instruments.APS', 'instruments.APS2']:
                    instrument_settings['instrDict'][instr_name]['enabled'] = False
            for instr_name in inst_to_enable:
                instrument_settings['instrDict'][instr_name]['enabled'] = True

            for meas_name in measurement_settings['filterDict'].keys():
                measurement_settings['filterDict'][meas_name]['enabled'] = False
            for meas_name in filt_to_enable:
                measurement_settings['filterDict'][meas_name]['enabled'] = True

            # First enable any instruments and set the sequence files
            for instr_name, seq_file in meta_info['instruments'].items():
                instrument_settings['instrDict'][instr_name]['enabled']  = True
                instrument_settings['instrDict'][instr_name]['seq_file'] = seq_file

            # Set the appropriate sweep
            desc = meta_info["axis_descriptor"]
            sweep_settings["sweepDict"] = {"SegmentSweep": {
                                            "axisLabel": "{} ({})".format(desc[0]["name"], desc[0]["unit"]),
                                            "enabled": True,
                                            "label": "SegmentSweep",
                                            "meta_file": meta_file,
                                            "meta_info": meta_info,
                                            "x__class__": "SegmentNum",
                                            "x__module__": "Sweeps"
                                            }
                                          }

            # Replace the sweep order with just the metafile sweep
            sweep_settings["sweepOrder"] = ["SegmentSweep"]


        class QubitExperiment(Experiment):
            """Experiment with a specialized run method for qubit experiments run via factory below."""
            def init_instruments(self):
                for name, instr in self._instruments.items():
                    instr_par = self.instrument_settings['instrDict'][name]
                    logger.debug("Setting instr %s with params %s.", name, instr_par)
                    instr.set_all(instr_par)

                self.digitizers = [v for _, v in self._instruments.items() if v.instrument_type == "Digitizer"]
                self.awgs       = [v for _, v in self._instruments.items() if v.instrument_type == "AWG"]

                # Swap the master AWG so it is last in the list
                master_awg_idx = next(ct for ct,awg in enumerate(self.awgs) if self.instrument_settings['instrDict'][awg.name]['is_master'])
                self.awgs[-1], self.awgs[master_awg_idx] = self.awgs[master_awg_idx], self.awgs[-1]

                # attach digitizer stream sockets to output connectors
                for chan, dig in self.chan_to_dig.items():
                    socket = dig.get_socket(chan)
                    oc = self.chan_to_oc[chan]
                    self.loop.add_reader(socket, dig.receive_data, chan, oc)

            def shutdown_instruments(self):
                # remove socket readers
                for chan, dig in self.chan_to_dig.items():
                    socket = dig.get_socket(chan)
                    self.loop.remove_reader(socket)
                for name, instr in self._instruments.items():
                    instr.disconnect()

            async def run(self):
                """This is run for each step in a sweep."""
                for dig in self.digitizers:
                    dig.acquire()
                for awg in self.awgs:
                    awg.run()

                # Wait for all of the acquisitions to complete
                timeout = 10
                await asyncio.wait([dig.wait_for_acquisition(timeout)
                    for dig in self.digitizers])

                for dig in self.digitizers:
                    dig.stop()
                for awg in self.awgs:
                    awg.stop()

                # hack to try to get plots to finish updating before we exit
                await asyncio.sleep(2)

        experiment = QubitExperiment()
        experiment.instrument_settings  = instrument_settings
        experiment.measurement_settings = measurement_settings
        experiment.sweep_settings       = sweep_settings
        experiment.run_in_notebook = notebook
        experiment.name = expname

        experiment.qubit_to_writer = qubit_to_writer

        QubitExpFactory.load_instruments(experiment)
        QubitExpFactory.load_segment_sweeps(experiment)
        QubitExpFactory.load_filters(experiment)
        QubitExpFactory.load_parameter_sweeps(experiment)

        return experiment

    @staticmethod
    def load_instruments(experiment):
        # Inspect all vendor modules in auspex instruments and construct
        # a map to the instrument names.
        modules = (
            importlib.import_module('auspex.instruments.' + name)
            for loader, name, is_pkg in pkgutil.iter_modules(auspex.instruments.__path__)
        )

        module_map = {}
        for mod in modules:
            instrs = (_ for _ in inspect.getmembers(mod) if inspect.isclass(_[1]) and
                                                            issubclass(_[1], Instrument) and
                                                            _[1] != Instrument and _[1] != SCPIInstrument and
                                                            _[1] != CLibInstrument)
            module_map.update(dict(instrs))
        logger.debug("Found instruments %s.", module_map)

        # Loop through instruments, and add them to the experiment if they are enabled.
        for instr_name, instr_par in experiment.instrument_settings['instrDict'].items():
            if instr_par['enabled']:
                # This should go away as auspex and pyqlab converge on naming schemes
                instr_type = instr_par['x__class__']
                # Instantiate the desired instrument
                if instr_type in module_map:
                    logger.debug("Found instrument class %s for '%s' at loc %s when loading experiment settings.", instr_type, instr_name, instr_par['address'])
                    try:
                        inst = module_map[instr_type](correct_resource_name(instr_par['address']), name=instr_name)
                    except Exception as e:
                        import ipdb; ipdb.set_trace()
                        logger.error("Initialization caused exception:", str(e))
                        inst = None
                    # Add to class dictionary for convenience
                    setattr(experiment, 'instr_name', inst)
                    # Add to _instruments dictionary
                    experiment._instruments[instr_name] = inst
                else:
                    logger.error("Could not find instrument class %s for '%s' when loading experiment settings.", instr_type, instr_name)


    @staticmethod
    def load_segment_sweeps(experiment):
        # Load the active sweeps from the sweep ordering
        for name in experiment.sweep_settings['sweepOrder']:
            par = experiment.sweep_settings['sweepDict'][name]

            # Treat segment sweeps separately since they are DataAxes rather than SweepAxes
            if par['x__class__'] == 'SegmentNum':
                data_axis = par['meta_info']['axis_descriptor'][0]

                # See if there are multiple partitions, and therefore metadata
                if len(par['meta_info']['axis_descriptor']) > 1:

                    meta_axis = par['meta_info']['axis_descriptor'][1]

                    # There should be metadata for each cal describing what it is
                    metadata = ['data']*len(data_axis['points']) + meta_axis['points']

                    # Pad the data axis with dummy equidistant x-points for the extra calibration points
                    avg_step = (data_axis['points'][-1] - data_axis['points'][0])/(len(data_axis['points'])-1)
                    points = np.append(data_axis['points'], data_axis['points'][-1] + (np.arange(len(meta_axis))+1)*avg_step)

                    experiment.segment_axis = DataAxis(data_axis['name'], points, unit=data_axis['unit'], metadata=metadata)

                else:
                    experiment.segment_axis = DataAxis(data_axis['name'], data_axis['points'], unit=data_axis['unit'])

    @staticmethod
    def load_parameter_sweeps(experiment):
        # Load the active sweeps from the sweep ordering
        for name in experiment.sweep_settings['sweepOrder']:
            par = experiment.sweep_settings['sweepDict'][name]
            # Treat segment sweeps separately since they are DataAxes rather than SweepAxes
            if par['x__class__'] != 'SegmentNum':
                # Here we create a parameter for experiment and associate it with the
                # relevant method in the instrument

                # Add a parameter to the experiment corresponding to the thing we want to sweep
                param = FloatParameter()
                param.name = name
                setattr(experiment, name, param)
                experiment._parameters[name] = param

                # Get the instrument
                instr = experiment._instruments[par['instr']]
                method_name = 'set_' + par['x__class__'].lower()
                points = np.linspace(par['start'], par['stop'], par['numPoints'])
                if hasattr(instr, method_name):
                    param.assign_method(getattr(instr, method_name)) # Couple the parameter to the instrument
                    experiment.add_sweep(param, points) # Create the requested sweep on this parameter
                else:
                    raise ValueError("The instrument {} has no method set_{}".format(name, par['x__class__'].lower()))

    @staticmethod
    def load_filters(experiment):
        # These store any filters we create as well as their connections
        filters = {}
        graph   = []

        # ============================================
        # Find all of the filter modules by inspection
        # ============================================

        modules = (
            importlib.import_module('auspex.filters.' + name)
            for loader, name, is_pkg in pkgutil.iter_modules(auspex.filters.__path__)
        )

        module_map = {}
        for mod in modules:
            filts = (_ for _ in inspect.getmembers(mod) if inspect.isclass(_[1]) and
                                                            issubclass(_[1], Filter) and
                                                            _[1] != Filter)
            module_map.update(dict(filts))

        # ==================================================
        # Find out which output connectors we need to create
        # ==================================================

        # Get the enabled measurements
        enabled_meas = {k: v for k, v in experiment.measurement_settings['filterDict'].items() if v['enabled']}

        # First look for digitizer streams (Alazar or X6)
        dig_settings    = {k: v for k, v in enabled_meas.items() if "StreamSelector" in v['x__class__']}

        # These stream selectors are really just a convenience
        # Remove them from the list of "real" filters
        for k in dig_settings.keys():
            enabled_meas.pop(k)

        # Map from Channel -> OutputConnector
        # and from Channel -> Digitizer for future lookup
        chan_to_oc  = {}
        chan_to_dig = {}

        for name, settings in dig_settings.items():

            # Create and add the OutputConnector
            logger.debug("Adding %s output connector to experiment.", name)
            oc = OutputConnector(name=name, parent=experiment)
            experiment._output_connectors[name] = oc
            experiment.output_connectors[name] = oc
            setattr(experiment, name, oc)

            # Find the digitizer instrument and settings
            source_instr          = experiment._instruments[settings['data_source']]
            source_instr_settings = experiment.instrument_settings['instrDict'][settings['data_source']]

            # Construct the descriptor from the stream
            stream_type = settings['x__class__']
            stream = module_map[stream_type](name=name)
            channel, descrip = stream.get_descriptor(source_instr_settings, settings)

            # Add the channel to the instrument
            source_instr.add_channel(channel)

            # Add the segment axis, which should already be defined...
            if hasattr(experiment, 'segment_axis'):
                # This should contains the proper range and units based on the sweep descriptor
                descrip.add_axis(experiment.segment_axis)
            else:
                # This is the generic axis based on the instrument parameters
                descrip.add_axis(DataAxis("segments",     range(source_instr_settings['nbr_segments'])))

            # Digitizer mode preserves round_robins, averager mode collapsing along them:
            if source_instr_settings['acquire_mode'] == 'digitizer':
                descrip.add_axis(DataAxis("round_robins", range(source_instr_settings['nbr_round_robins'])))

            oc.set_descriptor(descrip)

            # Add to our mappings
            chan_to_oc[channel]    = oc
            chan_to_dig[channel]   = source_instr

        # ========================
        # Process the measurements
        # ========================

        for name, settings in enabled_meas.items():
            filt_type = settings['x__class__']

            if filt_type in module_map:
                filt = module_map[filt_type](**settings)
                filt.name = name
                filters[name] = filt
                if filt_type == 'Plotter':
                    filt.run_in_notebook = experiment.run_in_notebook
                logger.debug("Found filter class %s for '%s' when loading experiment settings.", filt_type, name)
            else:
                logger.error("Could not find filter class %s for '%s' when loading experiment settings.", filt_type, name)

        # ====================================
        # Establish all of the connections
        # ====================================

        for name, filt in filters.items():

            # Multiple data sources are comma separated, with optional whitespace.
            # If there is a colon in the name, then we are to hook up to a specific connector
            # Otherwise we can safely assume that the name is "source"

            data_sources = [s.strip() for s in experiment.measurement_settings['filterDict'][name]['data_source'].split(",")]

            for data_source in data_sources:
                source = data_source.split(":")
                node_name = source[0]
                conn_name = "source"
                if len(source) == 2:
                    conn_name = source[1]

                if node_name in filters:
                    source = filters[node_name].output_connectors[conn_name]
                elif node_name in experiment.output_connectors:
                    source = experiment.output_connectors[node_name]
                else:
                    raise ValueError("Couldn't find anywhere to attach the source of the specified filter {}".format(name))

                logger.debug("Connecting %s@%s ---> %s", node_name, conn_name, filt)
                graph.append([source, filt.sink])

        experiment.chan_to_oc  = chan_to_oc
        experiment.chan_to_dig = chan_to_dig
        experiment.set_graph(graph)<|MERGE_RESOLUTION|>--- conflicted
+++ resolved
@@ -115,11 +115,6 @@
                 # Trace back our ancestors
                 writer_ancestors = nx.ancestors(dag, writers[0])
                 # We will have gotten the digitizer, which should be removed since we're already taking care of it
-<<<<<<< HEAD
-                ancestors.remove(dig_name)
-                filt_to_enable.extend(ancestors)
-                filt_to_enable.extend(plotters)
-=======
                 writer_ancestors.remove(dig_name)
 
                 instrument_settings['instrDict'][dig_name]['nbr_segments'] = num_segments
@@ -133,7 +128,6 @@
                     plotter_ancestors = []
 
                 filt_to_enable.extend(set().union(writers, writer_ancestors, plotters, plotter_ancestors))
->>>>>>> ca770870
 
             # Disable digitizers and APSs and then build ourself back up with the relevant nodes
             for instr_name in instrument_settings['instrDict'].keys():

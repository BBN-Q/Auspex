# Copyright 2016 Raytheon BBN Technologies
#
# Licensed under the Apache License, Version 2.0 (the "License");
# you may not use this file except in compliance with the License.
# You may obtain a copy of the License at
#
#    http://www.apache.org/licenses/LICENSE-2.0

__all__ = ['APS3','APS3_generator']

from .instrument import Instrument, is_valid_ipv4, Command, MetaInstrument
from .bbn import MakeSettersGetters
from auspex.log import logger
import auspex.config as config
from time import sleep
import numpy as np
import socket
from unittest.mock import Mock
import collections
from struct import pack, iter_unpack
import serial
from QGL.drivers.APS3Pattern import Sync,Wait,Waveform,Goto,ModulationCommand
from QGL.PulseShapes import constant

U32 = 0xFFFFFFFF #mask for 32-bit unsigned int
U16 = 0xFFFF

def check_bits(value, shift, mask=0b1):
    """Helper function to get a bit-slice of a 32-bit value.
        Returns (value >> shift) & mask."""
    return (((value & U32) >> shift) & mask)

def set_bits(value, shift, x, mask=0b1):
    """Set bits in a 32-bit value given an offset and a mask. """
    return ((value & U32) & ~(mask << shift)) | ((x & U32) << shift)

class BitFieldCommand(Command):
    """An instrument command that sets/gets a value from a register.
        See also the Command object in .instrument.py

        Args:
            None.
        Kwargs:
            register: Control register address. (required)
            shift: 0-indexed bit position. (required)
            mask: Size of bit field -- i.e. use 0b111 if setting a 3-bit value
                defaults to 0b1 or is inferred from a value map.
    """

    def parse(self):
        super().parse()

        for a in ('register', 'shift', 'mask', 'readonly'):
            if a in self.kwargs:
                setattr(self, a, self.kwargs.pop(a))
            else:
                setattr(self, a, None)

        if self.register is None:
            raise ValueError("Must specify a destination or source register.")
        if self.shift is None:
            raise ValueError("Must specify a bit shift for register command.")

        if self.readonly is None:
            self.readonly = False

        if self.mask is None:
            if self.value_map is not None:
                max_bits = max((v.bit_length() for v in self.value_map.values()))
                self.mask = 2**max_bits - 1
            else:
                self.mask = 0b1

    def convert_set(self, set_value_python):
        if self.python_to_instr is None:
            return int(set_value_python)
        else:
            return self.python_to_instr[set_value_python]

    def convert_get(self, get_value_instrument):
        if self.python_to_instr is None:
            if self.mask == 0b1:
                return bool(get_value_instrument)
            else:
                return get_value_instrument
        else:
            return self.instr_to_python[get_value_instrument]

def add_command_bitfield(instr, name, cmd):
    """Helper function to create a new BitFieldCommand when parsing an instrument."""

    new_cmd = BitFieldCommand(*cmd.args, **cmd.kwargs)
    new_cmd.parse()

    def fget(self, **kwargs):
        val = check_bits(self.read_register(new_cmd.register), new_cmd.shift, new_cmd.mask)
        if new_cmd.get_delay is not None:
            sleep(new_cmd.get_delay)
        return new_cmd.convert_get(val)

    def fset(self, val, **kwargs):
        if new_cmd.value_range is not None:
            if (val < new_cmd.value_range[0]) or (val > new_cmd.value_range[1]):
                err_msg = "The value {} is outside of the allowable range {} specified for instrument '{}'.".format(val, new_cmd.value_range, self.name)
                raise ValueError(err_msg)

        if new_cmd.allowed_values is not None:
            if not val in new_cmd.allowed_values:
                err_msg = "The value {} is not in the allowable set of values specified for instrument '{}': {}".format(val, self.name, new_cmd.allowed_values)
                raise ValueError(err_msg)

        start_val = self.read_register(new_cmd.register)
        new_val = set_bits(start_val, new_cmd.shift, new_cmd.convert_set(val), new_cmd.mask)
        self.write_register(new_cmd.register, new_val)
        if new_cmd.set_delay is not None:
            sleep(new_cmd.set_delay)

    setattr(instr, name, property(fget, None if new_cmd.readonly else fset, None, new_cmd.doc))
    setattr(instr, "set_"+name, fset)
    setattr(getattr(instr, "set_"+name), "__doc__", new_cmd.doc)
    setattr(instr, "get_"+name, fget)
    setattr(getattr(instr, "set_"+name), "__doc__", new_cmd.doc)

    return new_cmd

class MakeBitFieldParams(MakeSettersGetters):
    def __init__(self, name, bases, dct):
        super().__init__(name, bases, dct)

        if 'write_register' not in dct or 'read_register' not in dct:
            raise TypeError("An instrument using BitFieldParams must implement" +
                " `read_register` and `write_register` functions.")

        for k, v in dct.items():
            if isinstance(v, BitFieldCommand):
                logger.debug("Adding %s command", k)
                nv = add_command_bitfield(self, k, v)

class AMC599(object):
    """Base class for simple register manipulations of AMC599 board and DAC.
    """

    PORT = 0xbb4e # TCPIP port (BBN!)
    ser = None
    ref = ''

    def __init__(self, debug=False):
        self.connected = False
        self.debug = debug
        if self.debug:
            self.debug_memory = {}

    def __del__(self):
        self.disconnect()

    def _check_connected(self):
        if not self.connected:
            raise IOError("AMC599 Board not connected!")

    def connect(self, resource=("192.168.2.200", "COM1")):
        self.ip_addr = resource[0]
        if not self.debug:
            self.socket = socket.socket(family=socket.AF_INET, type=socket.SOCK_STREAM)
            self.socket.connect((self.ip_addr, self.PORT))
            self.ser = serial.Serial(resource[1], 115200)
            self.connected = True

    def disconnect(self):
        if self.connected:
            self.connected = False
            self.socket.close()
            self.ser.close()

    def send_bytes(self, data):
        if isinstance(data, collections.Iterable):
            return self.socket.sendall(b''.join([pack("!I", _) for _ in data]))
        else:
            return self.socket.sendall(pack("!I", data))

    def recv_bytes(self, size):
        resp = self.socket.recv(size)
        while True:
            if len(resp) >= size:
                break
            resp += self.socket.recv(8)
        data = [x[0] for x in iter_unpack("!I", resp)]
        return data if len(data)>1 else data[0]

    def write_memory(self, addr, data):
        if isinstance(data, int):
            data = [data]
        elif isinstance(data, list):
            if not all([isinstance(v, int) for v in data]):
                raise ValueError("Data must be a list of integers.")
        else:
            raise ValueError("Data must be an integer or a list of integers.")

        if self.debug:
            for off, d in enumerate(data):
                self.debug_memory[addr + off*0x4] = d
            return

        self._check_connected()
        max_ct = 0xfffc #max writeable block length (TODO: check if still true)
        cmd = 0x80000000 #write to RAM command
        datagrams_written = 0
        init_addr = addr
        idx = 0

        while (len(data) - idx > 0):
            ct_left = len(data) - idx
            ct = ct_left if (ct_left < max_ct) else max_ct
            datagram = [cmd + ct, addr]
            datagram.extend(data[idx:idx+ct])
            self.send_bytes(datagram)
            datagrams_written += 1
            idx += ct
            addr += ct*4
        #read back data and check amount of bytes written makes sense
        #the ethernet core echoes back what we wrote
        resp = self.recv_bytes(2 * 4 * datagrams_written)
        addr = init_addr
        for ct in range(datagrams_written):
            if ct+1 == datagrams_written:
                words_written = len(data) - ((datagrams_written-1) * max_ct)
            else:
                words_written = max_ct
            # logger.debug("Wrote {} words in {} datagrams: {}", words_written,
            #                     datagrams_written,
            #                     [hex(x) for x in resp])
            assert (resp[2*ct] == 0x80800000 + words_written)
            assert (resp[2*ct+1] == addr)
            addr += 4 * words_written

    def read_memory(self, addr, num_words):

        if self.debug:
            response = []
            for x in range(num_words):
                response.append(self.debug_memory.get(addr+0x4*x, 0x0))
            return response[0] if num_words == 1 else response

        self._check_connected()
        datagram = [0x10000000 + num_words, addr]
        self.send_bytes(datagram)
        resp_header = self.recv_bytes(2 * 4) #4 bytes per word...
        return self.recv_bytes(4 * num_words)

    def serial_read_dac_register(self, dac, addr):
        if dac not in [0, 1]:
            raise ValueError('Invalid DAC number ' + str(dac))
        self.ser.reset_output_buffer()
        self.ser.reset_input_buffer()
        self.ser.write(bytearray('rd d{} {:#x}\n'.format(dac, addr), 'ascii'))
        self.ser.readline() # Throw out the echo line from the terminal interface
        resp = self.ser.readline().decode()
        start_index = len('Read value = ')
        end_index = resp.find('@')
        return int(resp[start_index:end_index], 16)

    def serial_write_dac_register(self, dac, addr, val):
        if dac not in [0, 1]:
            raise ValueError('Invalid DAC number ' + str(dac))
        self.ser.reset_output_buffer()
        self.ser.reset_input_buffer()
        self.ser.write(bytearray('wd d{} {:#x} {:#x}\n'.format(dac, addr, val), 'ascii'))
        self.ser.readline() # Throw out the echo line from the terminal interface
        return self.ser.readline() # Echo back the "wrote xx to xx" line

    def serial_configure_JESD(self, dac):
        # Configure the JESD interface properly
        logger.debug(self.serial_write_dac_register(dac, 0x300, 0x00)) # disable all links
        sleep(0.01)
        logger.debug(self.serial_write_dac_register(dac, 0x475, 0x09)) # soft reset DAC0 deframer
        sleep(0.01)
        logger.debug(self.serial_write_dac_register(dac, 0x110, 0x81)) # set interpolation to 2
        sleep(0.01)
        logger.debug(self.serial_write_dac_register(dac, 0x456, 0x01)) # set M=2
        sleep(0.01)
        logger.debug(self.serial_write_dac_register(dac, 0x459, 0x21)) # set S=2
        sleep(0.01)
        logger.debug(self.serial_write_dac_register(dac, 0x477, 0x00)) # disable ILS_MODE for DAC0
        sleep(0.01)
        logger.debug(self.serial_write_dac_register(dac, 0x475, 0x01)) # bring DAC0 deframer out of reset
        sleep(0.01)
        logger.debug(self.serial_write_dac_register(dac, 0x300, 0x01)) # enable all links
        sleep(0.01)

    def serial_set_switch_mode(self, dac, mode):
        '''
        Sets DAC output switch mode to one of NRZ, Mix-Mode, or RZ.
        Parameters:
            mode (string): Switch mode, one of "NRZ", "MIX", or "RZ"
        '''
        if mode == 'NRZ':
            code = 0x00
        elif mode == 'MIX':
            code = 0x01
        elif mode == 'RZ':
            code = 0x02
        else:
            raise Exception('DAC switch mode "' + mode + '" not recognized.')

        if self.ser is None:
            logger.debug('Fake wrote {:#x}'.format(code))
        else:
            logger.debug(self.serial_write_dac_register(dac, 0x152, code))

    def serial_get_switch_mode(self, dac):
        '''
        Reads DAC output switch mode as one of NRZ, Mix-Mode, or RZ.
        Parameters:
            mode (string): Switch mode, one of "NRZ", "MIX", or "RZ"
        '''
        if self.ser is None:
            logger.debug('Fake read mix-mode.')
            return 'MIX'

        code = self.serial_read_dac_register(dac, 0x152) & 0x03
        if code == 0x00:
            return 'NRZ'
        if code == 0x01:
            return 'MIX'
        if code == 0x02:
            return 'RZ'

        raise Exception('Unrecognized DAC switch mode ' + code + '.')

    def serial_set_analog_full_scale_current(self, dac, current):
        '''
        Sets DAC full-scale current, rounding to nearest LSB of current register.
        Parameters:
            current (float): Full-scale current in mA

        Returns:
            (float) actual programmed current in mA
        '''
        if current < 8 or current > 40:
            raise Exception('DAC full-scale current must be between 8 mA and 40 mA.')

        # From AD9164 datasheet:
        # IOUTFS = 32 mA × (ANA_FULL_SCALE_CURRENT[9:0]/1023) + 8 mA
        reg_value = int(1023 * (current - 8) / 32)  

        if self.ser is None:
            logger.debug('{:#x}'.format(reg_value & 0x3))
            logger.debug('{:#x}'.format((reg_value >> 2) & 0xFF))
        else:
            logger.debug(self.serial_write_dac_register(dac, 0x041, reg_value & 0x3))
            sleep(0.01)
            logger.debug(self.serial_write_dac_register(dac, 0x042, (reg_value >> 2) & 0xFF))
            sleep(0.01)

        return 32 * (reg_value / 1023) + 8

    def serial_get_analog_full_scale_current(self, dac):
        '''
        Reads programmed full-scale current.
        Returns:
            Full-scale current in mA
        '''
        if self.ser is None:
            return 0

        LSbits = self.serial_read_dac_register(dac, 0x041) & 0x03
        MSbits = self.serial_read_dac_register(dac, 0x042) & 0xFF
        reg_value = (MSbits << 2) | LSbits
        return 32 * (reg_value / 1023) + 8

    def serial_set_nco_enable(self, dac, en):
        '''
        Enables the DAC NCO.
        Parameters:
            en (bool): Enables the NCO if True, disables it if False
            FIR85 (bool): Enables the FIR85 NCO filter if True, disables it if False
        '''
        # Configure NCO_EN (Bit 6) = 0b1
        # Set the reserved bits (Bit 5 and Bit 3) to 0b0
        if self.ser is None:
            logger.debug('Fake read 0x00.')
            code = 0x00
        else:
            code = self.serial_read_dac_register(dac, 0x111)

        if en:
            code |= (1 << 6)
        else:
            code &= ~(1 << 6)

        if self.ser is None:
            logger.debug('Fake wrote {:#x}'.format(code))
        else:
            logger.debug(self.serial_write_dac_register(dac, 0x111, code))

        sleep(0.1)

    def serial_get_nco_enable(self, dac):
        '''
        Checks whether the DAC NCO is enabled.
        Returns:
            True if DAC NCO is enabled, otherwise False
        '''
        if self.ser is None:
            logger.debug('Fake reported DAC NCO enabled.')
            return True

        return (self.serial_read_dac_register(dac, 0x111) & (1 << 6)) != 0

    def serial_set_FIR85_enable(self, dac, FIR85):
        '''
        Enables the DAC NCO FIR85 filter.
        Parameters:
            FIR85 (bool): Enables the FIR85 NCO filter if True, disables it if False
        '''
        if self.ser is None:
            logger.debug('Fake read 0x00.')
            code = 0x00
        else:
            code = self.serial_read_dac_register(dac, 0x111)

        if FIR85:
            code |= (1 << 0)
        else:
            code &= ~(1 << 0)

        if self.ser is None:
            logger.debug('Fake wrote {:#x}'.format(code))
        else:
            logger.debug(self.serial_write_dac_register(dac, 0x111, code))

        sleep(0.1)

    def serial_get_FIR85_enable(self, dac):
        '''
        Checks whether the DAC NCO FIR85 filter is enabled.
        Returns:
            True if DAC NCO FIR85 filter is enabled, otherwise False
        '''
        if self.ser is None:
            logger.debug('Fake reported DAC NCO FIR85 enabled.')
            return True

        return (self.serial_read_dac_register(dac, 0x111) & (1 << 0)) != 0

    def serial_set_nco_frequency(self, dac, f):
        '''
        Writes the given frequency, assuming not in NCO-only mode.
        Follows procedure in Table 44 of AD9164 datasheet.
        '''
        logger.debug('Setting frequency to {}...'.format(f))

        # Configure DC_TEST_EN bit: 0b0 = NCO operation with data interface
        logger.debug(self.serial_write_dac_register(dac, 0x150, 0x00))
        sleep(0.01)

        # Ensure the frequency tuning word write request is low.
        logger.debug(self.serial_write_dac_register(dac, 0x113, 0x00))
        sleep(0.01)

        # Write FTW.
        ftw = [(int((f/5e9)*(1 << 48)) >> x) & 0xFF for x in range(0, 48, 8)]
        for index, b in enumerate(ftw):
            logger.debug(self.serial_write_dac_register(dac, 0x114 + index, b))
            sleep(0.01)

        # Load the FTW to the NCO.
        logger.debug(self.serial_write_dac_register(dac, 0x113, 0x01))
        sleep(0.1)

    def serial_get_nco_frequency(self, dac):
        '''
        Reads the current NCO frequency, assuming not in NCO-only mode.
        '''
        ftw = 0
        for index, shift in enumerate(range(0, 48, 8)):
            ftw |= self.serial_read_dac_register(dac, 0x114 + index) << shift
            sleep(0.01)

        return (ftw / float(1 << 48)) * 5e9

    def serial_set_reference(self, ref):
        '''
        Sets the SOF200 PLL reference to either the front panel or the FPGA.
        Parameters:
            ref (str): Either "REF IN" or "FPGA"
        '''
        if ref == 'REF IN':
            self.ref = ref
            self.ser.reset_output_buffer()
            self.ser.reset_input_buffer()
            self.ser.write(bytearray('rs fp\n', 'ascii'))
            self.ser.readline() # Throw out the echo line from the terminal interface
        elif ref == 'FPGA':
            self.ref = ref
            self.ser.reset_output_buffer()
            self.ser.reset_input_buffer()
            self.ser.write(bytearray('rs fpga\n', 'ascii'))
            self.ser.readline() # Throw out the echo line from the terminal interface
        else:
            logger.debug('Error: unrecognized reference input "' + ref + '".')

    def serial_get_reference(self):
        return self.ref

    def serial_set_shuffle_mode(self, dac, value):
        '''
        Sets DAC shuffle mode.
        Parameters:
            value (int): Sets the shuffle register bits
        '''
        if self.ser is None:
            logger.debug('Fake wrote {:#x}'.format(value & 0x7))
        else:
            logger.debug(self.serial_write_dac_register(dac, 0x151, value & 0x7))

        sleep(0.1)

    def serial_get_shuffle_mode(self, dac):
        '''
        Checks whether DAC shuffle mode is enabled.
        Returns:
            True if DAC shuffle is enabled, otherwise False
        '''
        if self.ser is None:
            logger.debug('Fake reported DAC shuffle mode enabled.')
            return True

        return self.serial_read_dac_register(dac, 0x151) & 0x7

#####################################################################

#APS3 AMC599 Control and Status Register offsets
#Add to CSR_AXI_ADDR_BASE to get to correct memory location
#Registers are read/write unless otherwise noted
#Current as of 6/20/19

CSR_AXI_ADDR_BASE0           = 0x44b40000
CSR_AXI_ADDR_BASE1           = 0x44b10000

CSR_CACHE_CONTROL           = 0x0010 #Cache control register
CSR_SEQ_CONTROL             = 0x0024 #Sequencer control register

CSR_WFA_OFFSET              = 0x0014 #Waveform A Offset
CSR_WFB_OFFSET              = 0x0018 #Waveform B offset
CSR_SEQ_OFFSET              = 0x001C #Sequence data offset

CSR_TRIG_WORD               = 0x002C #Trigger word register, Read Only
CSR_TRIG_INTERVAL           = 0x0030 #trigger interval register

CSR_UPTIME_SEC              = 0x0050 #uptime in seconds, read only
CSR_UPTIME_NS               = 0x0054 #uptime in nanoseconds, read only
CSR_FPGA_REV                = 0x0058 #FPGA revision, read only
CSR_GIT_SHA1                = 0x0060 #git SHA1 hash, read only
CSR_BUILD_TSTAMP            = 0x0064 #build timestamp, read only

CSR_CORR_OFFSET             = 0x0024
CSR_CMAT_R0                 = 0x0068 #correction matrix row 0
CSR_CMAT_R1                 = 0x006C #correction matrix row 1

#### NOT CONNECTED TO ANY LOGIC -- USE FOR VALUE STORAGE ############
CSR_A_AMPLITUDE             = 0x0070 #Channel A amplitude
CSR_B_AMPLITUDE             = 0x0074 #Channel B amplitude
CSR_MIX_AMP                 = 0x0078 #Mixer amplitude correction
CSR_MIX_PHASE               = 0x007C #Mixer phase skew correction
CSR_WFA_LEN                 = 0x0080 #channel A waveform length
CSR_WFB_LEN                 = 0x0084 #channel B waveform length
CSR_WF_MOD_FREQ             = 0x0088 #waveform modulation frequency
######################################################################

CSR_WFA_DELAY               = 0x008C #Channel A delay
CSR_WFB_DELAY               = 0x0080 #channel B delay

CSR_BD_CONTROL              = 0x00A0 #board control register
CSR_FPGA_ID                 = 0x00B4 #FPGA ID (read-only)

CSR_DATA1_IO                = 0x00B8 #Data 1 IO register
CSR_DATA2_IO                = 0x00BC #Data 2 IO register

CSR_MARKER_DELAY            = 0x00C0 #Marker delay

CSR_IPV4                    = 0x00C4 #IPv4 address register

#####################################################################

DRAM_AXI_BASE = 0x80000000
DRAM_WFA_0_LOC = 0x80000000
DRAM_WFB_0_LOC = 0x90000000
DRAM_SEQ_0_LOC = 0xA0000000
DRAM_WFA_1_LOC = 0xB0000000
DRAM_WFB_1_LOC = 0xC0000000
DRAM_SEQ_1_LOC = 0xD0000000


#####################################################################

class APS3CommunicationManager(object):
    instances = {} # Open instances of AMC599 objects, referenced by (IP, serialport) tuple

    @staticmethod
    def board(resource):
        if resource not in APS3CommunicationManager.instances:
            APS3CommunicationManager.instances[resource] = {'board': AMC599(), 'connected': False, 'running': False}
        return APS3CommunicationManager.instances[resource]['board']

    @staticmethod
    def connect(resource):
        if resource not in APS3CommunicationManager.instances:
            APS3CommunicationManager.instances[resource] = {'board': AMC599(), 'connected': False, 'running': False}
        if not APS3CommunicationManager.connected(resource):
            APS3CommunicationManager.instances[resource]['board'].connect(resource)
            APS3CommunicationManager.instances[resource]['connected'] = True

    @staticmethod
    def connected(resource):
        if resource not in APS3CommunicationManager.instances:
            return False
        return APS3CommunicationManager.instances[resource]['connected']

    @staticmethod
    def disconnect(resource):
        if APS3CommunicationManager.connected(resource):
            APS3CommunicationManager.instances[resource]['board'].disconnect()
            APS3CommunicationManager.instances[resource]['connected'] = False

    @staticmethod
    def set_run(resource):
        APS3CommunicationManager.instances[resource]['running'] = True

    @staticmethod
    def set_stop(resource):
        APS3CommunicationManager.instances[resource]['running'] = False

class APS3(Instrument, metaclass=MakeBitFieldParams):

    instrument_type = "AWG"
    dac = -1
    address = None

    def __init__(self, resource_name=None, name="Unlabeled APS3", debug=False):
        self.name = name
        if len(resource_name) <3:
            print("error: not enough parameters in resource name")
            print(resource_name)
        self.resource_name = resource_name
        super().__init__()

    def connect(self, resource_name=None):
        if resource_name is None and self.resource_name is None:
            raise ValueError("Must supply a resource name!")
        elif resource_name is not None:
            self.resource_name = resource_name

        if isinstance(self.resource_name, str):
            self.resource_name = self.resource_name.split(';')

        if len(self.resource_name) != 3:
            raise ValueError("Resource name must have 3 elements!")
        if self.resource_name[0] == None:
            raise ValueError("Resource name must contain IP address!")
        if not is_valid_ipv4(self.resource_name[0]):
            raise ValueError("IP address must be valid!")
        if self.resource_name[1] == None:
            raise ValueError("Resource name must contain serial port!")

        if self.resource_name[2] == None:
            raise ValueError("Resource name must contain channel!")

        channel = int(self.resource_name[2]) if not isinstance(self.resource_name[2], int) else self.resource_name[2]

        if not channel in [0, 1]:
            raise ValueError("Channel name must be 0 or 1!")

        self.address = (self.resource_name[0], self.resource_name[1])
        self.dac = channel

        APS3CommunicationManager.connect(self.address)
<<<<<<< HEAD
        ipreg = self.read_register(CSR_IPV4,dac=0)
        hexstring = '{:02X}{:02X}{:02X}{:02X}'.format(*map(int, self.address[0].split('.')))
        if ipreg != int(hexstring, 16):
            logger.warning("IP does not match expected value for ip", self.address[0], 'serial:', self.address[1])
            logger.warning(ipreg, hexstring, int(hexstring,16))
=======
        ipreg = self.read_register(CSR_IPV4,dac = 0)
        hexstring = '{:02X}{:02X}{:02X}{:02X}'.format(*map(int, self.address[0].split('.')))
        if ipreg != int(hexstring, 16):
            logger.warning("IP does not match expected value for ip", self.address[0], 'serial:', self.address[1])
>>>>>>> 14792435
        # Write the memory locations immediately
        self.write_register(CSR_WFA_OFFSET, (DRAM_WFA_0_LOC if self.dac == 0 else DRAM_WFA_1_LOC))
        self.write_register(CSR_WFB_OFFSET, (DRAM_WFB_0_LOC if self.dac == 0 else DRAM_WFB_1_LOC))
        self.write_register(CSR_SEQ_OFFSET, (DRAM_SEQ_0_LOC if self.dac == 0 else DRAM_SEQ_1_LOC))

    def disconnect(self):
        if APS3CommunicationManager.connected(self.address):
            APS3CommunicationManager.disconnect(self.address)

    def write_register(self, offset, data,dac = None):
        logger.debug(f"Setting CSR: {hex(offset)} to: {hex(data)}")
        if dac == None:
            dac = self.dac
<<<<<<< HEAD
        APS3CommunicationManager.board(self.address).write_memory((CSR_AXI_ADDR_BASE0 if dac == 0 else CSR_AXI_ADDR_BASE1) + offset, data)

    def read_register(self, offset, num_words = 1, dac = None):
        if dac == None:
            dac = self.dac
        return APS3CommunicationManager.board(self.address).read_memory((CSR_AXI_ADDR_BASE0 if dac == 0 else CSR_AXI_ADDR_BASE1) + offset, num_words)
=======
        APS3CommunicationManager.board(self.address).write_memory((CSR_AXI_ADDR_BASE0 if self.dac == 0 else CSR_AXI_ADDR_BASE1) + offset, data)

    def read_register(self, offset, num_words = 1,dac = None):
        if dac == None:
            dac = self.dac
        return APS3CommunicationManager.board(self.address).read_memory((CSR_AXI_ADDR_BASE0 if self.dac == 0 else CSR_AXI_ADDR_BASE1) + offset, num_words)
>>>>>>> 14792435

    def write_dram(self, offset, data):
        APS3CommunicationManager.board(self.address).write_memory(DRAM_AXI_BASE + offset, data)

    def read_dram(self, offset, num_words = 1):
        return APS3CommunicationManager.board(self.address).read_memory(DRAM_AXI_BASE + offset, num_words)

    ####### CACHE CONTROL REGSITER #############################################

    cache_controller = BitFieldCommand(register=CSR_CACHE_CONTROL, shift=0,
        doc="""Cache controller enable bit.""")

    ####### WAVEFORM OFFSET REGISTERS ##########################################

    wf_offset_A = BitFieldCommand(register=CSR_WFA_OFFSET, shift=0, mask=U32)
    wf_offset_B = BitFieldCommand(register=CSR_WFB_OFFSET, shift=0, mask=U32)

    ####### SEQUENCER CONTROL REGISTER #########################################

    sequencer_enable = BitFieldCommand(register=CSR_SEQ_CONTROL, shift=0,
        doc="""Sequencer, trigger input, modulator, SATA, VRAM, debug stream enable bit.""")

<<<<<<< HEAD
    trigger_source = BitFieldCommand(register=CSR_SEQ_CONTROL, shift=1, mask=0b11, 
        value_map={"external": 0b00, "internal": 0b01, "software": 0b10, "message": 0b11, "system":0b10}) 
=======
    trigger_source = BitFieldCommand(register=CSR_SEQ_CONTROL, shift=1, mask=0b11,
        value_map={"external": 0b00, "internal": 0b01, "software": 0b10, "message": 0b11, "system":0b10})
>>>>>>> 14792435

    soft_trigger = BitFieldCommand(register=CSR_SEQ_CONTROL, shift=3)
    trigger_enable = BitFieldCommand(register=CSR_SEQ_CONTROL, shift=4)
    bypass_modulator = BitFieldCommand(register=CSR_SEQ_CONTROL, shift=5)
    bypass_nco = BitFieldCommand(register=CSR_SEQ_CONTROL, shift=6)

    ####### CORRECTION CONTROL REGISTER ########################################
    @property
    def correction_control(self):
        reg = self.read_register(CSR_CORR_OFFSET)
        return ((reg >> 16) & U16, reg & U16) #returns (I, Q)
    @correction_control.setter
    def correction_control(self, value):
        packed_value = ((value[0] & U16) << 16) | (value[1] & U16)
        self.write_register(CSR_CORR_OFFSET, packed_value)

    ####### TRIGGER INTERVAL ###################################################

    @property
    def trigger_interval(self):
        """Gets/sets the trigger interval in seconds, based on a 312.5 MHz clock."""
        return int(self.read_register(CSR_TRIG_INTERVAL)) / 312.5e6
    @trigger_interval.setter
    def trigger_interval(self, value):
        trig_bits = int(value * 312.5e6)
        assert (trig_bits >= 0 and trig_bits < U32), "Trigger interval out of range!"
        self.write_register(CSR_TRIG_INTERVAL, trig_bits)

    ####### UPTIME REGISTERS ###################################################

    uptime_seconds = BitFieldCommand(register=CSR_UPTIME_SEC, shift=0,
                                        mask=U32, readonly=True)
    uptime_nanoseconds = BitFieldCommand(register=CSR_UPTIME_NS, shift=0,
                                        mask=U32, readonly=True)

    ####### BUILD INFO REGISTERS ###############################################
    def get_firmware_info(self):
        fpga_rev = self.read_register(CSR_FPGA_REV)
        fpga_id = self.read_register(CSR_FPGA_ID)
        git_sha1 = self.read_register(CSR_GIT_SHA1)
        build_tstamp = self.read_register(CSR_BUILD_TSTAMP)

        fpga_build_minor = check_bits(fpga_rev, 0, 0xFF)
        fpga_build_major = check_bits(fpga_rev, 8, 0xFF)
        commit_history = check_bits(fpga_rev, 16, 0x7FF)
        build_clean = "dirty" if check_bits(fpga_rev, 27, 0xF) else "clean"

        return {"FPGA ID": hex(fpga_id),
                "FPGA REV": f"{fpga_build_major}.{fpga_build_minor} - {commit_history} - {build_clean}",
                "GIT SHA1": hex(git_sha1),
                "DATE": hex(build_tstamp)[2:]}

    ####### CORRECTION MATRIX ##################################################
    def get_correction_matrix(self):
        row0 = self.read_register(CSR_CMAT_R0)
        row1 = self.read_register(CSR_CMAT_R1)
        r00 = (row0 >> 16) & U16
        r01 = row0 & U16
        r10 = (row1 >> 16) & U16
        r11 = row0 & U16
        return np.array([[r00, r01], [r10, r11]], dtype=np.uint16)

    def set_correction_matrix(self, matrix):
        row0 = ((matrix[0, 0] & U16) << 16) | (matrix[0, 1] & U16)
        row1 = ((matrix[1, 0] & U16) << 16) | (matrix[1, 1] & U16)
        self.write_register(CSR_CMAT_R0, row0)
        self.write_register(CSR_CMAT_R1, row1)

    def correction_bypass(self):
        row0 = 0x20000000
        row1 = 0x00002000
        self.write_register(CSR_CMAT_R0, row0)
        self.write_register(CSR_CMAT_R0, row1)
        self.write_register(CSR_CORR_OFFSET, 0x0)


    ####### BOARD_CONTROL ######################################################

    csr0_master = BitFieldCommand(register=CSR_BD_CONTROL, shift=0,
        doc="""True: CSR0 is the Master CSR; when this bit is set the Cache Reset and Sequencer Resets
            are controlled by CSR0 for both DAC0 and DAC1; so in effect both DACs circuits are reset at the same time.
            False: CSR0 only controls DAC0 resets; CSR1 controls the DAC1 resets.""")

    microblaze_reset = BitFieldCommand(register=CSR_BD_CONTROL, shift=1,
        doc="True resets Microblaze softcore. False takes Microblaze out of reset.")

    dac_output_mux = BitFieldCommand(register=CSR_BD_CONTROL, shift=4,
                                    value_map={"SOF200": 0x0, "APS": 0x1},
                                    doc="Select SOF200 test output or APS sequencer output from DAC.")

    @property
    def trigger_output_select(self):
        """Gets/sets the marker delay in seconds, based on a 312.5 MHz clock."""
        return (self.read_register(CSR_BD_CONTROL) >> 5) & 0x3
    @trigger_output_select.setter
    def trigger_output_select(self, value):
        reg = self.read_register(CSR_BD_CONTROL)
        reg &= ~(0x3 << 5)
        reg |= (value & 0x3) << 5
        self.write_register(CSR_BD_CONTROL, reg)

    trigger_input_select = BitFieldCommand(register=CSR_BD_CONTROL, shift=7,
        doc="""True: Use the trigger from the other DAC as the trigger source.  When this bit is set then
                for CSR0: DAC0 use DAC1 trigger; For CSR1 for DAC1 use DAC0 trigger.
               False: Use the trigger from the same DAC as the source.
                for CSR0: DAC0 use DAC0 trigger; For CSR1 for DAC1 use DAC1 trigger.""")

    ####### MARKER_DELAY #######################################################

    @property
    def marker_delay(self):
        """Gets/sets the marker delay in seconds, based on a 312.5 MHz clock."""
        return (1 + int(self.read_register(CSR_MARKER_DELAY))) / 312.5e6
    @marker_delay.setter
    def marker_delay(self, value):
        trig_bits = int(value * 312.5e6) + 1
        assert (trig_bits >= 0 and trig_bits < U16), "Marker delay out of range!"
        self.write_register(CSR_MARKER_DELAY, trig_bits)

    ###### DRAM OFFSET REGISTERS ###############################################
    def SEQ_OFFSET(self):
        return (self.read_register(CSR_SEQ_OFFSET) - DRAM_AXI_BASE)

    def WFA_OFFSET(self):
        return (self.read_register(CSR_WFA_OFFSET) - DRAM_AXI_BASE)

    def WFB_OFFSET(self):
        return (self.read_register(CSR_WFB_OFFSET) - DRAM_AXI_BASE)

    ####### GPIO REGISTERS #####################################################

    GPIO0_high = BitFieldCommand(register=CSR_BD_CONTROL, shift=16, mask=U16)
    GPIO0_low  = BitFieldCommand(register=CSR_BD_CONTROL, shift=8, mask=0xFF)
    GPIO1 = BitFieldCommand(register=CSR_DATA1_IO, shift=0, mask=U32)
    GPIO2 = BitFieldCommand(register=CSR_DATA2_IO, shift=0, mask=U32)

    ###### UTILITIES ###########################################################
    def run(self):
        logger.debug("Configuring JESD...")
        APS3CommunicationManager.board(self.address).serial_configure_JESD(self.dac)
        sleep(0.01)
        logger.debug("Taking cache controller out of reset...")
        self.cache_controller = True
        sleep(0.01)
        logger.debug("Taking sequencer out of reset...")
        self.sequencer_enable = True
        sleep(0.01)
        logger.debug("Enabling trigger...")
        self.trigger_enable = True
        sleep(0.01)

    def stop(self):
        logger.debug("Resetting cache controller...")
        self.cache_controller = False
        sleep(0.01)
        logger.debug("Resetting sequencer...")
        self.sequencer_enable = False
        sleep(0.01)
    ###### SEQUENCE LOADING ####################################################

    sequence_filename = ''

    def load_sequence(self, sequence):
        packed_seq = []
        for instr in sequence:
            packed_seq.append(instr & U32)
            packed_seq.append(instr >> 32)

        sleep(0.01)
        self.write_dram(self.SEQ_OFFSET(), packed_seq)
        logger.debug(f"Wrote {len(packed_seq)} words to sequence memory.")
        sleep(0.01)

    def load_waveforms(self, wfA, wfB):
        wfA_32 = [((wfA[2*i+1] << 16) | wfA[2*i]) for i in range(len(wfA) // 2)]
        wfB_32 = [((wfB[2*i+1] << 16) | wfB[2*i]) for i in range(len(wfB) // 2)]

        if len(wfA_32) > 0 and len(wfB_32) > 0:
            self.write_dram(self.WFA_OFFSET(), wfA_32) # I
            self.write_dram(self.WFB_OFFSET(), wfB_32) # Q
        else:
            logger.warning('Discarding zero-length waveform.')

    def read_waveforms(self, wf_len):
        wfA_32 = self.read_dram(self.WFA_OFFSET(), wf_len // 2)
        wfB_32 = self.read_dram(self.WFB_OFFSET(), wf_len // 2)

        wfA = []
        wfB = []

        for i in range(wf_len // 2):
            wfA.append(wfA_32[i] & 0xFFFF)
            wfA.append((wfA_32[i] >> 16) & 0xFFFF)
            wfB.append(wfB_32[i] & 0xFFFF)
            wfB.append((wfB_32[i] >> 16) & 0xFFFF)

        return wfA, wfB

    def load_sequence_file(self, seq_file):
        self.sequence_filename = seq_file
        with open(seq_file, 'rb') as file:
            instrument_type = file.read(4)
            if instrument_type != b'APS3':
                raise ValueError('Sequence file not designated for APS3; header for ' + str(instrument_type) + ' found.')

            version = np.frombuffer(file.read(4), dtype=np.float32)[0]
            min_firmware_version = np.frombuffer(file.read(4), dtype=np.float32)[0]
            num_channels = int(np.frombuffer(file.read(2), dtype=np.uint16)[0])

            if num_channels != 2:
                raise ValueError('Unexpected number of channels, sequence file reports ' + str(num_channels) + ' channels.')

            instructions_size = int(np.frombuffer(file.read(8), dtype=np.uint64)[0])
            instructions = [int(x) for x in np.frombuffer(file.read(instructions_size*8), dtype=np.uint64)]

            data = []
            for chan in range(num_channels):
                data_size = int(np.frombuffer(file.read(8), dtype=np.uint64)[0])
                data.append([int(x) for x in np.frombuffer(file.read(data_size*2), dtype=np.uint16)])

            self.load_waveforms(data[0], data[1])
            self.load_sequence(instructions)

    def serial_check_alive(self):
        return (APS3CommunicationManager.board(self.address).serial_read_dac_register(self.dac, 0x005) == 0x91 and
        APS3CommunicationManager.board(self.address).serial_read_dac_register(self.dac,0x004) == 0x64)

    def configure_with_proxy(self, proxy_obj):
        super(APS3, self).configure_with_proxy(proxy_obj)

    @property
    def sequence_file(self):
        return self.sequence_filename

    @sequence_file.setter
    def sequence_file(self, value):
        self.load_sequence_file(value)

    @property
    def dac_switch_mode(self):
        return APS3CommunicationManager.board(self.address).serial_get_switch_mode(self.dac)

    @dac_switch_mode.setter
    def dac_switch_mode(self, value):
        APS3CommunicationManager.board(self.address).serial_set_switch_mode(self.dac, value)

    @property
    def dac_full_scale_current(self):
        return APS3CommunicationManager.board(self.address).serial_get_analog_full_scale_current(self.dac)

    @dac_full_scale_current.setter
    def dac_full_scale_current(self, value):
        APS3CommunicationManager.board(self.address).serial_set_analog_full_scale_current(self.dac, value)

    @property
    def dac_nco_enable(self):
        return APS3CommunicationManager.board(self.address).serial_get_nco_enable(self.dac)

    @dac_nco_enable.setter
    def dac_nco_enable(self, value):
        APS3CommunicationManager.board(self.address).serial_set_nco_enable(self.dac, value)

    @property
    def dac_FIR85_enable(self):
        return APS3CommunicationManager.board(self.address).serial_get_FIR85_enable(self.dac)

    @dac_FIR85_enable.setter
    def dac_FIR85_enable(self, value):
        APS3CommunicationManager.board(self.address).serial_set_FIR85_enable(self.dac, value)

    @property
    def dac_nco_frequency(self):
        return APS3CommunicationManager.board(self.address).serial_get_nco_frequency(self.dac)

    @dac_nco_frequency.setter
    def dac_nco_frequency(self, value):
        APS3CommunicationManager.board(self.address).serial_set_nco_frequency(self.dac, value)

    @property
    def dac_pll_reference(self):
        return APS3CommunicationManager.board(self.address).serial_get_reference()

    @dac_pll_reference.setter
    def dac_pll_reference(self, value):
        APS3CommunicationManager.board(self.address).serial_set_reference(value)

    @property
    def dac_shuffle_mode(self):
        return APS3CommunicationManager.board(self.address).serial_get_shuffle_mode(self.dac)

    @dac_shuffle_mode.setter
    def dac_shuffle_mode(self, value):
        APS3CommunicationManager.board(self.address).serial_set_shuffle_mode(self.dac, value)

<<<<<<< HEAD

=======
>>>>>>> 14792435
    def get_dac_temp(self, device_index=None):
        if device_index is None:
            device_index=self.dac
        APS3CommunicationManager.board(self.address).serial_write_dac_register(device_index, 0x134, 0b1)
        sleep(0.1)
        return APS3CommunicationManager.board(self.address).serial_read_dac_register(device_index, 0x132) | (APS3CommunicationManager.board(self.address).serial_read_dac_register(device_index, 0x133)<<8)

    def test_configure_JESD(self):
<<<<<<< HEAD
        return APS3CommunicationManager.board(self.address).serial_configure_JESD(self.dac)

class APS3_generator(APS3):

    instrument_type = "Microwave Source"
    reference = "FPGA"
    sequence_length = 25e-6
    cw_mode = True

    def aps3_load_constant_waveform(self):
        pulse = constant(amp=1, length=self.sequence_length, sampling_rate=5e9)
        #wf_a, wf_b = pack_pulse_into_waveform(pulse)
        WF_MAX_AMP = (1 << 15) - 1
        self.load_waveforms([int(x * WF_MAX_AMP) for x in np.real(pulse)], 
                            [int(x * WF_MAX_AMP) for x in np.imag(pulse)])
        return len(pulse) // 2

    def connect(self, resource_name=None):
        super().connect(resource_name)
        sleep(0.1)
        self.dac_FIR85_enable = False
        self.dac_switch_mode = 'MIX'
        self.dac_full_scale_current = 40
        self.bypass_nco = True
        self.bypass_modulator = True
        self.dac_nco_enable = True
        self.dac_output_mux = 'APS'
        self.trigger_input_select = 0b1
        self.trigger_output_select = 0x2
        self.dac_pll_reference = 'FPGA'
        self.csr0_master = True
        self.marker_delay = 0
        self.delay = 0
        self.trigger_source = 'external'

        if self.cw_mode is False:
            tmplen = self.aps3_load_constant_waveform()
            wf_seq_cw = [Sync(),
                         Wait(),
                         Waveform(0x0, tmplen, False, write=True),
                         Waveform(0x0, tmplen, False, write=True),
                         Goto(0x0)]
            self.trigger_source = 'external'
            self.trigger_input_select = 0b1
        else:
            print("Hello!")
            tmplen = self.aps3_load_constant_waveform()
            wf_seq_cw = [Sync(),
                         Waveform(0x0, tmplen, False, write=True),
                         Goto(0x1)]
            self.trigger_source='internal'
            self.trigger_input_select = 0b0

        self.load_sequence([s.flatten() for s in wf_seq_cw])
    
    def load_sequence(self, arg):
        print("Loading sequence to APS3 generator")
        super().load_sequence(arg)

    @property
    def output(self):
        return self.sequencer_enable
    @output.setter
    def output(self, value):
        if value == True:
            self.run()
            return True
        elif value == False:
            self.stop()
            return False
        else:
            return False

    @property
    def frequency(self):
        return self.dac_nco_frequency
    @frequency.setter
    def frequency(self, value):
        self.dac_nco_frequency = value

    #Power setter disabled for now
    @property
    def power(self):
        return 0
    @power.setter
    def power(self, value):
        return 0

    @property
    def reference(self):
        return self.dac_pll_reference
    @reference.setter
    def reference(self, value):
        ref_opts = ["FPGA", "REF IN"]
        if value in ref_opts:
            self.dac_pll_reference = value
        else:
            raise ValueError("Reference must be one of {}.".format(ref_opts))

    def write_register(self, offset, data):
        super().write_register(offset,data)

    def read_register(self, offset, num_words = 1):
        return super().read_register(offset,num_words)
=======
        return APS3CommunicationManager.board(self.address).serial_configure_JESD(self.dac)
>>>>>>> 14792435
<|MERGE_RESOLUTION|>--- conflicted
+++ resolved
@@ -674,18 +674,12 @@
         self.dac = channel
 
         APS3CommunicationManager.connect(self.address)
-<<<<<<< HEAD
+
         ipreg = self.read_register(CSR_IPV4,dac=0)
         hexstring = '{:02X}{:02X}{:02X}{:02X}'.format(*map(int, self.address[0].split('.')))
         if ipreg != int(hexstring, 16):
             logger.warning("IP does not match expected value for ip", self.address[0], 'serial:', self.address[1])
             logger.warning(ipreg, hexstring, int(hexstring,16))
-=======
-        ipreg = self.read_register(CSR_IPV4,dac = 0)
-        hexstring = '{:02X}{:02X}{:02X}{:02X}'.format(*map(int, self.address[0].split('.')))
-        if ipreg != int(hexstring, 16):
-            logger.warning("IP does not match expected value for ip", self.address[0], 'serial:', self.address[1])
->>>>>>> 14792435
         # Write the memory locations immediately
         self.write_register(CSR_WFA_OFFSET, (DRAM_WFA_0_LOC if self.dac == 0 else DRAM_WFA_1_LOC))
         self.write_register(CSR_WFB_OFFSET, (DRAM_WFB_0_LOC if self.dac == 0 else DRAM_WFB_1_LOC))
@@ -699,21 +693,13 @@
         logger.debug(f"Setting CSR: {hex(offset)} to: {hex(data)}")
         if dac == None:
             dac = self.dac
-<<<<<<< HEAD
-        APS3CommunicationManager.board(self.address).write_memory((CSR_AXI_ADDR_BASE0 if dac == 0 else CSR_AXI_ADDR_BASE1) + offset, data)
-
-    def read_register(self, offset, num_words = 1, dac = None):
-        if dac == None:
-            dac = self.dac
-        return APS3CommunicationManager.board(self.address).read_memory((CSR_AXI_ADDR_BASE0 if dac == 0 else CSR_AXI_ADDR_BASE1) + offset, num_words)
-=======
+
         APS3CommunicationManager.board(self.address).write_memory((CSR_AXI_ADDR_BASE0 if self.dac == 0 else CSR_AXI_ADDR_BASE1) + offset, data)
 
     def read_register(self, offset, num_words = 1,dac = None):
         if dac == None:
             dac = self.dac
         return APS3CommunicationManager.board(self.address).read_memory((CSR_AXI_ADDR_BASE0 if self.dac == 0 else CSR_AXI_ADDR_BASE1) + offset, num_words)
->>>>>>> 14792435
 
     def write_dram(self, offset, data):
         APS3CommunicationManager.board(self.address).write_memory(DRAM_AXI_BASE + offset, data)
@@ -736,13 +722,8 @@
     sequencer_enable = BitFieldCommand(register=CSR_SEQ_CONTROL, shift=0,
         doc="""Sequencer, trigger input, modulator, SATA, VRAM, debug stream enable bit.""")
 
-<<<<<<< HEAD
-    trigger_source = BitFieldCommand(register=CSR_SEQ_CONTROL, shift=1, mask=0b11, 
-        value_map={"external": 0b00, "internal": 0b01, "software": 0b10, "message": 0b11, "system":0b10}) 
-=======
     trigger_source = BitFieldCommand(register=CSR_SEQ_CONTROL, shift=1, mask=0b11,
         value_map={"external": 0b00, "internal": 0b01, "software": 0b10, "message": 0b11, "system":0b10})
->>>>>>> 14792435
 
     soft_trigger = BitFieldCommand(register=CSR_SEQ_CONTROL, shift=3)
     trigger_enable = BitFieldCommand(register=CSR_SEQ_CONTROL, shift=4)
@@ -1037,10 +1018,6 @@
     def dac_shuffle_mode(self, value):
         APS3CommunicationManager.board(self.address).serial_set_shuffle_mode(self.dac, value)
 
-<<<<<<< HEAD
-
-=======
->>>>>>> 14792435
     def get_dac_temp(self, device_index=None):
         if device_index is None:
             device_index=self.dac
@@ -1049,8 +1026,8 @@
         return APS3CommunicationManager.board(self.address).serial_read_dac_register(device_index, 0x132) | (APS3CommunicationManager.board(self.address).serial_read_dac_register(device_index, 0x133)<<8)
 
     def test_configure_JESD(self):
-<<<<<<< HEAD
         return APS3CommunicationManager.board(self.address).serial_configure_JESD(self.dac)
+
 
 class APS3_generator(APS3):
 
@@ -1153,7 +1130,4 @@
         super().write_register(offset,data)
 
     def read_register(self, offset, num_words = 1):
-        return super().read_register(offset,num_words)
-=======
-        return APS3CommunicationManager.board(self.address).serial_configure_JESD(self.dac)
->>>>>>> 14792435
+        return super().read_register(offset,num_words)
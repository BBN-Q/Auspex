from .instrument import Instrument, StringCommand, FloatCommand

class Picosecond10070A(Instrument):
    """Picosecond 10070A Pulser"""
<<<<<<< HEAD
    amplitude = FloatCommand("amplitude", get_string="amplitude?", set_string="amplitude {:g}")
    delay     = FloatCommand("delay", get_string="delay?", set_string="delay {:g}")
    duration  = FloatCommand("duration", get_string="duration?", set_string="duration {:g}")
    level     = FloatCommand("level", get_string="level?", set_string="level {:g}")
    period    = FloatCommand("period", get_string="period?", set_string="period {:g}")
    frequency = FloatCommand("frequency", get_string="frequency?", set_string="frequency {:g}")
    offset    = FloatCommand("offset", get_string="offset?", set_string="offset {:g}")
    trigger_source = Command("trigger source", scpi_string="trigger", allowed_values=["INT", "EXT", "GPIB"])
=======
    amplitude      = FloatCommand(scpi_string="amplitude")
    delay          = FloatCommand(scpi_string="delay")
    duration       = FloatCommand(scpi_string="duration")
    trigger_level  = FloatCommand(scpi_string="level")
    period         = FloatCommand(scpi_string="period")
    frequency      = FloatCommand(scpi_string="frequency")
    offset         = FloatCommand(scpi_string="offset")
    trigger_source = StringCommand(scpi_string="trigger", allowed_values=["INT", "EXT", "GPIB"])
>>>>>>> 50c115c4

    def __init__(self, resource_name, *args, **kwargs):
        super(Picosecond10070A, self).__init__(resource_name, *args, **kwargs)
        self.name = "Picosecond 10070A Pulser"
        self.interface.write("header off")
        self.interface.write("trigger GPIB")
        self.interface._resource.read_termination = u"\n"

    # This command is syntactically screwy
    @property
    def output(self):
        return self.interface.query("enable?") == "YES"
    @output.setter
    def output(self, value):
        if value:
            self.interface.write("enable")
        else:
            self.interface.write("disable")

    def trigger(self):
        self.interface.write("*TRG")<|MERGE_RESOLUTION|>--- conflicted
+++ resolved
@@ -2,16 +2,6 @@
 
 class Picosecond10070A(Instrument):
     """Picosecond 10070A Pulser"""
-<<<<<<< HEAD
-    amplitude = FloatCommand("amplitude", get_string="amplitude?", set_string="amplitude {:g}")
-    delay     = FloatCommand("delay", get_string="delay?", set_string="delay {:g}")
-    duration  = FloatCommand("duration", get_string="duration?", set_string="duration {:g}")
-    level     = FloatCommand("level", get_string="level?", set_string="level {:g}")
-    period    = FloatCommand("period", get_string="period?", set_string="period {:g}")
-    frequency = FloatCommand("frequency", get_string="frequency?", set_string="frequency {:g}")
-    offset    = FloatCommand("offset", get_string="offset?", set_string="offset {:g}")
-    trigger_source = Command("trigger source", scpi_string="trigger", allowed_values=["INT", "EXT", "GPIB"])
-=======
     amplitude      = FloatCommand(scpi_string="amplitude")
     delay          = FloatCommand(scpi_string="delay")
     duration       = FloatCommand(scpi_string="duration")
@@ -20,7 +10,6 @@
     frequency      = FloatCommand(scpi_string="frequency")
     offset         = FloatCommand(scpi_string="offset")
     trigger_source = StringCommand(scpi_string="trigger", allowed_values=["INT", "EXT", "GPIB"])
->>>>>>> 50c115c4
 
     def __init__(self, resource_name, *args, **kwargs):
         super(Picosecond10070A, self).__init__(resource_name, *args, **kwargs)

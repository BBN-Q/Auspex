import importlib
import pkgutil
import inspect

from . import bbn
import auspex.config
from auspex.log import logger
<<<<<<< HEAD
from QGL import *
=======
from auspex.instruments.instrument import Instrument, SCPIInstrument, CLibInstrument, DigitizerChannel
# from QGL import *

__all__  = ['InstrumentFactory']

def correct_resource_name(resource_name):
    substs = {"USB::": "USB0::", }
    for k, v in substs.items():
        resource_name = resource_name.replace(k, v)
    return resource_name
>>>>>>> 063fe4dd

def pulse_marker(marker_name, length = 100e-9):
    """ Utility to generate a square pulse on a APS2 marker. Used for instance to switch a signal between spectrum analyzer and input line
    marker_name as defined in measure.yaml """

    ChannelLibrary()

    settings =  auspex.config.load_meas_file(auspex.config.find_meas_file())
    mkr = settings['markers'][marker_name]
    marker = MarkerFactory(marker_name)
    APS_name = mkr.split()[0]
    APS = bbn.APS2()
    APS.connect(settings['instruments'][APS_name]['address'])
    APS.set_trigger_source('Software')
    seq = [[TRIG(marker,length)]]
    APS.set_seq_file(compile_to_hardware(seq, 'Switch\Switch').replace('meta.json', APS_name+'.h5'))
    APS.run()
    APS.trigger()
    APS.stop()
    APS.disconnect()
    logger.info('Switched marker {} ({})'.format(marker_name, mkr))


class InstrumentFactory(object):
    """Utility class to load an instrument by name from a measurement file."""

    def __new__(cls, name, set_all=True, meas_file=None):

        settings = auspex.config.load_meas_file(meas_file)

        modules = (
            importlib.import_module('auspex.instruments.' + name)
            for loader, name, is_pkg in pkgutil.iter_modules(auspex.instruments.__path__)
        )

        module_map = {}
        for mod in modules:
            instrs = (_ for _ in inspect.getmembers(mod) if inspect.isclass(_[1]) and
                                                            issubclass(_[1], Instrument) and
                                                            _[1] != Instrument and _[1] != SCPIInstrument and
                                                            _[1] != CLibInstrument)
            module_map.update(dict(instrs))

        try:
            instr_par = settings['instruments'][name]
        except KeyError as e:
            e.args = ('Could not find instrument {} in measurement file: {}'.format(e.args[0],
                                                            auspex.config.find_meas_file()))
            raise

        instr_type = instr_par['type']
        instr_par['name'] = name
        if instr_type in module_map:
            logger.debug("Found instrument class %s for '%s' at loc %s when loading experiment settings.", instr_type, name, instr_par['address'])
            try:
                inst = module_map[instr_type](correct_resource_name(str(instr_par['address'])), name=name)
            except Exception as e:
                logger.error("Initialization of caused exception:", name, str(e))
                inst = None

        if inst:
            inst.connect()
            if set_all:
                inst.set_all(instr_par)

        return inst<|MERGE_RESOLUTION|>--- conflicted
+++ resolved
@@ -5,11 +5,7 @@
 from . import bbn
 import auspex.config
 from auspex.log import logger
-<<<<<<< HEAD
-from QGL import *
-=======
 from auspex.instruments.instrument import Instrument, SCPIInstrument, CLibInstrument, DigitizerChannel
-# from QGL import *
 
 __all__  = ['InstrumentFactory']
 
@@ -18,12 +14,12 @@
     for k, v in substs.items():
         resource_name = resource_name.replace(k, v)
     return resource_name
->>>>>>> 063fe4dd
+
 
 def pulse_marker(marker_name, length = 100e-9):
     """ Utility to generate a square pulse on a APS2 marker. Used for instance to switch a signal between spectrum analyzer and input line
     marker_name as defined in measure.yaml """
-
+    from QGL import *
     ChannelLibrary()
 
     settings =  auspex.config.load_meas_file(auspex.config.find_meas_file())

--- conflicted
+++ resolved
@@ -41,36 +41,23 @@
         self.filename   = 'None'
         self.exp        = None
         self.axis_descriptor = None
-<<<<<<< HEAD
-        self.plots      = self.init_plots()
-        self.notebook   = notebook
-=======
-        self.plot       = self.init_plot()
+        self.plots       = self.init_plots()
         self.cw_mode    = False
         with open(config.channelLibFile, 'r') as FID:
             self.chan_settings = json.load(FID)
         with open(config.instrumentLibFile, 'r') as FID:
             self.instr_settings = json.load(FID)
->>>>>>> b9a1a501
 
     def sequence(self):
         """Returns the sequence for the given calibration, must be overridden"""
         return [[Id(self.qubit), MEAS(self.qubit)]]
 
     def set(self, instrs_to_set = []):
-<<<<<<< HEAD
-        seq_files = compile_to_hardware(self.sequence(), fileName=self.filename, axis_descriptor=self.axis_descriptor)
-        metafileName = os.path.join(QGLconfig.AWGDir, self.filename + '-meta.json')
-        self.exp = QubitExpFactory.create(meta_file=metafileName, notebook=self.notebook, calibration=True)
-        # Add the manual plotters to the experiment, if any
-        [self.exp.add_manual_plotter(plot) for plot in self.plots or []]
-=======
         meta_file = compile_to_hardware(self.sequence(), fileName=self.filename, axis_descriptor=self.axis_descriptor)
         self.exp = QubitExpFactory.create(meta_file=meta_file, calibration=True, cw_mode=self.cw_mode)
-        if self.plot:
+        if self.plots:
             # Add the manual plotter and the update method to the experiment
-            self.exp.add_manual_plotter(self.plot)
->>>>>>> b9a1a501
+            [self.exp.add_manual_plotter(plot) for plot in self.plots or []]
         self.exp.connect_instruments()
         #set instruments for calibration
         for instr_to_set in instrs_to_set:
@@ -144,11 +131,11 @@
         # Plot the results
         self.plot["Data"] = (self.frequencies, data)
 
-    def init_plot(self):
+    def init_plots(self):
         plot = ManualPlotter("Qubit Search", x_label='Frequency (GHz)', y_label='Amplitude (Arb. Units)')
         plot.add_data_trace("Data")
         plot.add_fit_trace("Fit")
-        return plot
+        return [plot]
 
 class QubitSearch(PulseCalibration):
     def __init__(self, qubit_name, frequencies=np.linspace(4, 5, 100)):
@@ -170,11 +157,11 @@
         # Plot the results
         self.plot["Data"] = (self.frequencies, data)
 
-    def init_plot(self):
+    def init_plots(self):
         plot = ManualPlotter("Qubit Search", x_label='Frequency (GHz)', y_label='Amplitude (Arb. Units)')
         plot.add_data_trace("Data")
         plot.add_fit_trace("Fit")
-        return plot
+        return [plot]
 
 class RabiAmpCalibration(PulseCalibration):
     def __init__(self, qubit_name, amps=np.linspace(0.0, 1.0, 51)):
@@ -199,15 +186,9 @@
 
     def init_plots(self):
         plot = ManualPlotter("Ramsey Fit", x_label='Time (us)', y_label='Amplitude (Arb. Units)')
-<<<<<<< HEAD
-        self.dat_line = plot.fig.line([],[], line_width=1.0, legend="Data", color='navy')
-        self.fit_line = plot.fig.line([],[], line_width=2.5, legend="Fit", color='firebrick')
-        return [plot]
-=======
         plot.add_data_trace("Data")
         plot.add_fit_trace("Fit")
-        return plot
->>>>>>> b9a1a501
+        return [plot]
 
     def calibrate(self):
         #find qubit control source (from config)
@@ -372,11 +353,12 @@
 
     def init_plots(self):
         cal_plot = ManualPlotter("DRAG Fit", x_label='DRAG parameter', y_label='Amplitude (Arb. Units)')
-        self.dat_line = cal_plot.fig.line([],[], line_width=1.0, legend="Data", color='navy')
-        self.fit_line = cal_plot.fig.line([],[], line_width=2.5, legend="Fit", color='firebrick')
-        result_plot = ManualPlotter("DRAG Result", x_label = "Number of pulses", y_label = "Fit DRAG parameter")
-        self.DRAG_line = result_plot.fig.line([],[], line_width=1.0, legend="Fit_result", color='navy')
-        self.DRAG_points = result_plot.fig.square([],[], legend="Fit_result", color='navy')
+		cal_plot.add_data_trace("Data")
+		cal_plot.add_fit_trace("Fit")
+
+	    result_plot = ManualPlotter("DRAG Result", x_label='Number of pulses', y_label='Fit DRAG parameter')
+		result_plot.add_data_trace("Data")
+		result_plot.add_fit_trace("Fit")
         return [cal_plot, result_plot]
 
     def calibrate(self):
@@ -412,15 +394,8 @@
 
         print("DRAG", opt_drag)
 
-<<<<<<< HEAD
-        with open(config.channelLibFile, 'r') as FID:
-            chan_settings = json.load(FID)
-        chan_settings['channelDict'][self.qubit_name]['pulseParams']['dragScaling'] = opt_drag[-1]
+        self.chan_settings['channelDict'][self.qubit_name]['pulseParams']['dragScaling'] = opt_drag[-1]
         self.update_libraries([chan_settings], [config.channelLibFile])
-=======
-        self.chan_settings['channelDict'][self.qubit_names[0]]['pulseParams']['dragScaling'] = fitted_drag
-        self.update_libraries([self.chan_settings], [config.channelLibFile])
->>>>>>> b9a1a501
 
         return opt_drag[-1]
 
@@ -434,13 +409,13 @@
         self.rise_fall = rise_fall
         self.filename = 'CR/CR'
 
-    def init_plot(self):
+    def init_plots(self):
         plot = ManualPlotter("CR"+str.lower(self.cal_type.name)+"Fit", x_label=str.lower(self.cal_type.name), y_label='$<Z_{'+self.qubit_names[1]+'}>$')
         plot.add_data_trace("Data 0")
         plot.add_fit_trace("Fit 0")
         plot.add_data_trace("Data 1")
         plot.add_fit_trace("Fit 1")
-        return plot
+        return [plot]
 
     def calibrate(self):
         #generate sequence

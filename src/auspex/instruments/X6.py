# Copyright 2016 Raytheon BBN Technologies
#
# Licensed under the Apache License, Version 2.0 (the "License");
# you may not use this file except in compliance with the License.
# You may obtain a copy of the License at
#
#    http://www.apache.org/licenses/LICENSE-2.0

__all__ = ['X6Channel', 'X6']

import time
import socket
import struct
import datetime
import numpy as np
import os
import queue
import sys

from auspex.log import logger
import auspex.config as config
from .instrument import Instrument, ReceiverChannel
from unittest.mock import MagicMock

from multiprocessing import Value

# win32 doesn't support MSG_WAITALL, so on windows we
# need to do things a slower, less efficient way.
# (we could optimize this, if performance becomes a problem)
#
if sys.platform == 'win32':
    def sock_recvall(s, data_len):
        buf = bytearray()
        while data_len > 0:
            new = s.recv(data_len)
            data_len -= len(new)
            buf.extend(new)
        return bytes(buf)
else:
    def sock_recvall(s, data_len):
        return s.recv(data_len, socket.MSG_WAITALL)

class X6Channel(ReceiverChannel):
    """Channel for an X6"""

    def __init__(self, receiver_channel=None):
        self.stream_type       = "Raw"
        self.if_freq           = 0.0
        self.kernel            = None
        self.kernel_bias       = 0.0
        self.threshold         = 0.0
        self.threshold_invert  = False

        self.phys_channel   = 1
        self.dsp_channel    = 0
        self.channel_tuple  = (1,0,0)

        self.dtype = np.float64
        self.ideal_data = None

        if receiver_channel:
            self.set_by_receiver(receiver_channel)
            self.receiver_channel = receiver_channel

    def set_by_receiver(self, receiver):
        for name in ["stream_type", "kernel_bias", "threshold", "threshold_invert"]:
            if hasattr(receiver, name) and getattr(receiver, name):
                setattr(self, name, getattr(receiver, name))
        if hasattr(receiver, "channel") and receiver.channel:
            self.phys_channel = receiver.channel
        if hasattr(receiver, 'ideal_data') and receiver.ideal_data:
            self.ideal_data = np.load(os.path.abspath(receiver.ideal_data+'.npy'))
        if hasattr(receiver, "kernel") and receiver.kernel:
            self.kernel = receiver.kernel
        if self.stream_type == "integrated":
            self.demod_channel = 0
            self.result_channel = self.dsp_channel
            self.dtype = np.complex128
        elif self.stream_type == "demodulated":
            self.demod_channel = self.dsp_channel
            self.result_channel = 0
            self.dtype = np.complex128
        else: #Raw
            self.demod_channel  = 0
            self.result_channel = 0
            self.dtype = np.float64

        self.channel_tuple = (int(self.phys_channel), int(self.demod_channel), int(self.result_channel))

class X6(Instrument):
    """BBN QDSP running on the II-X6 digitizer"""
    instrument_type = ("Digitizer")

    def __init__(self, resource_name=None, name="Unlabeled X6", gen_fake_data=False):
        # X6Channel objects
        self._channels = []
        # socket r/w pairs for each channel
        self._chan_to_rsocket = {}
        self._chan_to_wsocket = {}

        self.resource_name = resource_name
        self.name          = name

        self.last_timestamp = Value('d', datetime.datetime.now().timestamp())
        
        self.gen_fake_data        = gen_fake_data
        self.increment_ideal_data = False
        self.ideal_counter        = 0
        self.ideal_data           = None

        self.timeout = 10.0

    def __str__(self):
        return "<X6({}/{})>".format(self.name, self.resource_name)

    def __del__(self):
        self.disconnect()

    def connect(self, resource_name=None):
<<<<<<< HEAD
        if fake_x6 or self.gen_fake_data():
            self._lib = MagicMock()
        else:
            self._lib = libx6.X6()
=======
        if config.auspex_dummy_mode or self.gen_fake_data:
            self.fake_x6 = True
            self._lib = MagicMock()
        else:
            try:
                import libx6
                self._lib = libx6.X6()
                self.fake_x6 = False
            except:
                raise Exception("Could not find libx6. You can run in dummy mode by setting config.auspex_dummy_mode \
                    or setting the gen_fake_data property of this instrument.")
>>>>>>> 7abf3a0a

        if resource_name is not None:
            self.resource_name = resource_name

        # pass thru functions
        self.acquire    = self._lib.acquire
        self.stop       = self._lib.stop
        # self.disconnect = self._lib.disconnect

        # if self.gen_fake_data or fake_x6:
        #     self._lib = MagicMock()
        #     logger.warning("Could not load x6 library")
        #     logger.warning("X6 GENERATING FAKE DATA")
        self._lib.connect(int(self.resource_name))

    def disconnect(self):
        for sock in self._chan_to_rsocket.values():
            sock.close()
        for sock in self._chan_to_wsocket.values():
            sock.close()
        self._chan_to_rsocket.clear()
        self._chan_to_wsocket.clear()
        self._lib.disconnect()

    def configure_with_dict(self, settings_dict):
        # Take these directly from the proxy obj
        self.number_averages  = self.proxy_obj.number_averages
        self.number_waveforms = self.proxy_obj.number_waveforms
        self.number_segments  = self.proxy_obj.number_segments
        self.record_length    = settings_dict['record_length']

        # perform channel setup
        for chan in self._channels:
            self.channel_setup(chan)
        # pad all kernels to the maximum set length, to ensure that the valid signal is emitted only when all results are ready
        # first find longest kernel
        integrated_channels = [chan for chan in self._channels if chan.stream_type == 'integrated']
        if integrated_channels:
            max_kernel_length = max([len(chan.kernel) for chan in integrated_channels])
            # pad kernels to the maximum length
            for chan in integrated_channels:
                if len(chan.kernel) < max_kernel_length:
                    np.append(chan.kernel, 1j*np.zeros(max_kernel_length - len(chan.kernel)))
            # then zero disabled channels
            enabled_int_chan_tuples = [chan.channel_tuple for chan in integrated_channels]
            for a in range(1,3):
                for c in range(1,3): # max number of sdp_channels for now
                    if (a, 0, c) not in enabled_int_chan_tuples:
                        self._lib.write_kernel(a, 0, c, 1j*np.zeros(max_kernel_length))

    def channel_setup(self, channel):
        a, b, c = channel.channel_tuple
        self._lib.enable_stream(a, b, c)

        if channel.stream_type == "raw":
            return
        elif channel.stream_type == "demodulated":
            self._lib.set_nco_frequency(a, b, channel.if_freq)
        elif channel.stream_type == "integrated":
            if channel.kernel is None:
                logger.error("Integrated streams must specify a kernel")
                return
            self._lib.write_kernel(a, b, c, channel.kernel)
            self._lib.set_kernel_bias(a, b, c, channel.kernel_bias)
            self._lib.set_threshold(a, c, channel.threshold)
            self._lib.set_threshold_invert(a, c, channel.threshold_invert)
        else:
            logger.error("Unrecognized stream type %s" % channel.stream_type)

    def data_available(self):
        return self._lib.get_data_available()

    def done(self):
        if self.data_available():
            return False
        if self._lib.get_is_running():
            return False
        return True

    def get_socket(self, channel):
        if channel in self._chan_to_rsocket:
            return self._chan_to_rsocket[channel]

        try:
            rsock, wsock = socket.socketpair()
        except:
            raise Exception("Could not create read/write socket pair")
        self._lib.register_socket(*channel.channel_tuple, wsock)
        self._chan_to_rsocket[channel] = rsock
        self._chan_to_wsocket[channel] = wsock
        return rsock

    def add_channel(self, channel):
        if not isinstance(channel, X6Channel):
            raise TypeError("X6 passed {} rather than an X6Channel object.".format(str(channel)))

        if channel.stream_type not in ['raw', 'demodulated', 'integrated']:
            raise ValueError("Stream type of {} not recognized by X6".format(str(channel.stream_type)))

        # todo: other checking here
        self._channels.append(channel)

    def spew_fake_data(self, counter, ideal_datapoint=0, random_mag=0.1, random_seed=12345):
        """
        Generate fake data on the stream. For unittest usage.
        ideal_datapoint: mean of the expected signal for stream_type =  "Integrated".

        Returns the total number of fake data points, so that we can
        keep track of how many we expect to receive, when we're doing
        the test with fake data
        """
        total = 0
        np.random.seed(random_seed)

        for chan, wsock in self._chan_to_wsocket.items():
            if chan.stream_type == "integrated":
                length = 1
                data = random_mag*(np.random.random(length).astype(chan.dtype) + 1j*np.random.random(length).astype(chan.dtype)) + ideal_datapoint
            elif chan.stream_type == "demodulated":
                length = int(self._lib.record_length/32)
                data = np.zeros(length, dtype=chan.dtype)
                data[int(length/4):int(3*length/4)] = 1.0 if ideal_datapoint == 0 else ideal_datapoint
                data += random_mag*(np.random.random(length) + 1j*np.random.random(length))
            else: #Raw
                length = int(self._lib.record_length/4)
                signal = np.sin(np.linspace(0,10.0*np.pi,int(length/2)))
                data = np.zeros(length, dtype=chan.dtype)
                data[int(length/4):int(length/4)+len(signal)] = signal * (1.0 if ideal_datapoint == 0 else ideal_datapoint)
                data += random_mag*np.random.random(length)
            total += length
            wsock.send(struct.pack('n', length*data.dtype.itemsize) + data.tostring())
            counter[chan] += length

        return total

    def receive_data(self, channel, oc, exit, ready):
        sock = self._chan_to_rsocket[channel]
        sock.settimeout(1)
        self.last_timestamp.value = datetime.datetime.now().timestamp()

        total = 0
        ready += 1
        while not exit.is_set():
            # push data from a socket into an OutputConnector (oc)
            # wire format is just: [size, buffer...]
            # TODO receive 4 or 8 bytes depending on sizeof(size_t)
            try:
                msg = sock.recv(8)
                self.last_timestamp.value = datetime.datetime.now().timestamp()
            except:
                continue

            # reinterpret as int (size_t)
            msg_size = struct.unpack('n', msg)[0]
            buf = sock_recvall(sock, msg_size)
            if len(buf) != msg_size:
                logger.error("Channel %s socket msg shorter than expected" % channel.channel)
                logger.error("Expected %s bytes, received %s bytes" % (msg_size, len(buf)))
                return
            data = np.frombuffer(buf, dtype=channel.dtype)
            total += len(data)
            oc.push(data)

        # logger.info('RECEIVED %d %d', total, oc.points_taken.value)
        # TODO: this is suspeicious
        for stream in oc.output_streams:
            abc = 0
            while True:
                try:
                    dat = stream.queue.get(False)
                    abc += 1
                    time.sleep(0.005)
                except queue.Empty as e:
                    # logger.info(f"All my data {oc} has been consumed {abc}")
                    break
        # logger.info("X6 receive data exiting")

    def get_buffer_for_channel(self, channel):
        return self._lib.transfer_stream(*channel.channel)

    def wait_for_acquisition(self, timeout=15, ocs=None):

        if self.gen_fake_data:
            total_spewed = 0

            counter = {chan: 0 for chan in self._chan_to_wsocket.keys()}
            initial_points = {oc: oc.points_taken.value for oc in ocs}
            for j in range(self._lib.nbr_round_robins):
                for i in range(self._lib.nbr_segments):
                    if self.ideal_data is not None:
                        #add ideal data for testing
                        if hasattr(self, 'exp_step') and self.increment_ideal_data:
                            raise Exception("Cannot use both exp_step and increment_ideal_data")
                        elif hasattr(self, 'exp_step'):
                            total_spewed += self.spew_fake_data(
                                    counter, self.ideal_data[self.exp_step][i])
                        elif self.increment_ideal_data:
                            total_spewed += self.spew_fake_data(
                                   counter, self.ideal_data[self.ideal_counter][i])
                        else:
                            total_spewed += self.spew_fake_data(
                                    counter, self.ideal_data[i])
                    else:
                        total_spewed += self.spew_fake_data(counter)

                    time.sleep(0.0001)

            self.ideal_counter += 1
            # logger.info("Counter: %s", str(counter))
            # logger.info('TOTAL fake data generated %d', total_spewed)
            if ocs:
                while True:
                    total_taken = 0
                    for oc in ocs:
                        total_taken += oc.points_taken.value - initial_points[oc]
                        # logger.info('TOTAL fake data received %d', oc.points_taken.value - initial_points[oc])
                    if total_taken == total_spewed:
                        break

                    # logger.info('WAITING for acquisition to finish %d < %d', total_taken, total_spewed)
                    time.sleep(0.025)

        else:
            while not self.done():
                if (datetime.datetime.now().timestamp() - self.last_timestamp.value) > timeout:
                    logger.error("Digitizer %s timed out.", self.name)
                    break
                time.sleep(0.1)

    # pass thru properties
    @property
    def reference(self):
        return self._lib.reference
    @reference.setter
    def reference(self, value):
        self._lib.reference = value

    @property
    def acquire_mode(self):
        return self._lib.acquire_mode
    @acquire_mode.setter
    def acquire_mode(self, value):
        self._lib.acquire_mode = value

    @property
    def record_length(self):
        return self._lib.record_length
    @record_length.setter
    def record_length(self, value):
        self._lib.record_length = value

    @property
    def number_waveforms(self):
        return self._lib.nbr_waveforms
    @number_waveforms.setter
    def number_waveforms(self, value):
        self._lib.nbr_waveforms = value

    @property
    def number_segments(self):
        return self._lib.nbr_segments
    @number_segments.setter
    def number_segments(self, value):
        self._lib.nbr_segments = value

    @property
    def number_averages(self):
        return self._lib.nbr_round_robins
    @number_averages.setter
    def number_averages(self, value):
        self._lib.nbr_round_robins = value<|MERGE_RESOLUTION|>--- conflicted
+++ resolved
@@ -102,7 +102,7 @@
         self.name          = name
 
         self.last_timestamp = Value('d', datetime.datetime.now().timestamp())
-        
+
         self.gen_fake_data        = gen_fake_data
         self.increment_ideal_data = False
         self.ideal_counter        = 0
@@ -117,12 +117,6 @@
         self.disconnect()
 
     def connect(self, resource_name=None):
-<<<<<<< HEAD
-        if fake_x6 or self.gen_fake_data():
-            self._lib = MagicMock()
-        else:
-            self._lib = libx6.X6()
-=======
         if config.auspex_dummy_mode or self.gen_fake_data:
             self.fake_x6 = True
             self._lib = MagicMock()
@@ -134,7 +128,6 @@
             except:
                 raise Exception("Could not find libx6. You can run in dummy mode by setting config.auspex_dummy_mode \
                     or setting the gen_fake_data property of this instrument.")
->>>>>>> 7abf3a0a
 
         if resource_name is not None:
             self.resource_name = resource_name

--- conflicted
+++ resolved
@@ -60,11 +60,7 @@
     """Alazar ATS9870 digitizer"""
     instrument_type = ("Digitizer")
 
-<<<<<<< HEAD
-    def __init__(self, resource_name=None, name="Unlabeled Alazar", gen_fake_data=True):
-=======
     def __init__(self, resource_name=None, name="Unlabeled Alazar", gen_fake_data=False):
->>>>>>> 7abf3a0a
         self.name = name
 
         # A list of AlazarChannel objects
@@ -80,23 +76,12 @@
         self.last_timestamp = Value('d', datetime.datetime.now().timestamp())
         self.fetch_count    = Value('d', 0)
         self.total_received = Value('d', 0)
-        self.gen_fake_data  = gen_fake_data
-
-<<<<<<< HEAD
+
         self.gen_fake_data        = gen_fake_data
         self.increment_ideal_data = False
         self.ideal_counter        = 0
         self.ideal_data           = None
 
-    def connect(self, resource_name=None):
-        if fake_alazar or self.gen_fake_data:
-            self._lib = MagicMock()
-        else:
-            self._lib = ATS9870()
-
-        if fake_alazar:
-            logger.warning("Could not load Alazar library")
-=======
     def connect(self, resource_name=None):
         if config.auspex_dummy_mode or self.gen_fake_data:
             self.fake_alazar = True
@@ -109,7 +94,6 @@
             except:
                 raise Exception("Could not find libalazar. You can run in dummy mode by setting config.auspex_dummy_mode \
                     or setting the gen_fake_data property of this instrument.")
->>>>>>> 7abf3a0a
         if resource_name:
             self.resource_name = resource_name
 
@@ -155,11 +139,10 @@
             self.channels.append(channel)
             self._chan_to_buf[channel] = channel.phys_channel
 
-<<<<<<< HEAD
     def spew_fake_data(self, counter, ideal_datapoint=0, random_mag=0.1, random_seed=12345):
         """
         Generate fake data on the stream. For unittest usage.
-        ideal_datapoint: mean of the expected signal 
+        ideal_datapoint: mean of the expected signal
 
         Returns the total number of fake data points, so that we can
         keep track of how many we expect to receive, when we're doing
@@ -181,10 +164,7 @@
 
         return total
 
-    def receive_data(self, channel, oc, exit):
-=======
     def receive_data(self, channel, oc, exit, ready):
->>>>>>> 7abf3a0a
         sock = self._chan_to_rsocket[channel]
         sock.settimeout(2)
         self.last_timestamp.value = datetime.datetime.now().timestamp()
@@ -195,10 +175,6 @@
             # wire format is just: [size, buffer...]
             # TODO receive 4 or 8 bytes depending on sizeof(size_t)
             try:
-<<<<<<< HEAD
-                # logger.info("Trying to receive data")
-=======
->>>>>>> 7abf3a0a
                 msg = sock.recv(8)
                 self.last_timestamp.value = datetime.datetime.now().timestamp()
             except:
@@ -217,14 +193,10 @@
                 except:
                     pass
             data = np.frombuffer(buf, dtype=np.float32)
-<<<<<<< HEAD
-            # logger.info(f"Received {len(data)}")
-=======
             self.total_received.value += len(data)
->>>>>>> 7abf3a0a
             oc.push(data)
             self.fetch_count.value += 1
-            
+
     def get_buffer_for_channel(self, channel):
         self.fetch_count.value += 1
         return getattr(self._lib, 'ch{}Buffer'.format(self._chan_to_buf[channel]))

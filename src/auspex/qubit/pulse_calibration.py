# Copyright 2016 Raytheon BBN Technologies
#
# Licensed under the Apache License, Version 2.0 (the "License");
# you may not use this file except in compliance with the License.
# You may obtain a copy of the License at
#
#    http://www.apache.org/licenses/LICENSE-2.0

try:
    from QGL import *
    from QGL import config as QGLconfig
    from QGL.BasicSequences.helpers import create_cal_seqs, delay_descriptor, cal_descriptor
except:
    print("Could not find QGL")

import auspex.config as config
from auspex.log import logger
from copy import copy, deepcopy
# from adapt.refine import refine_1D
import os
import uuid
import pandas as pd
import networkx as nx
import scipy as sp
import subprocess
import zmq
import json
import datetime

import time
import bbndb
from auspex.filters import DataBuffer
from .qubit_exp import QubitExperiment
from . import pipeline
from auspex.parameter import FloatParameter
from auspex.filters.plot import ManualPlotter
from auspex.analysis.fits import *
from auspex.analysis.CR_fits import *
from auspex.analysis.qubit_fits import *
from auspex.analysis.helpers import normalize_buffer_data
from matplotlib import cm
from scipy.optimize import curve_fit
import numpy as np
from itertools import product

class Calibration(object):

    def __init__(self):
        self.do_plotting = True
        self.uuid = str(uuid.uuid4())
        self.context = None
        self.socket = None

    def init_plots(self):
        """Return a ManualPlotter object so we can plot calibrations. All
        plot lines, glyphs, etc. must be declared up front!"""
        return None

    def start_plots(self):
        # Create the descriptor and set uuids for each plot process
        plot_desc = {p.filter_name: p.desc() for p in self.plotters}

        for p in self.plotters:
            p.uuid = self.uuid
        try:
            time.sleep(1.0)
            self.context = zmq.Context()
            self.socket = self.context.socket(zmq.DEALER)
            self.socket.setsockopt(zmq.LINGER, 0)
            self.socket.identity = "Auspex_Experiment".encode()
            self.socket.connect("tcp://localhost:7761")
            self.socket.send_multipart([self.uuid.encode(), json.dumps(plot_desc).encode('utf8')])

            poller = zmq.Poller()
            poller.register(self.socket, zmq.POLLIN)

            time.sleep(1)
            evts = dict(poller.poll(5000))
            if self.socket in evts:
                try:
                    if self.socket.recv_multipart()[0] == b'ACK':
                        logger.info("Connection established to plot server.")
                        self.do_plotting = True
                    else:
                        raise Exception("Server returned invalid message, expected ACK.")
                except:
                    logger.info("Could not connect to server.")
                    for p in self.plotters:
                        p.do_plotting = False
            else:
                logger.info("Server did not respond.")
                for p in self.plotters:
                    p.do_plotting = False

        except Exception as e:
            logger.warning(f"Exception {e} occured while contacting the plot server. Is it running?")
            for p in self.plotters:
                p.do_plotting = False
        finally:
            if self.socket:
                self.socket.close()
            if self.context:
                self.context.term()

        for p in self.plotters:
            p.start()

    def stop_plots(self):
        for p in self.plotters:
            p.stop()

    def calibrate(self):
        if self.do_plotting:
            self.plotters = self.init_plots()
            self.start_plots()

        self._calibrate()

        if self.succeeded:
            self.update_settings()

        if self.do_plotting:
            self.stop_plots()

    def update_settings(self):
        # Must be overriden in child class
        pass

    def descriptor(self):
        return None

    def _calibrate(self):
        """Runs the actual calibration routine, must be overridden to provide any useful functionality.
        This function is responsible for calling self.update_plot()"""
        pass

    def exp_config(self, exp):
        """Any final experiment configuration before it gets run."""
        pass

class QubitCalibration(Calibration):
    calibration_experiment = None
    def __init__(self, qubits, sample_name='q1', output_nodes=None, stream_selectors=None, quad="real", auto_rollback=True, do_plotting=True, **kwargs):
        self.qubits           = qubits if isinstance(qubits, list) else [qubits]
        self.qubit            = None if isinstance(qubits, list) else qubits
        self.output_nodes     = output_nodes if isinstance(output_nodes, list) else [output_nodes]
        self.stream_selectors = stream_selectors if isinstance(stream_selectors, list) else [stream_selectors]
        self.filename         = 'None'
        self.axis_descriptor  = None
        self.leave_plots_open = True
        self.cw_mode          = False
        self.quad             = quad
        self.succeeded        = False
        self.norm_points      = None
        self.auto_rollback    = True # Rollback any db changes upon calibration failure
        self.kwargs           = kwargs
        self.plotters         = []
        self.do_plotting      = do_plotting
        self.fake_data        = []
        self.sample           = None
        try:
            self.quad_fun = {"real": np.real, "imag": np.imag, "amp": np.abs, "phase": np.angle}[quad]
        except:
            raise ValueError('Quadrature to calibrate must be one of ("real", "imag", "amp", "phase").')
        super(QubitCalibration, self).__init__()

        if sample_name:
            if not bbndb.get_cl_session():
                raise Exception("Attempting to load Calibrations database, \
                    but no database session is open! Have the ChannelLibrary and PipelineManager been created?")
            existing_samples = list(bbndb.get_cl_session().query(bbndb.calibration.Sample).filter_by(name=sample_name).all())
            if len(existing_samples) == 0:
                logger.info("Creating a new sample in the calibration database.")
                self.sample = bbndb.calibration.Sample(name=sample_name)
                bbndb.get_cl_session().add(self.sample)
            elif len(existing_samples) == 1:
                self.sample = existing_samples[0]
            else:
                raise Exception("Multiple samples found in calibration database with the same name! How?")

    def sequence(self):
        """Returns the sequence for the given calibration, must be overridden"""
        raise NotImplementedError("Must run a specific qubit calibration.")

    def set_fake_data(self, *args, **kwargs):
        self.fake_data.append((args, kwargs))

    def run_sweeps(self):
        meta_file = compile_to_hardware(self.sequence(), fileName=self.filename, axis_descriptor=self.descriptor())
        exp       = CalibrationExperiment(self.qubits, self.output_nodes, self.stream_selectors, meta_file, **self.kwargs)
        if len(self.fake_data) > 0:
            for fd in self.fake_data:
                exp.set_fake_data(*fd[0], **fd[1], random_mag=0.0)
        self.exp_config(exp)
        exp.run_sweeps()

        data = {}
        var = {}

        #sort nodes by qubit name to match data with metadata when normalizing
        qubit_indices = {q.label: idx for idx, q in enumerate(exp.qubits)}
        exp.output_nodes.sort(key=lambda x: qubit_indices[x.qubit_name])
        exp.var_buffers.sort(key=lambda x: qubit_indices[x.qubit_name])

        for i, (qubit, output_buff, var_buff) in enumerate(zip(exp.qubits,
                                [exp.proxy_to_filter[on] for on in exp.output_nodes],
                                [exp.proxy_to_filter[on] for on in exp.var_buffers])):
            if not isinstance(output_buff, DataBuffer):
                raise ValueError("Could not find data buffer for calibration.")

            dataset, descriptor = output_buff.get_data()

            if self.norm_points:
                buff_data = normalize_buffer_data(dataset, descriptor, i, zero_id=self.norm_points[qubit.label][0],
                                           one_id=self.norm_points[qubit.label][1])
            else:
                buff_data = dataset

            data[qubit.label] = self.quad_fun(buff_data)

            var_dataset, var_descriptor = var_buff.get_data()
            # if 'Variance' in dataset.dtype.names:
            realvar = np.real(var_dataset)
            imagvar = np.imag(var_dataset)
            N = descriptor.metadata["num_averages"]
            if self.quad in ['real', 'imag']:
                var[qubit.label] = self.quad_fun(var_dataset)/N
            elif self.quad == 'amp':
                var[qubit.label] = (realvar + imagvar)/N
            elif self.quad == 'phase':
                # take the approach from Qlab assuming the noise is
                # Gaussian in both quadratures i.e. 'circular' in the IQ plane.
                stddata = np.sqrt(realvar + imagvar)
                stdtheta = 180/np.pi * 2 * np.arctan(stddata/abs(data[qubit.label]))
                var[qubit.label] = (stdtheta**2)/N
            else:
                raise Exception('Variance of {} not available. Choose amp, phase, real or imag'.format(self.quad))

        # Return data and variance of the mean
        if len(data) == 1:
            # if single qubit, get rid of dictionary
            data = list(data.values())[0]
            var = list(var.values())[0]
        return data, var

class CalibrationExperiment(QubitExperiment):

    def __init__(self, qubits, output_nodes, stream_selectors, *args, **kwargs):
        self.qubits = qubits
        self.output_nodes = output_nodes
        self.input_selectors = stream_selectors # name collision otherwise
        self.var_buffers = []
        super(CalibrationExperiment, self).__init__(*args, **kwargs)

    def guess_output_nodes(self, graph):
        output_nodes = []
        qubit_labels = [q.label for q in self.qubits]
        for qubit in self.qubits:
            stream_sels = [ss for ss in self.stream_selectors if qubit.label in ss.label.split("-")]
            if len(stream_sels) > 1:
                raise Exception(f"More than one stream selector found for {qubit}, please explicitly define output node using output_nodes argument.")
            ds = nx.descendants(graph, stream_sels[0].hash_val)
            outputs = [graph.nodes[d]['node_obj'] for d in ds if isinstance(graph.nodes[d]['node_obj'], (bbndb.auspex.Write, bbndb.auspex.Buffer)) and graph.nodes[d]['node_obj'].qubit_name == qubit.label]
            if len(outputs) > 1:
                raise Exception(f"More than one output node found for {qubit}, please explicitly define output node using output_nodes argument.")
            output_nodes.append(outputs[0])

        return output_nodes

    def modify_graph(self, graph):
        """Change the graph as needed. By default we changes all writers to buffers"""
        if None in self.output_nodes:
            self.output_nodes = self.guess_output_nodes(graph)

        for output_node in self.output_nodes:
            if output_node.hash_val not in graph:
                raise ValueError(f"Could not find specified output node {output_node} in graph.")

        for qubit in self.qubits:
            stream_sels = [ss for ss in self.stream_selectors if qubit.label in ss.label.split("-")]
            if not any([ss.hash_val in graph for ss in stream_sels]):
                raise ValueError(f"Could not find specified qubit {qubit} in graph.")

        mapping = {}
        self.output_connectors = {}
        for i in range(len(self.output_nodes)):
            output_node = self.output_nodes[i]
            if isinstance(output_node, bbndb.auspex.Write):
                # Change the output node to a buffer
                mapping[output_node] = bbndb.auspex.Buffer(label=output_node.label, qubit_name=output_node.qubit_name)

        # Disable any paths not involving the buffer
        new_graph = nx.DiGraph()
        new_output_nodes = []
        new_stream_selectors = []
        connector_by_sel = {}
        for output_node, qubit in zip(self.output_nodes, self.qubits):
            new_output = mapping[output_node]
            new_output_nodes.append(new_output)

            ancestors   = [graph.nodes[n]['node_obj'] for n in nx.ancestors(graph, output_node.hash_val)]
            stream_sels = [a for a in ancestors if isinstance(a, bbndb.auspex.StreamSelect)]
            if len(stream_sels) != 1:
                raise Exception(f"Expected to find one stream selector for {qubit}. Instead found {len(stream_sels)}")
            stream_sel = stream_sels[0]
            new_stream_selectors.append(stream_sel)
            connector_by_sel[stream_sel] = self.connector_by_sel[stream_sel]

            old_path  = nx.shortest_path(graph, stream_sel.hash_val, output_node.hash_val)
            path      = old_path[:-1] + [new_output.hash_val]
            nx.add_path(new_graph, path)
            for n in old_path[:-1]:
                new_graph.nodes[n]['node_obj'] = graph.nodes[n]['node_obj']
            new_graph.nodes[new_output.hash_val]['node_obj'] = mapping[output_node]

            # Fix connectors
            for i in range(len(path)-1):
                new_graph[path[i]][path[i+1]]['connector_in']  = graph[old_path[i]][old_path[i+1]]['connector_in']
                new_graph[path[i]][path[i+1]]['connector_out'] = graph[old_path[i]][old_path[i+1]]['connector_out']

            if not isinstance(new_graph.nodes(data=True)[path[-2]]['node_obj'], bbndb.auspex.Average):
                raise Exception("There is no averager in line.")
            else:
                vb = bbndb.auspex.Buffer(label=f"{output_node.label}-VarBuffer", qubit_name=output_node.qubit_name)
                self.var_buffers.append(vb)
                new_graph.add_node(vb.hash_val, node_obj=vb)
                new_graph.add_edge(path[-2], vb.hash_val, node_obj=vb, connector_in="sink", connector_out="final_variance")
            # maintain standard plots
            plot_nodes = [output_node for output_node in nx.descendants(graph, path[-2]) if isinstance(graph.nodes[output_node]['node_obj'], bbndb.auspex.Display)]
            for plot_node in plot_nodes:
                plot_path = nx.shortest_path(graph, path[-2], plot_node)
                new_graph = nx.compose(new_graph, graph.subgraph(plot_path))

        # Update nodes and connectors
        self.output_nodes = new_output_nodes
        self.stream_selectors = new_stream_selectors
        self.connector_by_sel = connector_by_sel

        for ss in new_stream_selectors:
            self.output_connectors[self.connector_by_sel[ss].name] = self.connector_by_sel[ss]
        for ch in list(self.chan_to_oc):
            if self.chan_to_oc[ch] not in self.output_connectors.values():
                self.chan_to_oc.pop(ch)
                self.chan_to_dig.pop(ch)
        return new_graph

    def add_cal_sweep(self, method, values):
        par = FloatParameter()
        par.assign_method(method)
        self.add_sweep(par, values)


class CavityTuneup(QubitCalibration):
    def __init__(self, qubit, frequencies, averages=750, **kwargs):
        self.start_frequencies = frequencies
        kwargs['averages'] = averages
        super(CavityTuneup, self).__init__(qubit, **kwargs)
        self.cw_mode = True

    def sequence(self):
        return [[Id(self.qubit), MEAS(self.qubit)]]

    def exp_config(self, exp):
        exp.add_qubit_sweep(self.qubit, "measure", "frequency", self.new_frequencies)
        self.quad_fun = lambda x: x

    def _calibrate(self):
        # all_data = np.empty(dtype=np.complex128)
        self.new_frequencies = self.start_frequencies
        self.frequencies = np.empty(0, dtype=np.complex128)
        self.group_delays = np.empty(0, dtype=np.complex128)
        self.datas = np.empty(0, dtype=np.complex128)
        # orig_avg = self.kwargs['averages']
        # Adaptive refinement to find cavity feature
        # for i in range(self.iterations + 1):
        self.data, _      = self.run_sweeps()
        self.datas        = np.append(self.datas, self.data)
        self.frequencies  = np.append(self.frequencies, self.new_frequencies[:-1])

        ord = np.argsort(self.frequencies)
        self.datas = self.datas[ord]
        self.frequencies = self.frequencies[ord]

        self.phases = np.unwrap(np.angle(self.datas))
        self.group_delays = -np.diff(self.phases)/np.diff(self.frequencies)
        phase_poly = np.poly1d(np.polyfit(self.frequencies, self.phases, 6))
        # group_delay_poly = phase_poly.deriv()
        # fine_freqs = np.linspace(self.frequencies[0], self.frequencies[-1], self.iterations*len(self.frequencies))
        subtracted = self.phases - phase_poly(self.frequencies)
        group_delay = np.diff(subtracted)/np.diff(self.frequencies)

        # ordering = np.argsort(self.frequencies[:-1])
        self.plot1["Phase"] = (self.frequencies, self.phases)
        self.plot1["Phase Fit"] = (self.frequencies,phase_poly(self.frequencies))
        self.plot1B["Group Delay"] = (self.frequencies[:-1],group_delay)
        self.plot2["Amplitude"] = (self.frequencies,np.abs(self.datas))

        guess = np.abs(self.frequencies[np.argmax(np.abs(group_delay))])
        self.new_frequencies = np.arange(guess-15e6, guess+15e6, 1e6)
        self.frequencies = np.empty(0, dtype=np.complex128)
        self.group_delays = np.empty(0, dtype=np.complex128)
        self.datas = np.empty(0, dtype=np.complex128)

        self.data, _      = self.run_sweeps()
        self.datas        = np.append(self.datas, self.data)
        self.frequencies  = np.append(self.frequencies, self.new_frequencies[:-1])

        ord = np.argsort(self.frequencies)
        self.datas = self.datas[ord]
        self.frequencies = self.frequencies[ord]

        self.phases = np.unwrap(np.angle(self.datas))
        self.group_delays = -np.diff(self.phases)/np.diff(self.frequencies)
        phase_poly = np.poly1d(np.polyfit(self.frequencies, self.phases, 6))
        # group_delay_poly = phase_poly.deriv()
        # fine_freqs = np.linspace(self.frequencies[0], self.frequencies[-1], self.iterations*len(self.frequencies))
        subtracted = self.phases - phase_poly(self.frequencies)
        group_delay = np.diff(subtracted)/np.diff(self.frequencies)

        # ordering = np.argsort(self.frequencies[:-1])
        self.plot1["Phase"] = (self.frequencies, self.phases)
        self.plot1["Phase Fit"] = (self.frequencies,phase_poly(self.frequencies))
        self.plot1B["Group Delay"] = (self.frequencies[:-1],group_delay)
        self.plot2["Amplitude"] = (self.frequencies,np.abs(self.datas))

        guess = np.abs(self.frequencies[np.argmax(np.abs(group_delay))])
        self.new_frequencies = np.arange(guess-4e6, guess+4e6, 0.2e6)
        self.frequencies = np.empty(0, dtype=np.complex128)
        self.group_delays = np.empty(0, dtype=np.complex128)
        self.datas = np.empty(0, dtype=np.complex128)

        self.data, _      = self.run_sweeps()
        self.datas        = np.append(self.datas, self.data)
        self.frequencies  = np.append(self.frequencies, self.new_frequencies[:-1])

        ord = np.argsort(self.frequencies)
        self.datas = self.datas[ord]
        self.frequencies = self.frequencies[ord]

        self.phases = np.unwrap(np.angle(self.datas))
        self.group_delays = -np.diff(self.phases)/np.diff(self.frequencies)
        phase_poly = np.poly1d(np.polyfit(self.frequencies, self.phases, 6))
        # group_delay_poly = phase_poly.deriv()
        # fine_freqs = np.linspace(self.frequencies[0], self.frequencies[-1], self.iterations*len(self.frequencies))
        subtracted = self.phases - phase_poly(self.frequencies)
        group_delay = np.diff(subtracted)/np.diff(self.frequencies)

        # ordering = np.argsort(self.frequencies[:-1])
        self.plot1["Phase"] = (self.frequencies, self.phases)
        self.plot1["Phase Fit"] = (self.frequencies,phase_poly(self.frequencies))
        self.plot1B["Group Delay"] = (self.frequencies[:-1],group_delay)

        self.plot2["Amplitude"] = (self.frequencies,np.abs(self.datas))

        shifted_cav = np.real(self.datas) - np.mean(np.real(self.datas))
        guess = np.abs(self.frequencies[np.argmax(np.abs(shifted_cav))])
            # self.kwargs['averages'] = 2000

            # import pdb; pdb.set_trace()
            #
            # self.new_frequencies = refine_1D(self.frequencies, subtracted, all_points=False,
            #                             criterion="difference", threshold = "one_sigma")
            # logger.info(f"new_frequencies {self.new_frequencies}")

        # n, bins = sp.histogram(np.abs(self.frequencies), bins="auto")
        # f_start = bins[np.argmax(n)]
        # f_stop  = bins[np.argmax(n)+1]
        # logger.info(f"Looking in bin from {f_start} to {f_stop}")

        # # self.kwargs['averages'] = orig_avg
        # self.new_frequencies = np.arange(f_start, f_stop, 2e6)
        # self.frequencies = np.empty(0, dtype=np.complex128)
        # self.group_delays = np.empty(0, dtype=np.complex128)
        # self.datas = np.empty(0, dtype=np.complex128)
        #
        # for i in range(self.iterations + 3):
        #     self.data, _      = self.run_sweeps()
        #     self.datas        = np.append(self.datas, self.data)
        #     self.frequencies  = np.append(self.frequencies, self.new_frequencies[:-1])
        #
        #     ord = np.argsort(self.frequencies)
        #     self.datas = self.datas[ord]
        #     self.frequencies = self.frequencies[ord]
        #
        #     self.group_delays = -np.diff(np.unwrap(np.angle(self.datas)))/np.diff(self.frequencies)
        #     # self.group_delays = group_del
        #
        #     # ordering = np.argsort(self.frequencies[:-1])
        #     self.plot3["Group Delay"] = (self.frequencies[1:],self.group_delays)
        #     # self.plot2["Amplitude"] = (self.frequencies,np.abs(self.datas))
        #     # self.kwargs['averages'] = 2000
        #
        #     self.new_frequencies = refine_1D(self.frequencies[:-1], self.group_delays, all_points=False,
        #                                 criterion="integral", threshold = "one_sigma")
        #     logger.info(f"new_frequencies {self.new_frequencies}")
        # #

        # # self.data, _ = self.run_sweeps()
        # # group_delay = -np.diff(np.unwrap(np.angle(self.data)))/np.diff(self.new_frequencies)
        # # self.plot3["Group Delay"] = (self.new_frequencies[1:],group_delay)
        #
        # def lor_der(x, a, x0, width, offset):
        #     return offset-(x-x0)*a/((4.0*((x-x0)/width)**2 + a**2)**2)
        # f0 = np.abs(self.frequencies[np.argmax(np.abs(self.group_delays))])
        # p0 = [np.max(np.abs(self.group_delays))*1e-18, np.abs(f0), 200e6, np.abs(self.group_delays)[0]]
        # popt, pcov = curve_fit(lor_der, np.abs(self.frequencies[1:]), np.abs(self.group_delays), p0=p0)
        # self.plot3["Group Delay Fit"] = ( np.abs(self.frequencies[1:]),  lor_der( np.abs(self.frequencies[1:]), *popt))


    def init_plots(self):
        plot1 = ManualPlotter("Phase", x_label='Frequency (GHz)', y_label='Group Delay')
        plot1.add_data_trace("Phase", {'color': 'C1'})
        plot1.add_fit_trace("Phase Fit", {'color': 'C2'})

        plot1B = ManualPlotter("Group Delay", x_label='Frequency (GHz)', y_label='Group Delay')
        plot1B.add_data_trace("Group Delay", {'color': 'C1'})
        # plot1B.add_fit_trace("Phase Fit", {'color': 'C2'})

        plot2 = ManualPlotter("Amplitude", x_label='Frequency (GHz)', y_label='Amplitude (Arb. Units)')
        plot2.add_data_trace("Amplitude", {'color': 'C2'})

        # plot3 = ManualPlotter("First refined sweep", x_label='Frequency (GHz)', y_label='Group Delay')
        # plot3.add_data_trace("Group Delay", {'color': 'C3'})
        # plot3.add_fit_trace("Group Delay Fit", {'color': 'C4'})
        self.plot1 = plot1
        self.plot1B = plot1B
        self.plot2 = plot2
        # self.plot3 = plot3
        return [plot1, plot1B, plot2] #, plot3]

class QubitTuneup(QubitCalibration):
    def __init__(self, qubit, f_start=5e9, f_stop=6e9, coarse_step=0.1e9, fine_step=1.0e6, averages=500, amp=1.0, **kwargs):
        self.coarse_frequencies = np.arange(f_start, f_stop, coarse_step) - 10.0e6 # Don't stray too close to the carrier tone
        self.fine_frequencies   = np.arange(10.0e6, coarse_step+10.0e6, fine_step)
        self.f_start = f_start
        self.f_stop = f_stop
        self.coarse_step = coarse_step
        self.fine_step = fine_step
        self.amp = amp
        kwargs['averages'] = averages
        super(QubitTuneup, self).__init__(qubit, **kwargs)

    def sequence(self):
        return [[X(self.qubit, frequency=f, amp=self.amp), MEAS(self.qubit)] for f in self.fine_frequencies]

    def exp_config(self, exp):
        exp.add_qubit_sweep(self.qubit, "control", "frequency", self.coarse_frequencies)
        self.quad_fun = lambda x: x

    def _calibrate(self):
        self.data, _ = self.run_sweeps()
        freqs = np.arange(self.f_start, self.f_stop, self.fine_step)
        self.plot["Data"] = (freqs, self.data)

    def init_plots(self):
        plot = ManualPlotter("Qubit Search", x_label='Frequency (Hz)', y_label='Amplitude (Arb. Units)')
        plot.add_data_trace("Data", {'color': 'C1'})
        plot.add_fit_trace("Fit", {'color': 'C1'})
        self.plot = plot
        return [plot]

class RabiAmpCalibration(QubitCalibration):

    amp2offset = 0.5

    def __init__(self, qubit, num_steps=40, **kwargs):
        if num_steps % 2 != 0:
            raise ValueError("Number of steps for RabiAmp calibration must be even!")
        #for now, only do one qubit at a time
        self.num_steps = num_steps
        self.amps = np.hstack((np.arange(-1, 0, 2./num_steps),
                               np.arange(2./num_steps, 1+2./num_steps, 2./num_steps)))
        super(RabiAmpCalibration, self).__init__(qubit, **kwargs)
        self.filename = 'Rabi/Rabi'

    def sequence(self):
        return ([[Xtheta(self.qubit, amp=a), MEAS(self.qubit)] for a in self.amps] +
                [[Ytheta(self.qubit, amp=a), MEAS(self.qubit)] for a in self.amps])

    def _calibrate(self):
        data, _ = self.run_sweeps()
        N = len(data)
        I_fit = RabiAmpFit(self.amps, data[N//2:])
        Q_fit = RabiAmpFit(self.amps, data[:N//2])
        #Arbitary extra division by two so that it doesn't push the offset too far.
        self.pi_amp = I_fit.pi_amp
        self.pi2_amp = I_fit.pi_amp/2.0
        self.i_offset = I_fit.fit_params["phi"]*self.amp2offset
        self.q_offset = Q_fit.fit_params["phi"]*self.amp2offset
        logger.info("Found X180 amplitude: {}".format(self.pi_amp))
        logger.info("Shifting I offset by: {}".format(self.i_offset))
        logger.info("Shifting Q offset by: {}".format(self.q_offset))
        finer_amps = np.linspace(np.min(self.amps), np.max(self.amps), 4*len(self.amps))
        self.plot["I Data"] = (self.amps, data[:N//2])
        self.plot["Q Data"] = (self.amps, data[N//2:])
        self.plot["I Fit"] = (finer_amps, I_fit.model(finer_amps))
        self.plot["Q Fit"] = (finer_amps, Q_fit.model(finer_amps))

        if self.pi_amp <= 1.0 and self.pi2_amp <= 1.0:
            self.succeeded = True

    def init_plots(self):
        plot = ManualPlotter("Rabi Amplitude Cal", x_label="I/Q Amplitude", y_label="{} (Arb. Units)".format(self.quad))
        plot.add_data_trace("I Data", {'color': 'C1'})
        plot.add_data_trace("Q Data", {'color': 'C2'})
        plot.add_fit_trace("I Fit", {'color': 'C1'})
        plot.add_fit_trace("Q Fit", {'color': 'C2'})
        self.plot = plot
        return [plot]

    def update_settings(self):
        s = round(self.pi_amp, 5)
        self.qubit.pulse_params['pi2Amp'] = round(self.pi2_amp, 5)
        self.qubit.pulse_params['piAmp'] = round(self.pi_amp, 5)
        awg_chan   = self.qubit.phys_chan
        amp_factor = self.qubit.phys_chan.amp_factor
        awg_chan.I_channel_offset += round(amp_factor*self.amp2offset*self.i_offset, 5)
        awg_chan.Q_channel_offset += round(amp_factor*self.amp2offset*self.i_offset, 5)

        if self.sample:
            c1 = bbndb.calibration.Calibration(value=self.pi2_amp, sample=self.sample, name="Pi2Amp", category="Rabi")
            c2 = bbndb.calibration.Calibration(value=self.pi_amp, sample=self.sample, name="PiAmp", category="Rabi")
            c1.date = c2.date = datetime.datetime.now()
            bbndb.get_cl_session().add_all([c1, c2])
            bbndb.get_cl_session().commit()

class RamseyCalibration(QubitCalibration):
    def __init__(self, qubit, delays=np.linspace(0.0, 20.0, 41)*1e-6,
                two_freqs=False, added_detuning=150e3, set_source=True, AIC=True, **kwargs):
        self.delays         = delays
        self.two_freqs      = two_freqs
        self.added_detuning = added_detuning
        self.set_source     = set_source
        self.AIC            = AIC #Akaike information criterion for model choice

        super(RamseyCalibration, self).__init__(qubit, **kwargs)
        self.filename = 'Ramsey/Ramsey'

    def descriptor(self):
        return [delay_descriptor(self.delays)]

    def sequence(self):
        return [[X90(self.qubit), Id(self.qubit, delay), X90(self.qubit), MEAS(self.qubit)] for delay in self.delays]

    def init_plots(self):
        plot = ManualPlotter("Ramsey Fits", x_label='Time (us)', y_label='Amplitude (Arb. Units)')
        plot.add_data_trace("Data 1", {'color': 'black'})
        plot.add_fit_trace("Fit 1", {'color': 'red'})
        plot.add_data_trace("Data 2", {'color': 'green'})
        plot.add_fit_trace("Fit 2", {'color': 'blue'})
        self.plot = plot
        return [plot]

    def exp_config(self, exp):
        rcvr = self.qubit.measure_chan.receiver_chan.receiver
        if self.first_ramsey:
            if self.set_source:
                self.source_proxy = self.qubit.phys_chan.generator # DB object
                self.qubit_source = exp._instruments[self.source_proxy.label] # auspex instrument
                self.orig_freq    = self.source_proxy.frequency
                self.source_proxy.frequency = round(self.orig_freq + self.added_detuning, 10)
                self.qubit_source.frequency = self.source_proxy.frequency
            else:
                self.orig_freq = self.qubit.frequency
                self.qubit.frequency = round(self.orig_freq+self.added_detuning,10)

    def _calibrate(self):
        self.first_ramsey = True

        data, _ = self.run_sweeps()
        try:
            ramsey_fit = RamseyFit(self.delays, data, two_freqs=self.two_freqs, AIC=self.AIC)
            fit_freqs = ramsey_fit.fit_params["f"]
        except Exception as e:
            raise Exception(f"Exception {e} while fitting in {self}")

        # Plot the results
        self.plot["Data 1"] = (self.delays, data)
        finer_delays = np.linspace(np.min(self.delays), np.max(self.delays), 4*len(self.delays))
        self.plot["Fit 1"] = (finer_delays, ramsey_fit.model(finer_delays))

        #TODO: set conditions for success
        fit_freq_A = np.mean(fit_freqs) #the fit result can be one or two frequencies
        if self.set_source:
            self.source_proxy.frequency = round(self.orig_freq + self.added_detuning + fit_freq_A/2, 10)
            self.qubit_source.connect()
            self.qubit_source.frequency = self.source_proxy.frequency
            self.qubit_source.disconnect()
        else:
            self.qubit.frequency = round(self.orig_freq + self.added_detuning + fit_freq_A/2, 10)

        self.first_ramsey = False

        # if self.plot:
        #     [self.add_manual_plotter(p) for p in self.plot] if isinstance(self.plot, list) else self.add_manual_plotter(self.plot)
        # self.start_manual_plotters()
        data, _ = self.run_sweeps()

        try:
            ramsey_fit = RamseyFit(self.delays, data, two_freqs=self.two_freqs, AIC=self.AIC)
            fit_freqs = ramsey_fit.fit_params["f"]
            self.succeeded = True
        except Exception as e:
            if self.set_source:
                self.source_proxy.frequency = self.orig_freq
                self.qubit_source.frequency = self.orig_freq
            else:
                self.qubit.frequency = self.orig_freq
            raise Exception(f"Exception {e} while fitting in {self}")

        # Plot the results
        self.plot["Data 2"] = (self.delays, data)
        self.plot["Fit 2"]  = (finer_delays, ramsey_fit.model(finer_delays))

        fit_freq_B = np.mean(fit_freqs)
        if fit_freq_B < fit_freq_A:
            self.fit_freq = round(self.orig_freq + self.added_detuning + 0.5*(fit_freq_A + 0.5*fit_freq_A + fit_freq_B), 10)
        else:
            self.fit_freq = round(self.orig_freq + self.added_detuning - 0.5*(fit_freq_A - 0.5*fit_freq_A + fit_freq_B), 10)
        logger.info(f"Found qubit Frequency {self.fit_freq}") #TODO: print actual qubit frequency, instead of the fit

    def update_settings(self):
        if self.set_source:
            self.source_proxy.frequency = float(round(self.fit_freq))
            self.qubit_source.frequency = self.source_proxy.frequency
        else:
            self.qubit.frequency = float(round(self.fit_freq))
        # update edges where this is the target qubit
<<<<<<< HEAD
        # for edge in self.qubit.edge_target:
        #     edge_source = edge.phys_chan.generator
        #     edge.frequency = self.source_proxy.frequency + self.qubit_source.frequency - edge_source.frequency
        #         # TODO: fix this for db backend

        # qubit_set_freq = self.saved_settings['instruments'][qubit_source]['frequency'] + self.saved_settings['qubits'][self.qubit.label]['control']['frequency']
        # logger.info("Qubit set frequency = {} GHz".format(round(float(qubit_set_freq/1e9),5)))
        # return ('frequency', qubit_set_freq)
=======
        for edge in self.qubit.edge_target:
            edge_source = edge.phys_chan.generator
            edge.frequency = self.source_proxy.frequency + self.qubit_source.frequency - edge_source.frequency
        if self.sample:
            frequency = self.qubit_source.frequency if self.set_source else self.qubit.frequency
            c = bbndb.calibration.Calibration(value=frequency, sample=self.sample, name="Ramsey")
            c.date = datetime.datetime.now()
            bbndb.get_cl_session().add(c)
            bbndb.get_cl_session().commit()
>>>>>>> c4bb92c2

class PhaseEstimation(QubitCalibration):

    amp2offset = 0.5

    def __init__(self, channel, num_pulses= 1, amplitude= 0.1, direction = 'X',
                    target=np.pi/2, epsilon=1e-2, max_iter=5, **kwargs):
        #for now, only do one qubit at a time
        self.num_pulses = num_pulses
        self.amplitude = amplitude
        self.direction = direction

        self.target = target
        self.epsilon = epsilon
        self.max_iter = max_iter

        super(PhaseEstimation, self).__init__(channel, **kwargs)

        self.filename = 'PhaseCal/PhaseCal'

    def sequence(self):
        # Determine whether it is a single- or a two-qubit pulse calibration
        if isinstance(self.qubit, bbndb.qgl.Edge): # slight misnomer...
            qubit = self.qubit.target
            cal_pulse = [ZX90_CR(self.qubit.source, self.qubit.target, amp=self.amplitude)]
        else:
            qubit = self.qubit
            cal_pulse = [Xtheta(self.qubit, amp=self.amplitude)]

        # Exponentially growing repetitions of the target pulse, e.g.
        # (1, 2, 4, 8, 16, 32, 64, 128, ...) x X90
        seqs = [cal_pulse*n for n in 2**np.arange(self.num_pulses+1)]
        # measure each along Z or Y
        seqs = [s + m for s in seqs for m in [ [MEAS(qubit)], [X90m(qubit), MEAS(qubit)] ]]
        # tack on calibrations to the beginning
        seqs = [[Id(qubit), MEAS(qubit)], [X(qubit), MEAS(qubit)]] + seqs
        # repeat each
        return [copy(s) for s in seqs for _ in range(2)]

    def _calibrate(self):

        ct = 0
        done = 0

        start_amp = self.amplitude

        phase_error = []

        while not done and ct < self.max_iter:
            ct += 1
            data, var = self.run_sweeps()
            phase, sigma = phase_estimation(data, var)
            self.amplitude, done, error = phase_to_amplitude(phase, sigma, self.amplitude,
                                                self.target, epsilon=self.epsilon)
            phase_error.append(error)

            self.data_plot['data'] = (np.array(range(1, len(data)+1)), data)
            self.plot["angle_estimate"] = (np.array(range(1, len(phase_error)+1)), np.array(phase_error))

        if done == -1:
            self.succeeded = False
        elif done == 1:
            self.succeeded = True
        else:
            raise Exception()

    def init_plots(self):
        data_plot = ManualPlotter("Phase Cal", x_label="Sequence Number", y_label="{} (Arb. Units)".format(self.quad))
        data_plot.add_data_trace("data", {'color': 'C1'})
        plot = ManualPlotter("Phase Angle Error", x_label="Iteration", y_label="Angle (rad.)")
        plot.add_data_trace("angle_estimate", {'color': 'C1'})
        self.plot = plot
        self.data_plot = data_plot
        return [data_plot, plot]

    def update_settings(self):
        logger.warning("Nothing to update.")


class Pi2Calibration(PhaseEstimation):

    def __init__(self, qubit, num_pulses= 1, direction = 'X',
                    epsilon=1e-2, max_iter=5, **kwargs):
        super(Pi2Calibration, self).__init__(qubit, num_pulses=num_pulses,
                        amplitude=qubit.pulse_params['pi2Amp'], direction =direction,
                        target=np.pi/2, epsilon=epsilon, max_iter=max_iter, **kwargs)

    def update_settings(self):
        self.qubit.pulse_params['pi2Amp'] = round(self.amplitude, 5)

        if self.sample:
            c = bbndb.calibration.Calibration(value=self.amplitude, sample=self.sample, name="Pi2Amp", category="PhaseEstimation")
            c.date = datetime.datetime.now()
            bbndb.get_cl_session().add(c)
            bbndb.get_cl_session().commit()

class PiCalibration(PhaseEstimation):

    def __init__(self, qubit, num_pulses= 1, direction = 'X',
                    epsilon=1e-2, max_iter=5, **kwargs):
        super(PiCalibration, self).__init__(qubit, num_pulses=num_pulses,
                        amplitude=qubit.pulse_params['piAmp'], direction =direction,
                        target=np.pi, epsilon=epsilon, max_iter=max_iter, **kwargs)

    def update_settings(self):
        self.qubit.pulse_params['piAmp'] = round(self.amplitude, 5)

        if self.sample:
            c = bbndb.calibration.Calibration(value=self.amplitude, sample=self.sample, name="PiAmp", category="PhaseEstimation")
            c.date = datetime.datetime.now()
            bbndb.get_cl_session().add(c)
            bbndb.get_cl_session().commit()

class CRAmpCalibration_PhEst(PhaseEstimation):
    def __init__(self, edge, num_pulses= 5, **kwargs):
        super(CRAmpCalibration_PhEst, self).__init__(edge, num_pulses = num_pulses, amplitude=edge.pulse_params['amp'], direction='X', target=np.pi/2, epsilon=1e-2, max_iter=5,**kwargs)
        self.qubits = [edge.target]

    def update_settings(self):
        self.qubit.pulse_params['amp'] = round(self.amplitude, 5)

        if self.sample:
            c = bbndb.calibration.Calibration(value=self.amplitude, sample=self.sample, name="CRamp", category="PhaseEstimation")
            c.date = datetime.datetime.now()
            bbndb.get_cl_session().add(c)
            bbndb.get_cl_session().commit()

class DRAGCalibration(QubitCalibration):
    def __init__(self, qubit, deltas = np.linspace(-1,1,21), num_pulses = np.arange(8, 48, 4), **kwargs):
        self.filename = 'DRAG/DRAG'
        self.deltas = deltas
        self.num_pulses = num_pulses
        super(DRAGCalibration, self).__init__(qubit, **kwargs)

    def sequence(self):
        seqs = []
        for n in self.num_pulses:
            seqs += [[X90(self.qubit, drag_scaling = d), X90m(self.qubit, drag_scaling = d)]*n + [X90(self.qubit, drag_scaling = d), MEAS(self.qubit)] for d in self.deltas]
        seqs += create_cal_seqs((self.qubit,),2)
        return seqs

    def init_plots(self):
        plot = ManualPlotter("DRAG Cal", x_label=['DRAG parameter', 'Number of pulses'], y_label=['Amplitude (Arb. Units)', 'Fit DRAG parameter'], numplots = 2)
        cmap = cm.viridis(np.linspace(0, 1, len(self.num_pulses)))
        for n in range(len(self.num_pulses)):
            plot.add_data_trace('Data_{}'.format(n), {'color': list(cmap[n]), 'linestyle': 'None'})
            plot.add_fit_trace('Fit_{}'.format(n), {'color': list(cmap[n])})
        plot.add_data_trace('Data_opt', subplot_num = 1) #TODO: error bars
        self.plot = plot
        return [plot]

    def exp_config(self, exp):
        rcvr = self.qubit.measure_chan.receiver_chan.receiver
        exp._instruments[rcvr.label].exp_step = self.step #where from?

    def _calibrate(self):
        # run twice for different DRAG parameter ranges
        for k in range(2):
            self.step = k
            data, _ = self.run_sweeps()
            finer_deltas = np.linspace(np.min(self.deltas), np.max(self.deltas), 4*len(self.deltas))
            #normalize data with cals
            data = quick_norm_data(data)
            try:
                opt_drag, error_drag, popt_mat = fit_drag(data, self.deltas, self.num_pulses)
                if k==1:
                    self.succeeded = True
            except Exception as e:
                raise Exception(f"Exception {e} while fitting in {self}")

            norm_data = data.reshape((len(self.num_pulses), len(self.deltas)))
            for n in range(len(self.num_pulses)):
                self.plot['Data_{}'.format(n)] = (self.deltas, norm_data[n, :])
                finer_deltas = np.linspace(np.min(self.deltas), np.max(self.deltas), 4*len(self.deltas))
                self.plot['Fit_{}'.format(n)] = (finer_deltas, quadf(finer_deltas, *popt_mat[:, n]))
            self.plot["Data_opt"] = (self.num_pulses, opt_drag) #TODO: add error bars

            if k==0:
                #generate sequence with new pulses and drag parameters
                new_drag_step = 0.25*(max(self.deltas) - min(self.deltas))
                self.deltas = np.linspace(opt_drag[-1] - new_drag_step, opt_drag[-1] + new_drag_step, len(self.deltas))
                new_pulse_step = int(np.floor(2*(max(self.num_pulses)-min(self.num_pulses))/len(self.num_pulses)))
                self.num_pulses = np.arange(max(self.num_pulses) - new_pulse_step, max(self.num_pulses) + new_pulse_step*(len(self.num_pulses)-1), new_pulse_step)

            if not self.leave_plots_open:
                self.plot.set_quit()
        self.opt_drag = round(float(opt_drag[-1]), 5)

    def update_settings(self):
        logger.info(f'{self.qubit.label} DRAG parameter set to {self.opt_drag}')
        self.qubit.pulse_params['drag_scaling'] = self.opt_drag

        if self.sample:
            c = bbndb.calibration.Calibration(value=self.opt_drag, sample=self.sample, name="drag_scaling")
            c.date = datetime.datetime.now()
            bbndb.get_cl_session().add(c)
            bbndb.get_cl_session().commit()

'''Two-qubit gate calibrations'''
class CRCalibration(QubitCalibration):
    """Template for CR calibrations. Currently available steps: length, phase, amplitude

    Args:
        edge: Edge in the channel library defining the connection between control and target qubit
        lengths (array): CR pulse length(s). Longer than 1 for CRLenCalibration
        phases (array): CR pulse phase(s). Longer than 1 for CRPhaseCalibration
        amps (array): CR pulse amp(s). Longer than 1 for CRAmpCalibration
        rise_fall (float): length of rise/fall of CR pulses
        meas_qubits (list): specifies a subset of qubits to be measured (both by default)
    """
    def __init__(self,
                 edge,
                 lengths = np.linspace(20, 1020, 21)*1e-9,
                 phases = [0],
                 amps = [0.8],
                 rise_fall = 40e-9,
                 meas_qubits = None,
                 **kwargs):
        self.lengths   = lengths
        self.phases    = phases
        self.amps      = amps
        self.rise_fall = rise_fall
        self.filename  = 'CR/CR'

        self.edge      = edge
        qubits = meas_qubits if meas_qubits else [edge.source, edge.target]
        super().__init__(qubits, **kwargs)

    def init_plots(self):
        plot = ManualPlotter("CR"+str.lower(self.cal_type.name)+"Fit", x_label=str.lower(self.cal_type.name), y_label='$<Z_{'+self.edge.target.label+'}>$', y_lim=(-1.02,1.02))
        plot.add_data_trace("Data 0", {'color': 'C1'})
        plot.add_fit_trace("Fit 0", {'color': 'C1'})
        plot.add_data_trace("Data 1", {'color': 'C2'})
        plot.add_fit_trace("Fit 1", {'color': 'C2'})
        self.plot = plot
        return [plot]

    def _calibrate(self):
        # run and load normalized data
        qt = self.edge.target
        qs = self.edge.source
        self.qubit = qt

        self.norm_points = {qs.label: (0, 1), qt.label: (0, 1)}
        data, _ =  self.run_sweeps()

        data_t = data[qt.label] if isinstance(data, dict) else data
        # fit
        self.opt_par, all_params_0, all_params_1 = fit_CR([self.lengths, self.phases, self.amps], data_t, self.cal_type)
        # plot the result
        xaxis = self.lengths if self.cal_type==CR_cal_type.LENGTH else self.phases if self.cal_type==CR_cal_type.PHASE else self.amps
        finer_xaxis = np.linspace(np.min(xaxis), np.max(xaxis), 4*len(xaxis))

        self.plot["Data 0"] = (xaxis,       data_t[:len(data_t)//2])
        self.plot["Fit 0"] =  (finer_xaxis, np.polyval(all_params_0, finer_xaxis) if self.cal_type == CR_cal_type.AMP else sinf(finer_xaxis, **all_params_0))
        self.plot["Data 1"] = (xaxis,       data_t[len(data_t)//2:])
        self.plot["Fit 1"] =  (finer_xaxis, np.polyval(all_params_1, finer_xaxis) if self.cal_type == CR_cal_type.AMP else sinf(finer_xaxis, **all_params_1))

        # Optimal parameter within range of original data!
        if self.opt_par > np.min(xaxis) and self.opt_par < np.max(xaxis):
            self.succeeded = True

    def update_settings(self):
        print("updating settings...")
        self.edge.pulse_params[str.lower(self.cal_type.name)] = float(self.opt_par)
        super(CRCalibration, self).update_settings()
        if self.sample:
            c = bbndb.calibration.Calibration(value=float(self.opt_par), sample=self.sample, name="CR"+str.lower(self.cal_type.name))
            c.date = datetime.datetime.now()
            bbndb.get_cl_session().add(c)
            bbndb.get_cl_session().commit()

class CRLenCalibration(CRCalibration):
    cal_type = CR_cal_type.LENGTH

    def __init__(self, edge, lengths=np.linspace(20, 1020, 21)*1e-9, phase=0, amp=0.8, rise_fall=40e-9, meas_qubits=None, **kwargs):
        super().__init__(edge, lengths=lengths, phases=[phase], amps=[amp], rise_fall=rise_fall, meas_qubits = meas_qubits, **kwargs)

    def sequence(self):
<<<<<<< HEAD
        qc, qt = self.qubits
        seqs = [[Id(qc)] + echoCR(qc, qt, length=l, phase = self.phases[0], amp=self.amps[0], riseFall=self.rise_fall).seq + [Id(qc), MEAS(qt)*MEAS(qc)] for l in self.lengths]
        seqs += [[X(qc)] + echoCR(qc, qt, length=l, phase= self.phases[0], amp=self.amps[0], riseFall=self.rise_fall).seq + [X(qc), MEAS(qt)*MEAS(qc)] for l in self.lengths]
        seqs += create_cal_seqs((qc,qt), 2, measChans=(qc,qt))
=======
        qc = self.edge.source
        qt = self.edge.target
        measBlock = reduce(operator.mul, [MEAS(q) for q in self.qubits])
        seqs = [[Id(qc)] + echoCR(qc, qt, length=l, phase = self.phases[0], amp=self.amps[0], riseFall=self.rise_fall).seq + [Id(qc), measBlock] for l in self.lengths]
        seqs += [[X(qc)] + echoCR(qc, qt, length=l, phase= self.phases[0], amp=self.amps[0], riseFall=self.rise_fall).seq + [X(qc), measBlock] for l in self.lengths]
        seqs += create_cal_seqs(self.qubits, 2)
>>>>>>> c4bb92c2
        return seqs

    def descriptor(self):
         return [
            delay_descriptor(np.concatenate((self.lengths, self.lengths))),
            cal_descriptor(tuple(self.qubits), 2)
        ]


class CRPhaseCalibration(CRCalibration):
    cal_type = CR_cal_type.PHASE

    def __init__(self, edge, length=None, phases=np.linspace(0,2*np.pi,21), amp=0.8, rise_fall=40e-9, **kwargs):
        if not length:
            length = edge.pulse_params['length']
        super().__init__(edge, lengths=[length], phases=phases, amps=[amp], rise_fall=rise_fall, **kwargs)

    def sequence(self):
<<<<<<< HEAD
        qc, qt = self.qubits
        seqs = [[Id(qc)] + echoCR(qc, qt, length=self.lengths[0], phase=ph, amp=self.amps[0], riseFall=self.rise_fall).seq + [X90(qt)*Id(qc), MEAS(qt)*MEAS(qc)] for ph in self.phases]
        seqs += [[X(qc)] + echoCR(qc, qt, length=self.lengths[0], phase=ph, amp=self.amps[0], riseFall=self.rise_fall).seq + [X90(qt)*X(qc), MEAS(qt)*MEAS(qc)] for ph in self.phases]
        seqs += create_cal_seqs((qc,qt), 2, measChans=(qc,qt))
=======
        qc = self.edge.source
        qt = self.edge.target
        measBlock = reduce(operator.mul, [MEAS(q) for q in self.qubits])
        seqs = [[Id(qc)] + echoCR(qc, qt, length=self.lengths[0], phase=ph, amp=self.amps[0], riseFall=self.rise_fall).seq + [X90(qt)*Id(qc), measBlock] for ph in self.phases]
        seqs += [[X(qc)] + echoCR(qc, qt, length=self.lengths[0], phase=ph, amp=self.amps[0], riseFall=self.rise_fall).seq + [X90(qt)*X(qc), measBlock] for ph in self.phases]
        seqs += create_cal_seqs(self.qubits, 2)
>>>>>>> c4bb92c2
        return seqs

    def descriptor(self):
        return [
            {
                'name': 'phase',
                'unit': 'radians',
                'points': list(self.phases)+list(self.phases),
                'partition': 1
            },
            cal_descriptor(tuple(self.qubits), 2)
        ]

class CRAmpCalibration(CRCalibration):
    cal_type = CR_cal_type.AMP

    def __init__(self, edge, amp_range = 0.4, amp = 0.8, rise_fall = 40e-9, num_CR = 1, **kwargs):
        self.num_CR = num_CR
        length = edge.pulse_params['length']
        phase  = edge.pulse_params['phase']
        if num_CR % 2 == 0:
            logger.error('The number of ZX90 must be odd')
        amps = np.linspace((1-amp_range/2)*amp, (1+amp_range/2)*amp, 21)
        super().__init__(edge, lengths=[length], phases=[phase], amps=amps, rise_fall=rise_fall, **kwargs)

    def sequence(self):
<<<<<<< HEAD
        qc, qt = self.qubits
        seqs = [[Id(qc)] + self.num_CR*echoCR(qc, qt, length=self.lengths[0], phase=self.phases[0], amp=a, riseFall=self.rise_fall).seq + [Id(qc), MEAS(qt)*MEAS(qc)]
        for a in self.amps]+ [[X(qc)] + self.num_CR*echoCR(qc, qt, length=self.lengths[0], phase= self.phases[0], amp=a, riseFall=self.rise_fall).seq + [X(qc), MEAS(qt)*MEAS(qc)]
        for a in self.amps] + create_cal_seqs((qc,qt), 2, measChans=(qc,qt))
=======
        qc = self.edge.source
        qt = self.edge.target
        measBlock = reduce(operator.mul, [MEAS(q) for q in self.qubits])
        seqs = [[Id(qc)] + self.num_CR*echoCR(qc, qt, length=self.lengths[0], phase=self.phases[0], amp=a, riseFall=self.rise_fall).seq + [Id(qc), measBlock]
        for a in self.amps]+ [[X(qc)] + self.num_CR*echoCR(qc, qt, length=self.lengths[0], phase= self.phases[0], amp=a, riseFall=self.rise_fall).seq + [X(qc), measBlock]
        for a in self.amps] + create_cal_seqs(self.qubits, 2)
>>>>>>> c4bb92c2
        return seqs

    def descriptor(self):
        return [{'name': 'amplitude',
                 'unit': None,
                 'points': list(self.amps)+list(self.amps),
                 'partition': 1
                },
                cal_descriptor(tuple(self.qubits), 2)]

def restrict(phase):
    out = np.mod( phase + np.pi, 2*np.pi, ) - np.pi
    return out

def phase_estimation( data_in, vardata_in, verbose=False):
    """Estimates pulse rotation angle from a sequence of P^k experiments, where
    k is of the form 2^n. Uses the modified phase estimation algorithm from
    Kimmel et al, quant-ph/1502.02677 (2015). Every experiment i doubled.
    vardata should be the variance of the mean"""

    #average together pairs of data points
    avgdata = (data_in[0::2] + data_in[1::2])/2

    # normalize data using the first two pulses to calibrate the "meter"
    data = 1 + 2*(avgdata[2:] - avgdata[0]) / (avgdata[0] - avgdata[1])
    zdata = data[0::2]
    xdata = data[1::2]

    # similar scaling with variances
    vardata = (vardata_in[0::2] + vardata_in[1::2])/2
    vardata = vardata[2:] * 2 / abs(avgdata[0] - avgdata[1])**2
    zvar = vardata[0::2]
    xvar = vardata[1::2]

    phases = np.arctan2(xdata, zdata)
    distances = np.sqrt(xdata**2 + zdata**2)

    curGuess = phases[0]
    phase = curGuess
    sigma = np.pi

    if verbose == True:
        print('Current Guess: %f'%(curGuess))

    for k in range(1,len(phases)):

        if verbose == True:
            print('k: %d'%(k))

        # Each step of phase estimation needs to assign the measured phase to
        # the correct half circle. We will conservatively require that the
        # (x,z) tuple is long enough that we can assign it to the correct
        # quadrant of the circle with 2σ confidence

        if distances[k] < 2*np.sqrt(xvar[k] + zvar[k]):
            logger.info('Phase estimation terminated at %dth pulse because the (x,z) vector is too short'%(k))
            break

        lowerBound = restrict(curGuess - np.pi/2**(k))
        upperBound = restrict(curGuess + np.pi/2**(k))
        possiblesTest = [ restrict((phases[k] + 2*n*np.pi)/2**(k)) for n in range(0,2**(k)+1)]

        if verbose == True:
            logger.info('Lower Bound: %f'%lowerBound)
            logger.info('Upper Bound: %f'%upperBound)

        possibles=[]
        for p in possiblesTest:
            # NOTE: previous code did not handle upperbound == lowerBound
            if lowerBound >= upperBound:
                satisfiesLB = p > lowerBound or p < 0.
                satisfiesUP = p < upperBound or p > 0.
            else:
                satisfiesLB = p > lowerBound
                satisfiesUP = p < upperBound

            if satisfiesLB == True and satisfiesUP == True:
                possibles.append(p)

        curGuess = possibles[0]
        if verbose == True:
            logger.info('Current Guess: %f'%(curGuess))

        phase = curGuess
        sigma = np.maximum(np.abs(restrict(curGuess - lowerBound)), np.abs(restrict(curGuess - upperBound)))

    return phase, sigma

def phase_to_amplitude(phase, sigma, amp, target, epsilon=1e-2):
    # correct for some errors related to 2pi uncertainties
    if np.sign(phase) != np.sign(amp):
        phase += np.sign(amp)*2*np.pi
    angle_error = phase - target;
    logger.info('Angle error: %.4f'%angle_error);

    amp_target = target/phase * amp
    amp_error = amp - amp_target
    logger.info('Set amplitude: %.4f\n'%amp)
    logger.info('Amplitude error: %.4f\n'%amp_error)

    amp = amp_target
    done_flag = 0

    # check for stopping condition
    phase_error = phase - target
    if np.abs(phase_error) < epsilon or np.abs(phase_error/sigma) < 1:
        if np.abs(phase_error) < epsilon:
            logger.info('Reached target rotation angle accuracy. Set amplitude: %.4f\n'%amp)
        elif abs(phase_error/sigma) < 1:
            logger.info('Reached phase uncertainty limit. Set amplitude: %.4f\n'%amp)
        done_flag = 1

    if amp > 1.0 or amp < epsilon:
        logger.warning(f"Phase estimation returned an unreasonable amplitude setting {amp}. Aborting.")
        done_flag = -1

    return amp, done_flag, phase_error

def quick_norm_data(data): #TODO: generalize as in Qlab.jl
    """Rescale data assuming 2 calibrations / single qubit state at the end of the sequence"""
    data = 2*(data-np.mean(data[-4:-2]))/(np.mean(data[-4:-2])-np.mean(data[-2:])) + 1
    data = data[:-4]
    return data<|MERGE_RESOLUTION|>--- conflicted
+++ resolved
@@ -726,26 +726,18 @@
         else:
             self.qubit.frequency = float(round(self.fit_freq))
         # update edges where this is the target qubit
-<<<<<<< HEAD
-        # for edge in self.qubit.edge_target:
-        #     edge_source = edge.phys_chan.generator
-        #     edge.frequency = self.source_proxy.frequency + self.qubit_source.frequency - edge_source.frequency
-        #         # TODO: fix this for db backend
-
-        # qubit_set_freq = self.saved_settings['instruments'][qubit_source]['frequency'] + self.saved_settings['qubits'][self.qubit.label]['control']['frequency']
-        # logger.info("Qubit set frequency = {} GHz".format(round(float(qubit_set_freq/1e9),5)))
-        # return ('frequency', qubit_set_freq)
-=======
         for edge in self.qubit.edge_target:
-            edge_source = edge.phys_chan.generator
-            edge.frequency = self.source_proxy.frequency + self.qubit_source.frequency - edge_source.frequency
+            if self.set_source:
+                edge_source = edge.phys_chan.generator
+                edge.frequency = self.source_proxy.frequency + self.qubit_source.frequency - edge_source.frequency
+            else:
+                edge.frequency = self.qubit.frequency
         if self.sample:
             frequency = self.qubit_source.frequency if self.set_source else self.qubit.frequency
             c = bbndb.calibration.Calibration(value=frequency, sample=self.sample, name="Ramsey")
             c.date = datetime.datetime.now()
             bbndb.get_cl_session().add(c)
             bbndb.get_cl_session().commit()
->>>>>>> c4bb92c2
 
 class PhaseEstimation(QubitCalibration):
 
@@ -1025,19 +1017,12 @@
         super().__init__(edge, lengths=lengths, phases=[phase], amps=[amp], rise_fall=rise_fall, meas_qubits = meas_qubits, **kwargs)
 
     def sequence(self):
-<<<<<<< HEAD
-        qc, qt = self.qubits
-        seqs = [[Id(qc)] + echoCR(qc, qt, length=l, phase = self.phases[0], amp=self.amps[0], riseFall=self.rise_fall).seq + [Id(qc), MEAS(qt)*MEAS(qc)] for l in self.lengths]
-        seqs += [[X(qc)] + echoCR(qc, qt, length=l, phase= self.phases[0], amp=self.amps[0], riseFall=self.rise_fall).seq + [X(qc), MEAS(qt)*MEAS(qc)] for l in self.lengths]
-        seqs += create_cal_seqs((qc,qt), 2, measChans=(qc,qt))
-=======
         qc = self.edge.source
         qt = self.edge.target
         measBlock = reduce(operator.mul, [MEAS(q) for q in self.qubits])
         seqs = [[Id(qc)] + echoCR(qc, qt, length=l, phase = self.phases[0], amp=self.amps[0], riseFall=self.rise_fall).seq + [Id(qc), measBlock] for l in self.lengths]
         seqs += [[X(qc)] + echoCR(qc, qt, length=l, phase= self.phases[0], amp=self.amps[0], riseFall=self.rise_fall).seq + [X(qc), measBlock] for l in self.lengths]
         seqs += create_cal_seqs(self.qubits, 2)
->>>>>>> c4bb92c2
         return seqs
 
     def descriptor(self):
@@ -1056,19 +1041,12 @@
         super().__init__(edge, lengths=[length], phases=phases, amps=[amp], rise_fall=rise_fall, **kwargs)
 
     def sequence(self):
-<<<<<<< HEAD
-        qc, qt = self.qubits
-        seqs = [[Id(qc)] + echoCR(qc, qt, length=self.lengths[0], phase=ph, amp=self.amps[0], riseFall=self.rise_fall).seq + [X90(qt)*Id(qc), MEAS(qt)*MEAS(qc)] for ph in self.phases]
-        seqs += [[X(qc)] + echoCR(qc, qt, length=self.lengths[0], phase=ph, amp=self.amps[0], riseFall=self.rise_fall).seq + [X90(qt)*X(qc), MEAS(qt)*MEAS(qc)] for ph in self.phases]
-        seqs += create_cal_seqs((qc,qt), 2, measChans=(qc,qt))
-=======
         qc = self.edge.source
         qt = self.edge.target
         measBlock = reduce(operator.mul, [MEAS(q) for q in self.qubits])
         seqs = [[Id(qc)] + echoCR(qc, qt, length=self.lengths[0], phase=ph, amp=self.amps[0], riseFall=self.rise_fall).seq + [X90(qt)*Id(qc), measBlock] for ph in self.phases]
         seqs += [[X(qc)] + echoCR(qc, qt, length=self.lengths[0], phase=ph, amp=self.amps[0], riseFall=self.rise_fall).seq + [X90(qt)*X(qc), measBlock] for ph in self.phases]
         seqs += create_cal_seqs(self.qubits, 2)
->>>>>>> c4bb92c2
         return seqs
 
     def descriptor(self):
@@ -1095,19 +1073,12 @@
         super().__init__(edge, lengths=[length], phases=[phase], amps=amps, rise_fall=rise_fall, **kwargs)
 
     def sequence(self):
-<<<<<<< HEAD
-        qc, qt = self.qubits
-        seqs = [[Id(qc)] + self.num_CR*echoCR(qc, qt, length=self.lengths[0], phase=self.phases[0], amp=a, riseFall=self.rise_fall).seq + [Id(qc), MEAS(qt)*MEAS(qc)]
-        for a in self.amps]+ [[X(qc)] + self.num_CR*echoCR(qc, qt, length=self.lengths[0], phase= self.phases[0], amp=a, riseFall=self.rise_fall).seq + [X(qc), MEAS(qt)*MEAS(qc)]
-        for a in self.amps] + create_cal_seqs((qc,qt), 2, measChans=(qc,qt))
-=======
         qc = self.edge.source
         qt = self.edge.target
         measBlock = reduce(operator.mul, [MEAS(q) for q in self.qubits])
         seqs = [[Id(qc)] + self.num_CR*echoCR(qc, qt, length=self.lengths[0], phase=self.phases[0], amp=a, riseFall=self.rise_fall).seq + [Id(qc), measBlock]
         for a in self.amps]+ [[X(qc)] + self.num_CR*echoCR(qc, qt, length=self.lengths[0], phase= self.phases[0], amp=a, riseFall=self.rise_fall).seq + [X(qc), measBlock]
         for a in self.amps] + create_cal_seqs(self.qubits, 2)
->>>>>>> c4bb92c2
         return seqs
 
     def descriptor(self):

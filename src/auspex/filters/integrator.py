# Copyright 2016 Raytheon BBN Technologies
#
# Licensed under the Apache License, Version 2.0 (the "License");
# you may not use this file except in compliance with the License.
# You may obtain a copy of the License at
#
#    http://www.apache.org/licenses/LICENSE-2.0

__all__ = ['KernelIntegrator']

import os
import numpy as np
from scipy.signal import chebwin, blackman, slepian, convolve

from .filter import Filter
from auspex.parameter import Parameter, FloatParameter, IntParameter, BoolParameter
from auspex.stream import DataStreamDescriptor, InputConnector, OutputConnector
from auspex.log import logger
from auspex.error import PipelineError
import auspex.config as config

class KernelIntegrator(Filter):

    sink            = InputConnector()
    source          = OutputConnector()
    kernel          = Parameter()
    bias            = FloatParameter(default=0.0)
    simple_kernel   = BoolParameter(default=True)
    box_car_start   = FloatParameter(default=0.0)
    box_car_stop    = FloatParameter(default=100e-9)
    demod_frequency = FloatParameter(default=0.0)

    """Integrate with a given kernel. Kernel will be padded/truncated to match record length"""
    def __init__(self, **kwargs):
        super(KernelIntegrator, self).__init__(**kwargs)
        self.pre_int_op  = None
        self.post_int_op = None
        for k, v in kwargs.items():
            if hasattr(self, k) and isinstance(getattr(self,k), Parameter):
                getattr(self, k).value = v
        if "pre_integration_operation" in kwargs:
            self.pre_int_op = kwargs["pre_integration_operation"]
        if "post_integration_operation" in kwargs:
            self.post_int_op = kwargs["post_integration_operation"]
        # self.quince_parameters = [self.simple_kernel, self.demod_frequency, self.box_car_start, self.box_car_stop]

    def update_descriptors(self):
        if not self.simple_kernel and self.kernel.value is None:
            raise PipelineError("Integrator was passed kernel None")

        logger.debug('Updating KernelIntegrator "%s" descriptors based on input descriptor: %s.', self.filter_name, self.sink.descriptor)

        record_length = self.sink.descriptor.axes[-1].num_points()

        if self.kernel.value:
            if os.path.exists(os.path.join(config.KernelDir, self.kernel.value+'.txt')):
                kernel = np.loadtxt(os.path.join(config.KernelDir, self.kernel.value+'.txt'), dtype=complex, converters={0: lambda s: complex(s.decode().replace('+-', '-'))})
            else:
                try:
                    kernel = eval(self.kernel.value.encode('unicode_escape'))
                except:
                    raise ValueError('Kernel invalid. Provide a file name or an expression to evaluate')
            if self.simple_kernel.value:
                logger.warning("Using specified kernel. To use a box car filter instead, clear kernel.value")

        elif self.simple_kernel.value:
            time_pts = self.sink.descriptor.axes[-1].points
            time_step = time_pts[1] - time_pts[0]
            kernel = np.zeros(record_length, dtype=np.complex128)
            sample_start = int(self.box_car_start.value / time_step)
            sample_stop = int(self.box_car_stop.value / time_step) + 1
            kernel[sample_start:sample_stop] = 1.0
            # add modulation
            kernel *= np.exp(2j * np.pi * self.demod_frequency.value  * time_pts)
        else:
<<<<<<< HEAD
            try:
                kernel = eval(self.kernel.value.encode('unicode_escape'))
            except:
                raise PipelineError('Kernel invalid. Provide a file name or an expression to evaluate')
=======
            raise ValueError('Kernel invalid. Either provide a file name or an expression to evaluate or set simple_kernel.value to true')
>>>>>>> 1f37707c
        # pad or truncate the kernel to match the record length
        if kernel.size < record_length:
            self.aligned_kernel = np.append(kernel, np.zeros(record_length-kernel.size, dtype=np.complex128))
        else:
            self.aligned_kernel = np.resize(kernel, record_length)

        # Integrator reduces and removes axis on output stream
        # update output descriptors
        output_descriptor = DataStreamDescriptor()
        # TODO: handle reduction to single point
        output_descriptor.axes = self.sink.descriptor.axes[:-1]
        output_descriptor._exp_src = self.sink.descriptor._exp_src
        output_descriptor.dtype = np.complex128
        for ost in self.source.output_streams:
            ost.set_descriptor(output_descriptor)
            ost.end_connector.update_descriptors()

    def process_data(self, data):

        # TODO: handle variable partial records
        if self.pre_int_op:
            data = self.pre_int_op(data)
        filtered = np.inner(np.reshape(data, (-1, len(self.aligned_kernel))), self.aligned_kernel)
        if self.post_int_op:
            filtered = self.post_int_op(filtered)
        # push to ouptut connectors
        for os in self.source.output_streams:
            os.push(filtered)<|MERGE_RESOLUTION|>--- conflicted
+++ resolved
@@ -73,14 +73,7 @@
             # add modulation
             kernel *= np.exp(2j * np.pi * self.demod_frequency.value  * time_pts)
         else:
-<<<<<<< HEAD
-            try:
-                kernel = eval(self.kernel.value.encode('unicode_escape'))
-            except:
-                raise PipelineError('Kernel invalid. Provide a file name or an expression to evaluate')
-=======
-            raise ValueError('Kernel invalid. Either provide a file name or an expression to evaluate or set simple_kernel.value to true')
->>>>>>> 1f37707c
+            raise PipelineError('Kernel invalid. Either provide a file name or an expression to evaluate or set simple_kernel.value to true')
         # pad or truncate the kernel to match the record length
         if kernel.size < record_length:
             self.aligned_kernel = np.append(kernel, np.zeros(record_length-kernel.size, dtype=np.complex128))

# Copyright 2017 Raytheon BBN Technologies
#
# Licensed under the Apache License, Version 2.0 (the "License");
# you may not use this file except in compliance with the License.
# You may obtain a copy of the License at
#
#    http://www.apache.org/licenses/LICENSE-2.0

__all__ = ['SingleShotMeasurement']

import numpy as np
from scipy.signal import hilbert
from scipy.stats import gaussian_kde, norm
from scipy.special import betaincinv
from sklearn.linear_model import LogisticRegressionCV
from time import sleep
import os
import sys

if sys.platform == 'win32' or 'NOFORKING' in os.environ:
    from queue import Queue
else:
    from multiprocessing import Queue

from .filter import Filter
from auspex.parameter import Parameter, FloatParameter, IntParameter, BoolParameter
from auspex.stream import DataStreamDescriptor, InputConnector, OutputConnector, SweepAxis
from auspex.log import logger
import auspex.config as config
import time

class SingleShotMeasurement(Filter):

    save_kernel = BoolParameter(default=False)
    optimal_integration_time = BoolParameter(default=False)
    set_threshold = BoolParameter(default=False)
    zero_mean = BoolParameter(default=False)
    logistic_regression = BoolParameter(default=False)

    sink = InputConnector()
    fidelity = OutputConnector()

    TOLERANCE = 1e-3

    def __init__(self, save_kernel=False, optimal_integration_time=False,
                    zero_mean=False, set_threshold=False,
                    logistic_regression=False, **kwargs):
        super(SingleShotMeasurement, self).__init__(**kwargs)
        if len(kwargs) > 0:
            self.save_kernel.value = save_kernel
            self.optimal_integration_time.value = optimal_integration_time
            self.zero_mean.value = zero_mean
            self.set_threshold.value = set_threshold
            self.logistic_regression.value = logistic_regression

        self.quince_parameters = [self.save_kernel, self.optimal_integration_time,
            self.zero_mean, self.set_threshold, self.logistic_regression]

        self.pdf_data_queue = Queue() #Output queue !?

    def update_descriptors(self):

        logger.debug("Updating Plotter %s descriptors based on input descriptor %s", self.filter_name, self.sink.descriptor)
        self.stream = self.sink.input_streams[0]
        self.descriptor = self.sink.descriptor
        try:
            self.time_pts = self.descriptor.axes[self.descriptor.axis_num("time")].points
            self.record_length = len(self.time_pts)
        except ValueError:
            raise ValueError("Single shot filter sink does not appear to have a time axis!")
        self.num_segments = len(self.sink.descriptor.axes[self.descriptor.axis_num("segment")].points)
        self.ground_data = np.zeros((self.record_length, self.num_segments//2), dtype=np.complex)
        self.excited_data = np.zeros((self.record_length, self.num_segments//2), dtype=np.complex)

        output_descriptor = DataStreamDescriptor()
        output_descriptor.axes = [_ for _ in self.descriptor.axes if type(_) is SweepAxis]
        output_descriptor._exp_src = self.sink.descriptor._exp_src
        output_descriptor.dtype = np.complex128
        for os in self.fidelity.output_streams:
            os.set_descriptor(output_descriptor)
            os.end_connector.update_descriptors()


    def final_init(self):
        self.counter = 1

    def process_data(self, data):
        """Fill the ground and excited data bins"""
        if self.counter % 2 != 0:
            N = (self.counter + 1) // 2 - 1
            self.ground_data[:,N] = data
        else:
            N = self.counter // 2 - 1
            self.excited_data[:,N] = data
        self.counter += 1
        if self.counter > self.num_segments:
            self.counter = 1
            self.compute_filter()
            if self.logistic_regression.value:
                self.logistic_fidelity()
            if self.save_kernel.value:
                self._save_kernel()
            for os in self.fidelity.output_streams:
                os.push(self.fidelity_result)
<<<<<<< HEAD
=======
            self.pdf_data_queue.put(self.pdf_data)
>>>>>>> 36b8da07

    def compute_filter(self):
        """Compute the single shot kernel and obtain single-shot measurement
        fidelity.

        Expects that the data will be in self.ground_data and self.excited_data,
        which are (T, N)-shaped numpy arrays, with T the time axis and N the
        number of shots."""
        #get excited and ground state data
        try:
            ground_mean = np.mean(self.ground_data, axis=1)
            excited_mean = np.mean(self.excited_data, axis=1)
        except AttributeError:
            raise Exception("Single shot filter does not appear to have any data!")
        distance = np.abs(np.mean(ground_mean - excited_mean))
        bias = np.mean(ground_mean + excited_mean) / distance
        logger.info("Found single-shot measurement distance: {} and bias {}.".format(distance, bias))
        #construct matched filter kernel
        old_settings = np.seterr(divide='ignore', invalid='ignore')
        kernel = np.nan_to_num(np.divide(np.conj(ground_mean - excited_mean), np.var(self.ground_data, ddof=1, axis=1)))
        np.seterr(**old_settings)
        #sets kernel to zero when difference is too small, and prevents
        #kernel from diverging when var->0 at beginning of record_length
        kernel = np.multiply(kernel, np.greater(np.abs(ground_mean - excited_mean), self.TOLERANCE * distance))
        #subtract offset to cancel low-frequency fluctuations when integrating
        #raw data (not demod)
        if self.zero_mean.value:
            kernel = kernel - np.mean(kernel)
        logger.info("Found single shot filter norm: {}.".format(np.sum(np.abs(kernel))))
        #annoyingly numpy's isreal has the opposite behavior to MATLAB's
        if not np.any(np.imag(kernel) > np.finfo(np.complex128).eps):
            #construct analytic signal from Hilbert transform
            kernel = hilbert(np.real(kernel))
        #normalize between -1 and 1
        kernel = kernel / np.amax(np.hstack([np.abs(np.real(kernel)), np.abs(np.imag(kernel))]))
        #apply matched filter
        weighted_ground = self.ground_data * kernel[:, np.newaxis]
        weighted_excited = self.excited_data * kernel[:, np.newaxis]

        if self.optimal_integration_time.value:
            #take cumulative sum up to each time step
            ground_I = np.real(weighted_ground)
            ground_Q = np.imag(weighted_ground)
            excited_I = np.real(weighted_excited)
            excited_Q = np.imag(weighted_excited)
            int_ground_I = np.cumsum(ground_I, axis=0)
            int_ground_Q = np.cumsum(ground_Q, axis=0)
            int_excited_I = np.cumsum(excited_I, axis=0)
            int_excited_Q = np.cumsum(excited_Q, axis=0)
            I_mins = np.amin(np.minimum(int_ground_I, int_excited_I), axis=1)
            I_maxes = np.amax(np.maximum(int_ground_I, int_excited_I), axis=1)
            num_times = int_ground_I.shape[0]
            fidelities = np.zeros((num_times, ))
            #Loop through each integration point; estimate the CDF and
            #then calculate best measurement fidelity
            for pt in range(num_times):
                bins = np.linspace(I_mins[pt], I_maxes[pt], 100)
                g_PDF = np.histogram(int_ground_I[pt, :], bins)[0]
                e_PDF = np.histogram(int_excited_I[pt,:], bins)[0]
                fidelities[pt] = np.sum(np.abs(g_PDF - e_PDF)) / np.sum(g_PDF + e_PDF)
            best_idx = fidelities.argmax(axis=0)
            self.best_integration_time = best_idx
            logger.info("Found best integration time at {} out of {} decimated points.".format(best_idx, num_times))
            #redo calculation with KDEs to get a more accurate estimate
            bins = np.linspace(I_mins[best_idx], I_maxes[best_idx], 100)
            g_KDE = gaussian_kde(int_ground_I[best_idx, :])
            e_KDE = gaussian_kde(int_excited_I[best_idx, :])
            g_PDF = g_KDE(bins)
            e_PDF = e_KDE(bins)
        else:
            ground_I = np.sum(np.real(weighted_ground), axis=0)
            ground_Q = np.sum(np.imag(weighted_excited), axis=0)
            excited_I = np.sum(np.real(weighted_excited), axis=0)
            excited_Q = np.sum(np.imag(weighted_excited), axis=0)
            I_min = np.amin(np.minimum(ground_I, excited_I))
            I_max = np.amax(np.maximum(ground_I, excited_I))
            bins = np.linspace(I_min, I_max, 100)
            g_KDE = gaussian_kde(ground_I)
            e_KDE = gaussian_kde(excited_I)
            g_PDF = g_KDE(bins)
            e_PDF = e_KDE(bins)

        self.kernel = kernel
        max_F_I = 1 - 0.5 * (1 - 0.5 * (bins[2] - bins[1]) * np.sum(np.abs(g_PDF - e_PDF)))
        self.pdf_data = {"Max I Fidelity": max_F_I,
                         "I Bins": bins,
                         "Ground I PDF": g_PDF,
                         "Excited I PDF": e_PDF}

        if self.set_threshold.value:
            indmax = (np.abs(np.cumsum(g_PDF / np.sum(g_PDF))
                        - np.cumsum(e_PDF / np.sum(e_PDF)))).argmax(axis=0)
            self.pdf_data["I Threshold"] = bins[indmax]
            logger.info("Single shot kernel found I threshold at {}.".format(bins[indmax]))

        if self.optimal_integration_time.value:
            mu_g, sigma_g = norm.fit(int_ground_I[best_idx, :])
            mu_e, sigma_e = norm.fit(int_excited_I[best_idx, :])
        else:
            mu_g, sigma_g = norm.fit(ground_I)
            mu_e, sigma_e = norm.fit(excited_I)
        self.pdf_data["Ground I Gaussian PDF"] = norm.pdf(bins, mu_g, sigma_g)
        self.pdf_data["Excited I Gaussian PDF"] = norm.pdf(bins, mu_e, sigma_e)

        #calculate kernel density estimates for other quadrature
        if self.optimal_integration_time.value:
            Q_min = np.amin([int_ground_Q[best_idx,:], int_excited_Q[best_idx,:]])
            Q_max = np.argmax([int_ground_Q[best_idx,:], int_excited_Q[best_idx,:]])
            qbins = np.linspace(Q_min, Q_max, 100)
            g_KDE = gaussian_kde(int_ground_Q[best_idx, :])
            e_KDE = gaussian_kde(int_excited_Q[best_idx, :])
        else:
            qbins = np.linspace(np.amin([ground_Q, excited_Q]), np.amax([ground_Q, excited_Q]), 100)
            g_KDE = gaussian_kde(ground_Q)
            e_KDE = gaussian_kde(excited_Q)
        self.pdf_data["Q Bins"] = qbins
        g_PDF_Q = g_KDE(qbins)
        e_PDF_Q = e_KDE(qbins)
        self.pdf_data["Ground Q PDF"] =  g_PDF_Q
        self.pdf_data["Excited Q PDF"] =  e_PDF_Q
        self.pdf_data["Max Q Fidelity"] = 1 - 0.5 * (1 - 0.5 * (qbins[2] - qbins[1]) * np.sum(np.abs(g_PDF_Q - e_PDF_Q)))

        if self.optimal_integration_time.value:
            mu_g, sigma_g = norm.fit(int_ground_Q[best_idx, :])
            mu_e, sigma_e = norm.fit(int_excited_Q[best_idx, :])
        else:
            mu_g, sigma_g = norm.fit(ground_Q)
            mu_e, sigma_e = norm.fit(excited_Q)
        self.pdf_data["Ground Q Gaussian PDF"] = norm.pdf(bins, mu_g, sigma_g)
        self.pdf_data["Excited Q Gaussian PDF"] = norm.pdf(bins, mu_e, sigma_e)

        self.fidelity_result = self.pdf_data["Max I Fidelity"] + 1j * self.pdf_data["Max Q Fidelity"]
        logger.info("Single shot fidelity filter found: {}".format(self.fidelity_result))

    def logistic_fidelity(self):
        #group data and assign state labels
        gnd_features = np.hstack([np.real(self.ground_data.T),
                                np.imag(self.ground_data.T)])
        ex_features = np.hstack([np.real(self.excited_data.T),
                                np.imag(self.excited_data.T)])
        #liblinear wants arrays in C order
        features = np.ascontiguousarray(np.vstack([gnd_features, ex_features]))
        state = np.ascontiguousarray(np.hstack([np.zeros(self.ground_data.shape[1]),
                                                np.ones(self.excited_data.shape[1])]))
        #Set up logistic regression with cross-validation using liblinear.
        #Cs sets the inverse of the regularization strength, which will be optimized
        #through cross-validation. Uses the default Stratified K-Folds
        #CV generator, with 3 folds.
        #This is set up to be as consistent with the MATLAB implementation
        #as I can make it. --GJR
        Cs = np.logspace(-1,2,5)
        logreg = LogisticRegressionCV(Cs, cv=3, solver='liblinear')
        logreg.fit(features, state) #fit the model
        predictions = logreg.predict(features) #in-place classification
        score = logreg.score(features,state) #mean accuracy of classification
        N = len(predictions)
        S = np.sum(predictions == state) #how many we got right
        #now calculate confidence intervals
        c = 0.95
        flo = betaincinv(S+1, N-S+1, (1-c)/2., )
        fhi = betaincinv(S+1, N-S+1, (1+c)/2., )
        logger.info(("In-place logistic regression fidelity: " +
                "{:.2f}% ({:.2f}, {:.2f})".format(100*score, 100*flo, 100*fhi)))

    def _save_kernel(self):
        try:
            filename = self.sink.parent.name + "_kernel.txt"
            header = "Single shot fidelity filter - {}:\nSource: {}".format(time.strftime("%m/%d/%y -- %H:%M"), self.sink.parent.name)
            np.savetxt(os.path.join(config.KernelDir, filename), self.kernel, header=header, comments="#")
        except (AttributeError, IOError) as ex:
            raise AttributeError("Could not save single shot fidelity kernel!") from ex<|MERGE_RESOLUTION|>--- conflicted
+++ resolved
@@ -102,10 +102,7 @@
                 self._save_kernel()
             for os in self.fidelity.output_streams:
                 os.push(self.fidelity_result)
-<<<<<<< HEAD
-=======
             self.pdf_data_queue.put(self.pdf_data)
->>>>>>> 36b8da07
 
     def compute_filter(self):
         """Compute the single shot kernel and obtain single-shot measurement

# Copyright 2016 Raytheon BBN Technologies
#
# Licensed under the Apache License, Version 2.0 (the "License");
# you may not use this file except in compliance with the License.
# You may obtain a copy of the License at
#
#    http://www.apache.org/licenses/LICENSE-2.0

__all__ = ['Filter']

import os
import sys
<<<<<<< HEAD
=======
import psutil
>>>>>>> 36b8da07

if sys.platform == 'win32' or 'NOFORKING' in os.environ:
    from threading import Thread as Process
    from threading import Event
    from queue import Queue
else:
    from multiprocessing import Process
    from multiprocessing import Event
<<<<<<< HEAD
    from multiprocessing import Queue as Queue

import cProfile
import itertools
import time
=======
    from multiprocessing import Queue

import cProfile
import itertools
import time, datetime
>>>>>>> 36b8da07
import queue
import copy
import numpy as np

from auspex.parameter import Parameter
from auspex.stream import DataStream, InputConnector, OutputConnector
from auspex.log import logger
import auspex.config

class MetaFilter(type):
    """Meta class to bake the input/output connectors into a Filter class description
    """
    def __init__(self, name, bases, dct):
        type.__init__(self, name, bases, dct)
        logger.debug("Adding connectors to %s", name)
        self._input_connectors  = []
        self._output_connectors = []
        self._parameters        = []

        for k,v in dct.items():
            if isinstance(v, InputConnector):
                logger.debug("Found '%s' input connector.", k)
                self._input_connectors.append(k)
            elif isinstance(v, OutputConnector):
                logger.debug("Found '%s' output connector.", k)
                self._output_connectors.append(k)
            elif isinstance(v, Parameter):
                logger.debug("Found '%s' parameter.", k)
                if v.name is None:
                    v.name = k
                self._parameters.append(v)

class Filter(Process, metaclass=MetaFilter):
    """Any node on the graph that takes input streams with optional output streams"""

    def __init__(self, name=None, **kwargs):
        super(Filter, self).__init__()
        self.filter_name = name
        self.input_connectors = {}
        self.output_connectors = {}
        self.parameters = {}

        # Event for killing the filter properly
        self.exit = Event()
<<<<<<< HEAD
=======
        self.done = Event()

        # Keep track of data throughput
        self.processed = 0
>>>>>>> 36b8da07

        # For objectively measuring doneness
        self.finished_processing = Event()
        self.finished_processing.clear()

        for ic in self._input_connectors:
            a = InputConnector(name=ic, parent=self)
            a.parent = self
            self.input_connectors[ic] = a
            setattr(self, ic, a)
        for oc in self._output_connectors:
            a = OutputConnector(name=oc, parent=self)
            a.parent = self
            self.output_connectors[oc] = a
            setattr(self, oc, a)
        for param in self._parameters:
            a = copy.deepcopy(param)
            a.parent = self
            self.parameters[param.name] = a
            setattr(self, param.name, a)

        # For sending performance information
        self.last_performance_update = datetime.datetime.now()
        self.beginning = datetime.datetime.now()
        self.perf_queue = None

    def __repr__(self):
        return "<{} Process (name={})>".format(self.__class__.__name__, self.filter_name)
<<<<<<< HEAD

    def configure_with_proxy(self, proxy_obj):
        """For use with bbndb, sets this filter's properties using a FilterProxy object 
        taken from the filter database."""

        if proxy_obj.label:
            self.filter_name = proxy_obj.label

        for name, param in self.parameters.items():
            if hasattr(proxy_obj, name):
                if getattr(proxy_obj, name): # Not none
                    param.value = getattr(proxy_obj, name)
            else:
                raise ValueError(f"{proxy_obj} was expected to have parameter {name}")

    def __repr__(self):
        return "<{}(name={})>".format(self.__class__.__name__, self.name)
=======
>>>>>>> 36b8da07

    def update_descriptors(self):
        """This method is called whenever the connectivity of the graph changes. This may have implications
        for the internal functioning of the filter, in which case update_descriptors should be overloaded.
        Any simple changes to the axes within the StreamDescriptors should take place via the class method
        descriptor_map."""
        self.out_of_spec = False

        input_descriptors  = {k: v.descriptor for k,v in self.input_connectors.items()}
        output_descriptors = self.descriptor_map(input_descriptors)

        for name, descriptor in output_descriptors.items():
            if name in self.output_connectors:
                self.output_connectors[name].descriptor = descriptor
                self.output_connectors[name].update_descriptors()

    def descriptor_map(self, input_descriptors):
        """Return a dict of the output descriptors."""
        return {'source': v for v in input_descriptors.values()}

    def on_done(self):
        """To be run when the done signal is received, in case additional steps are
        needed (such as flushing a plot or data)."""
        pass

    def shutdown(self):
        self.exit.set()

    def run(self):
<<<<<<< HEAD
=======
        self.p = psutil.Process(os.getpid())
>>>>>>> 36b8da07
        if auspex.config.profile:
            if not self.filter_name:
                name = "Unlabeled"
            else:
                name = self.filter_name
            cProfile.runctx('self.main()', globals(), locals(), 'prof-%s-%s.prof' % (self.__class__.__name__, name))
        else:
            self.main()

<<<<<<< HEAD
=======
        # # # Make sure queues are flushed out completely:
        # # logger.info("Closing out queues to prevent hang")
        # # for ic in self.input_connectors.values():
        # #     for ist in ic.input_streams:
        # #         ist.queue.close()
        # for ic in self.input_connectors.values():
        #     for ist in ic.input_streams:
        #         abc = 0
        #         while True:
        #             try:
        #                 ist.queue.get(0.01)
        #                 abc += 1
        #                 logger.info(f"{self}: drained {abc} messages...")
        #             except queue.Empty as e:
        #                 time.sleep(0.002)
        #                 break
        self.done.set()

    def push_to_all(self, message):
        for oc in self.output_connectors.values():
            for ost in oc.output_streams:
                ost.queue.put(message)

    def push_resource_usage(self):
        if self.perf_queue:
            if (datetime.datetime.now() - self.last_performance_update).seconds > 0.1:
                self.perf_queue.put((self.filter_name, datetime.datetime.now()-self.beginning, self.p.cpu_percent(), self.p.memory_info(), self.processed))
                self.last_performance_update = datetime.datetime.now()

>>>>>>> 36b8da07
    def main(self):
        """
        Generic run method which waits on a single stream and calls `process_data` on any new_data
        """
        logger.debug('Running "%s" run loop', self.filter_name)
<<<<<<< HEAD
        self.finished_processing.clear()
=======
        # self.finished_processing.clear()
>>>>>>> 36b8da07
        input_stream = getattr(self, self._input_connectors[0]).input_streams[0]
        desc = input_stream.descriptor

        stream_done = False
        stream_points = 0

<<<<<<< HEAD
        while not self.exit.is_set() and not self.finished_processing.is_set():
            # Try to pull all messages in the queue. queue.empty() is not reliable, so we 
=======
        while not self.exit.is_set():# and not self.finished_processing.is_set():
            # Try to pull all messages in the queue. queue.empty() is not reliable, so we
>>>>>>> 36b8da07
            # ask for forgiveness rather than permission.
            messages = []

            while not self.exit.is_set():
                try:
                    messages.append(input_stream.queue.get(False))
                except queue.Empty as e:
                    time.sleep(0.002)
                    break

<<<<<<< HEAD
=======
            self.push_resource_usage()

>>>>>>> 36b8da07
            for message in messages:
                message_type = message['type']
                message_data = message['data']

                if message['type'] == 'event':
<<<<<<< HEAD
                    logger.info('%s "%s" received event "%s"', self.__class__.__name__, self.filter_name, message_data)

                    # Propagate along the graph
                    for oc in self.output_connectors.values():
                        for os in oc.output_streams:
                            logger.debug('%s "%s" pushed event "%s" to %s, %s', self.__class__.__name__, self.filter_name, message_data, oc, os)
                            os.queue.put(message)

                    # Check to see if we're done
                    if message['event_type'] == 'done':
                        if not self.finished_processing.is_set():
                            logger.warning("Filter {} being asked to finish before being done processing. ({} of {})".format(self.filter_name,stream_points,input_stream.num_points()))
                        self.exit.set()
                        self.finished_processing.set()
                        break
=======
                    logger.debug('%s "%s" received event "%s"', self.__class__.__name__, self.filter_name, message_data)

                    # Propagate along the graph
                    self.push_to_all(message)

                    # Check to see if we're done
                    if message['event_type'] == 'done':
                        logger.debug(f"{self} received done message!")
                        stream_done = True
                        # if not self.finished_processing.is_set():
                        #     logger.warning("Filter {} being asked to finish before being done processing. ({} of {})".format(self.filter_name,stream_points,input_stream.num_points()))
                        # self.exit.set()
                        # self.finished_processing.set()
                        # break
>>>>>>> 36b8da07
                    elif message['event_type'] == 'refined':
                        self.refine(message_data)
                        continue

                    elif message['event_type'] == 'new_tuples':
                        self.process_new_tuples(input_stream.descriptor, message_data)
<<<<<<< HEAD
                        break
=======
                        # break

                elif message['type'] == 'data':
                    if not hasattr(message_data, 'size'):
                        message_data = np.array([message_data])
                    logger.debug('%s "%s" received %d points.', self.__class__.__name__, self.filter_name, message_data.size)
                    logger.debug("Now has %d of %d points.", input_stream.points_taken.value, input_stream.num_points())
                    stream_points += len(message_data.flatten())
                    self.process_data(message_data.flatten())
                    self.processed += message_data.nbytes

                elif message['type'] == 'data_direct':
                    self.processed += message_data.nbytes
                    self.process_direct(message_data)

                # if stream_points == input_stream.num_points():
                #     self.finished_processing.set()
                #     break

            if stream_done:
                # outputs = self.output_connectors.values()

                # if outputs:
                #     output_status = [v.done() for v in outputs]
                #     print('x dones: %s' % str(output_status))

                #     if not np.all(output_status):
                #         print('------------------->>>>>>>>> NOT ALL DONE YET')

                self.done.set()
                break
>>>>>>> 36b8da07

                elif message['type'] == 'data':
                    if not hasattr(message_data, 'size'):
                        message_data = np.array([message_data])
                    logger.info('%s "%s" received %d points.', self.__class__.__name__, self.filter_name, message_data.size)
                    logger.info("Now has %d of %d points.", input_stream.points_taken.value, input_stream.num_points())
                    stream_points += len(message_data.flatten())
                    self.process_data(message_data.flatten())

                elif message['type'] == 'data_direct':
                    self.process_direct(message_data)

                # if stream_points == input_stream.num_points():
                #     self.finished_processing.set()
                #     break
            # If we have gotten all our data and process_data has returned, then we are done!
<<<<<<< HEAD
            if desc.is_adaptive():
                if stream_done and np.all([len(desc.visited_tuples) == points_taken[s] for s in streams]):
                    self.finished_processing.set()
                    break
            else:
                if stream_done and np.all([v.done() for v in self.input_connectors.values()]):
                    self.finished_processing.set()
                    break      

        # When we've finished, either prematurely or as expected
=======
            # if desc.is_adaptive():
            #     if stream_done and np.all([len(desc.visited_tuples) == points_taken[s] for s in streams]):
            #         # self.finished_processing.set()
            #         break
            # else:
            #     if stream_done and np.all([v.done() for v in self.input_connectors.values()]):
            #         self.finished_processing.set()
            #         break

        # When we've finished, either prematurely or as expected
        # print(self.filter_name, "leaving main loop")
>>>>>>> 36b8da07
        self.on_done()

    def process_data(self, data):
        """Process data coming through the filter pipeline"""
        pass

    def process_direct(self, data):
        """Process direct data, ignore things like the data descriptors."""
        pass

    def process_new_tuples(self, descriptor, message_data):
        axis_names, sweep_values = message_data
        # All the axis names for this connector
        ic_axis_names = [ax.name for ax in descriptor.axes]
        # The sweep values from sweep axes that are present (axes may have been dropped)
        sweep_values = [sv for an, sv in zip(axis_names, sweep_values) if an in ic_axis_names]
        vals = [a for a in descriptor.data_axis_values()]
        if sweep_values:
            vals  = [[v] for v in sweep_values] + vals

        # Create the outer product of axes
        nested_list    = list(itertools.product(*vals))
        flattened_list = [tuple((val for sublist in line for val in sublist)) for line in nested_list]
        descriptor.visited_tuples = descriptor.visited_tuples + flattened_list

        for oc in self.output_connectors.values():
            oc.push_event("new_tuples", message_data)

        return len(flattened_list)

    def refine(self, refine_data):
        """Try to deal with a refinement along the given axes."""
        axis_name, reset_axis, points = refine_data

        for ic in self.input_connectors.values():
            for desc in [ic.descriptor] + [s.descriptor for s in ic.input_streams]:
                for ax in desc.axes:
                    if ax.name == axis_name:
                        if reset_axis:
                            ax.points = points
                        else:
                            ax.points = np.append(ax.points, points)

        for oc in self.output_connectors.values():
<<<<<<< HEAD
            oc.push_event("refined", refine_data)
=======
            oc.push_event("refined", refine_data)
>>>>>>> 36b8da07
<|MERGE_RESOLUTION|>--- conflicted
+++ resolved
@@ -10,10 +10,7 @@
 
 import os
 import sys
-<<<<<<< HEAD
-=======
 import psutil
->>>>>>> 36b8da07
 
 if sys.platform == 'win32' or 'NOFORKING' in os.environ:
     from threading import Thread as Process
@@ -22,19 +19,11 @@
 else:
     from multiprocessing import Process
     from multiprocessing import Event
-<<<<<<< HEAD
-    from multiprocessing import Queue as Queue
-
-import cProfile
-import itertools
-import time
-=======
     from multiprocessing import Queue
 
 import cProfile
 import itertools
 import time, datetime
->>>>>>> 36b8da07
 import queue
 import copy
 import numpy as np
@@ -79,13 +68,10 @@
 
         # Event for killing the filter properly
         self.exit = Event()
-<<<<<<< HEAD
-=======
         self.done = Event()
 
         # Keep track of data throughput
         self.processed = 0
->>>>>>> 36b8da07
 
         # For objectively measuring doneness
         self.finished_processing = Event()
@@ -114,10 +100,9 @@
 
     def __repr__(self):
         return "<{} Process (name={})>".format(self.__class__.__name__, self.filter_name)
-<<<<<<< HEAD
 
     def configure_with_proxy(self, proxy_obj):
-        """For use with bbndb, sets this filter's properties using a FilterProxy object 
+        """For use with bbndb, sets this filter's properties using a FilterProxy object
         taken from the filter database."""
 
         if proxy_obj.label:
@@ -132,8 +117,6 @@
 
     def __repr__(self):
         return "<{}(name={})>".format(self.__class__.__name__, self.name)
-=======
->>>>>>> 36b8da07
 
     def update_descriptors(self):
         """This method is called whenever the connectivity of the graph changes. This may have implications
@@ -163,10 +146,7 @@
         self.exit.set()
 
     def run(self):
-<<<<<<< HEAD
-=======
         self.p = psutil.Process(os.getpid())
->>>>>>> 36b8da07
         if auspex.config.profile:
             if not self.filter_name:
                 name = "Unlabeled"
@@ -176,8 +156,6 @@
         else:
             self.main()
 
-<<<<<<< HEAD
-=======
         # # # Make sure queues are flushed out completely:
         # # logger.info("Closing out queues to prevent hang")
         # # for ic in self.input_connectors.values():
@@ -207,30 +185,20 @@
                 self.perf_queue.put((self.filter_name, datetime.datetime.now()-self.beginning, self.p.cpu_percent(), self.p.memory_info(), self.processed))
                 self.last_performance_update = datetime.datetime.now()
 
->>>>>>> 36b8da07
     def main(self):
         """
         Generic run method which waits on a single stream and calls `process_data` on any new_data
         """
         logger.debug('Running "%s" run loop', self.filter_name)
-<<<<<<< HEAD
-        self.finished_processing.clear()
-=======
         # self.finished_processing.clear()
->>>>>>> 36b8da07
         input_stream = getattr(self, self._input_connectors[0]).input_streams[0]
         desc = input_stream.descriptor
 
         stream_done = False
         stream_points = 0
 
-<<<<<<< HEAD
-        while not self.exit.is_set() and not self.finished_processing.is_set():
-            # Try to pull all messages in the queue. queue.empty() is not reliable, so we 
-=======
         while not self.exit.is_set():# and not self.finished_processing.is_set():
             # Try to pull all messages in the queue. queue.empty() is not reliable, so we
->>>>>>> 36b8da07
             # ask for forgiveness rather than permission.
             messages = []
 
@@ -241,33 +209,13 @@
                     time.sleep(0.002)
                     break
 
-<<<<<<< HEAD
-=======
             self.push_resource_usage()
 
->>>>>>> 36b8da07
             for message in messages:
                 message_type = message['type']
                 message_data = message['data']
 
                 if message['type'] == 'event':
-<<<<<<< HEAD
-                    logger.info('%s "%s" received event "%s"', self.__class__.__name__, self.filter_name, message_data)
-
-                    # Propagate along the graph
-                    for oc in self.output_connectors.values():
-                        for os in oc.output_streams:
-                            logger.debug('%s "%s" pushed event "%s" to %s, %s', self.__class__.__name__, self.filter_name, message_data, oc, os)
-                            os.queue.put(message)
-
-                    # Check to see if we're done
-                    if message['event_type'] == 'done':
-                        if not self.finished_processing.is_set():
-                            logger.warning("Filter {} being asked to finish before being done processing. ({} of {})".format(self.filter_name,stream_points,input_stream.num_points()))
-                        self.exit.set()
-                        self.finished_processing.set()
-                        break
-=======
                     logger.debug('%s "%s" received event "%s"', self.__class__.__name__, self.filter_name, message_data)
 
                     # Propagate along the graph
@@ -282,16 +230,12 @@
                         # self.exit.set()
                         # self.finished_processing.set()
                         # break
->>>>>>> 36b8da07
                     elif message['event_type'] == 'refined':
                         self.refine(message_data)
                         continue
 
                     elif message['event_type'] == 'new_tuples':
                         self.process_new_tuples(input_stream.descriptor, message_data)
-<<<<<<< HEAD
-                        break
-=======
                         # break
 
                 elif message['type'] == 'data':
@@ -323,35 +267,6 @@
 
                 self.done.set()
                 break
->>>>>>> 36b8da07
-
-                elif message['type'] == 'data':
-                    if not hasattr(message_data, 'size'):
-                        message_data = np.array([message_data])
-                    logger.info('%s "%s" received %d points.', self.__class__.__name__, self.filter_name, message_data.size)
-                    logger.info("Now has %d of %d points.", input_stream.points_taken.value, input_stream.num_points())
-                    stream_points += len(message_data.flatten())
-                    self.process_data(message_data.flatten())
-
-                elif message['type'] == 'data_direct':
-                    self.process_direct(message_data)
-
-                # if stream_points == input_stream.num_points():
-                #     self.finished_processing.set()
-                #     break
-            # If we have gotten all our data and process_data has returned, then we are done!
-<<<<<<< HEAD
-            if desc.is_adaptive():
-                if stream_done and np.all([len(desc.visited_tuples) == points_taken[s] for s in streams]):
-                    self.finished_processing.set()
-                    break
-            else:
-                if stream_done and np.all([v.done() for v in self.input_connectors.values()]):
-                    self.finished_processing.set()
-                    break      
-
-        # When we've finished, either prematurely or as expected
-=======
             # if desc.is_adaptive():
             #     if stream_done and np.all([len(desc.visited_tuples) == points_taken[s] for s in streams]):
             #         # self.finished_processing.set()
@@ -363,7 +278,6 @@
 
         # When we've finished, either prematurely or as expected
         # print(self.filter_name, "leaving main loop")
->>>>>>> 36b8da07
         self.on_done()
 
     def process_data(self, data):
@@ -408,8 +322,4 @@
                             ax.points = np.append(ax.points, points)
 
         for oc in self.output_connectors.values():
-<<<<<<< HEAD
-            oc.push_event("refined", refine_data)
-=======
-            oc.push_event("refined", refine_data)
->>>>>>> 36b8da07
+            oc.push_event("refined", refine_data)
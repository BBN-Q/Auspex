# Copyright 2016 Raytheon BBN Technologies
#
# Licensed under the Apache License, Version 2.0 (the "License");
# you may not use this file except in compliance with the License.
# You may obtain a copy of the License at
#
#    http://www.apache.org/licenses/LICENSE-2.0

try:
    from QGL import *
    from QGL import config as QGLconfig
    from QGL.BasicSequences.helpers import create_cal_seqs, delay_descriptor, cal_descriptor
except:
    print("Could not find QGL")

import auspex.config as config
from auspex.log import logger
from copy import copy
import os

from time import sleep

from auspex.exp_factory import QubitExpFactory
from auspex.parameter import FloatParameter
from auspex.filters.plot import ManualPlotter
from auspex.analysis.fits import *
from auspex.analysis.helpers import normalize_data
from matplotlib import cm
import numpy as np
from itertools import product

def calibrate(calibrations, update_settings=True):
    """Takes in a qubit (as a string) and list of calibrations (as instantiated classes).
    e.g. calibrate_pulses([RabiAmp("q1"), PhaseEstimation("q1")])"""
    for calibration in calibrations:
        if not isinstance(calibration, PulseCalibration):
            raise TypeError("calibrate_pulses was passed a calibration that is not actually a calibration.")
        try:
            calibration.calibrate()
            if update_settings:
                calibration.update_settings()
        except Exception as ex:
            logger.warning('Calibration {} could not complete: got exception: {}.'.format(type(calibration).__name__, ex))
            try:
                calibration.exp.shutdown()
            except:
                pass #Experiment not yet created, so ignore
            raise Exception("Calibration failure") from ex
        finally:
            sleep(0.1) #occasionally ZMQ barfs here
            if hasattr(calibration.exp, 'extra_plot_server'):
                try:
                    calibration.exp.extra_plot_server.stop()
                except:
                    pass

class PulseCalibration(object):
    """Base class for calibration of qubit control pulses."""
    def __init__(self, qubit_names, quad="real"):
        super(PulseCalibration, self).__init__()
        self.qubit_names = qubit_names if isinstance(qubit_names, list) else [qubit_names]
        self.qubit     = [QubitFactory(qubit_name) for qubit_name in qubit_names] if isinstance(qubit_names, list) else QubitFactory(qubit_names)
        self.filename   = 'None'
        self.exp        = None
        self.axis_descriptor = None
        self.cw_mode    = False
        self.saved_settings = config.yaml_load(config.configFile)
        self.settings = self.saved_settings #make a copy for used during calibration
        self.quad = quad
        if quad == "real":
            self.quad_fun = np.real
        elif quad == "imag":
            self.quad_fun = np.imag
        elif quad == "amp":
            self.quad_fun = np.abs
        elif quad == "phase":
            self.quad_fun = np.angle
        else:
            raise ValueError('Quadrature to calibrate must be one of ("real", "imag", "amp", "phase").')
        self.plot       = self.init_plot()


    def sequence(self):
        """Returns the sequence for the given calibration, must be overridden"""
        return [[Id(self.qubit), MEAS(self.qubit)]]

    def set(self, instrs_to_set = [], first_step = True, **params):
        try:
            extra_plot_server = self.exp.extra_plot_server
        except Exception as e:
            pass #no experiment yet created, or plot server not yet started
        meta_file = compile_to_hardware(self.sequence(**params), fileName=self.filename, axis_descriptor=self.axis_descriptor)
        if hasattr(self.exp, 'extra_plot_server'):
            extra_plot_server = self.exp.extra_plot_server
        self.exp = QubitExpFactory.create(meta_file=meta_file, calibration=True, save_data=False, cw_mode=self.cw_mode)
<<<<<<< HEAD
        self.exp.keep_instruments_connected = True
        if self.plot:
            # Add the manual plotter and the update method to the experiment
            [self.exp.add_manual_plotter(p) for p in self.plot] if isinstance(self.plot, list) else self.exp_add_manual_plotter(self.plot)
        self.exp.connect_instruments()
=======
        self.exp.leave_plot_server_open = True
        self.exp.first_exp = first_step
        try:
            self.exp.extra_plot_server = extra_plot_server
        except:
            pass
        if self.plot:
            # Add the manual plotter and the update method to the experiment
            self.exp.add_manual_plotter(self.plot)
>>>>>>> 9c34d23e
        #sweep instruments for calibration
        for instr_to_set in instrs_to_set:
            par = FloatParameter()
            par.assign_method(getattr(self.exp._instruments[instr_to_set['instr']], instr_to_set['method']))
            if 'sweep_values' in instr_to_set.keys():
                par.value = instr_to_set['sweep_values'][0]
                self.exp.add_sweep(par, instr_to_set['sweep_values'])
            else:
                raise KeyError("Sweep values not defined.")

    def run(self):
        self.exp.run_sweeps()
        data = {}
        var = {}
        writers = [self.exp.qubit_to_writer[qn] for qn in self.qubit_names]
        data_buffers = [b for b in self.exp.buffers if b.name in writers]

        for buff in self.exp.buffers:
            if self.exp.writer_to_qubit[buff.name] in self.qubit_names:
                dataset, descriptor = buff.get_data(), buff.get_descriptor()
                data[self.exp.writer_to_qubit[buff.name]] = self.quad_fun(dataset['Data'])
                if 'Variance' in dataset.dtype.names:
                    var[self.exp.writer_to_qubit[buff.name]] = dataset['Variance']/descriptor.metadata["num_averages"]
                else:
                    var[self.exp.writer_to_qubit[buff.name]] = None

        # Return data and variance of the mean
        if len(data) == 1:
            # if single qubit, get rid of dictionary
            data = list(data.values())[0]
            var = list(var.values())[0]
        return data, var

    def init_plot(self):
        """Return a ManualPlotter object so we can plot calibrations. All
        plot lines, glyphs, etc. must be declared up front!"""
        return None

    def calibrate(self):
        """Runs the actual calibration routine, must be overridden.
        This function is responsible for calling self.update_plot()"""
        pass

    def update_settings(self):
        """Update calibrated YAML with calibration parameters"""
        config.yaml_dump(self.saved_settings, config.configFile)

class CavitySearch(PulseCalibration):
    def __init__(self, qubit_name, frequencies=np.linspace(4, 5, 100), **kwargs):
        super(CavitySearch, self).__init__(qubit_name, **kwargs)
        self.frequencies = frequencies
        self.cw_mode = True

    def sequence(self):
        return [[Id(self.qubit), MEAS(self.qubit)]]

    def calibrate(self):
        #find cavity source from config
        cavity_source = self.settings['qubits'][self.qubit.label]['measure']['generator']
        orig_freq = self.settings['instruments'][cavity_source]['frequency']
        instr_to_sweep = {'instr': cavity_source, 'method': 'set_frequency', 'sweep_values': self.frequencies}
        self.set([instr_to_sweep])
        data, _ = self.run()
        # Plot the results
        self.plot["Data"] = (self.frequencies, data)

    def init_plot(self):
        plot = ManualPlotter("Qubit Search", x_label='Frequency (GHz)', y_label='Amplitude (Arb. Units)')
        plot.add_data_trace("Data", {'color': 'C1'})
        plot.add_fit_trace("Fit", {'color': 'C1'})
        return plot

class QubitSearch(PulseCalibration):
    def __init__(self, qubit_name, frequencies=np.linspace(4, 5, 100), **kwargs):
        super(QubitSearch, self).__init__(qubit_name, **kwargs)
        self.frequencies = frequencies
        self.cw_mode = True

    def sequence(self):
        return [[X(self.qubit), MEAS(self.qubit)]]

    def calibrate(self):
        #find qubit control source from config
        qubit_source = self.settings['qubits'][self.qubit.label]['control']['generator']
        orig_freq = self.settings['instruments'][qubit_source]['frequency']
        instr_to_sweep = {'instr': qubit_source, 'method': 'set_frequency', 'sweep_values': self.frequencies}
        self.set([instr_to_sweep])
        data, _ = self.run()

        # Plot the results
        self.plot["Data"] = (self.frequencies, data)

    def init_plot(self):
        plot = ManualPlotter("Qubit Search", x_label='Frequency (GHz)', y_label='Amplitude (Arb. Units)')
        plot.add_data_trace("Data", {'color': 'C1'})
        plot.add_fit_trace("Fit", {'color': 'C1'})
        return plot

class RabiAmpCalibration(PulseCalibration):

    amp2offset = 0.5

    def __init__(self, qubit_name, num_steps = 40, **kwargs):
        super(RabiAmpCalibration, self).__init__(qubit_name, **kwargs)
        if num_steps % 2 != 0:
            raise ValueError("Number of steps for RabiAmp calibration must be even!")
        #for now, only do one qubit at a time
        self.num_steps = num_steps
        self.amps = np.hstack((np.arange(-1, 0, 2./num_steps),
                            np.arange(2./num_steps, 1+2./num_steps, 2./num_steps)))

    def sequence(self):
        return ([[Xtheta(self.qubit, amp=a), MEAS(self.qubit)] for a in self.amps] +
            [[Ytheta(self.qubit, amp=a), MEAS(self.qubit)] for a in self.amps])

    def calibrate(self):
        data, _ = self.run()
        N = len(data)
        piI, offI, fitI = fit_rabi(self.amps, data[0:N//2])
        piQ, offQ, fitQ = fit_rabi(self.amps, data[N//2-1:-1])
        #Arbitary extra division by two so that it doesn't push the offset too far.
        self.pi_amp = piI
        self.pi2_amp = piI/2.0
        self.i_offset = offI*self.amp2offset
        self.q_offset = offQ*self.amp2offset
        logger.info("Found X180 amplitude: {}".format(self.pi_amp))
        logger.info("Shifting I offset by: {}".format(self.i_offset))
        logger.info("Shifting Q offset by: {}".format(self.q_offset))
        self.plot["I Data"] = (self.amps, data[0:N//2])
        self.plot["Q Data"] = (self.amps, data[N//2-1:-1])
        self.plot["I Fit"] = (self.amps, fitI)
        self.plot["Q Fit"] = (self.amps, fitQ)

    def init_plot(self):
        plot = ManualPlotter("Rabi Amplitude Cal", x_label="I/Q Amplitude", y_label="{} (Arb. Units)".format(self.quad))
        plot.add_data_trace("I Data", {'color': 'C1'})
        plot.add_data_trace("Q Data", {'color': 'C2'})
        plot.add_fit_trace("I Fit", {'color': 'C1'})
        plot.add_fit_trace("Q Fit", {'color': 'C2'})
        return plot

    def update_settings(self):
        #casting to float since YAML was complaining?
        self.saved_settings['qubits'][self.qubit.label]['control']['pulse_params']['piAmp'] = round(float(self.pi_amp), 5)
        self.saved_settings['qubits'][self.qubit.label]['control']['pulse_params']['pi2Amp'] = round(float(self.pi2_amp), 5)
        # a few contortions to get the right awg
        AWG = self.saved_settings['qubits'][self.qubit.label]['control']['AWG'].split(" ")[0]
        amp_factor = self.saved_settings['instruments'][AWG]['tx_channels']['12']['amp_factor']
        self.saved_settings['instruments'][AWG]['tx_channels']['12']['1']['offset'] += round(float(amp_factor*self.amp2offset*self.i_offset), 5)
        self.saved_settings['instruments'][AWG]['tx_channels']['12']['2']['offset'] += round(float(amp_factor*self.amp2offset*self.i_offset), 5)
        super(RabiAmpCalibration, self).update_settings()


class RamseyCalibration(PulseCalibration):
    def __init__(self, qubit_name, delays=np.linspace(0.0, 20.0, 41)*1e-6, two_freqs = False, added_detuning = 150e3, set_source = True):
        super(RamseyCalibration, self).__init__(qubit_name)
        self.filename = 'Ramsey/Ramsey'
        self.delays = delays
        self.two_freqs = two_freqs
        self.added_detuning = added_detuning
        self.set_source = set_source
        self.axis_descriptor = [delay_descriptor(self.delays)]

    def sequence(self):
        return [[X90(self.qubit), Id(self.qubit, delay), X90(self.qubit), MEAS(self.qubit)] for delay in self.delays]

    def init_plot(self):
        plot = ManualPlotter("Ramsey Fit", x_label='Time (us)', y_label='Amplitude (Arb. Units)')
        plot.add_data_trace("Data", {'color': 'black'})
        plot.add_fit_trace("Fit", {'color': 'red'})
        return plot

    def calibrate(self):
        #find qubit control source (from config)
        qubit_source = self.settings['qubits'][self.qubit.label]['control']['generator']
        orig_freq = self.settings['instruments'][qubit_source]['frequency']
        set_freq = round(orig_freq + self.added_detuning, 10)
        #plot settings
        ramsey_f = ramsey_2f if self.two_freqs else ramsey_1f
        finer_delays = np.linspace(np.min(self.delays), np.max(self.delays), 4*len(self.delays))
        self.set()
        self.exp.settings['instruments'][qubit_source]['frequency'] = set_freq
        data, _ = self.run()
        fit_freqs, fit_errs, all_params = fit_ramsey(self.delays, data, two_freqs = self.two_freqs)

        # Plot the results
        self.plot["Data"] = (self.delays, data)
        self.plot["Fit"] = (finer_delays, ramsey_f(finer_delays, *all_params))

        #TODO: set conditions for success
        fit_freq_A = np.mean(fit_freqs) #the fit result can be one or two frequencies
        set_freq = round(orig_freq + self.added_detuning + fit_freq_A/2, 10)
        self.set(first_step = False)
        self.exp.settings['instruments'][qubit_source]['frequency'] = set_freq
        data, _ = self.run()

        fit_freqs, fit_errs, all_params = fit_ramsey(self.delays, data, two_freqs = self.two_freqs)

        # Plot the results
        self.init_plot()
        self.plot["Data"] = (self.delays, data)
        self.plot["Fit"]  = (finer_delays, ramsey_f(finer_delays, *all_params))

        fit_freq_B = np.mean(fit_freqs)
        if fit_freq_B < fit_freq_A:
            fit_freq = round(orig_freq + self.added_detuning + 0.5*(fit_freq_A + 0.5*fit_freq_A + fit_freq_B), 10)
        else:
            fit_freq = round(orig_freq + self.added_detuning - 0.5*(fit_freq_A - 0.5*fit_freq_A + fit_freq_B), 10)
        if self.set_source:
            self.saved_settings['instruments'][qubit_source]['frequency'] = float(fit_freq)
        else:
            self.saved_settings['qubits']['q1']['control']['frequency'] += float(fit_freq - orig_freq)
        logger.info("Qubit set frequency = {} GHz".format(round(float(fit_freq/1e9),5)))
        return fit_freq

class PhaseEstimation(PulseCalibration):
    """Estimates pulse rotation angle from a sequence of P^k experiments, where
    k is of the form 2^n. Uses the modified phase estimation algorithm from
    Kimmel et al, quant-ph/1502.02677 (2015). Every experiment i doubled.
    vardata should be the variance of the mean"""

    def __init__(self, qubit_name, num_pulses= 1, amplitude= 0.1, direction = 'X'):
        """Phase estimation calibration. Direction is either 'X' or 'Y',
        num_pulses is log2(n) of the longest sequence n,
        and amplitude is self-exaplanatory."""

        super(PhaseEstimation, self).__init__(qubit_name)
        self.filename        = 'RepeatCal/RepeatCal'
        self.direction       = direction
        self.amplitude       = amplitude
        self.num_pulses      = num_pulses
        self.target          = np.pi/2.0
        self.iteration_limit = 5

    def sequence(self):
        # Determine whether it is a single- or a two-qubit pulse calibration
        if isinstance(self.qubit, list):
            cal_pulse = ZX90_CR(*self.qubits, amp=self.amplitude)
            qubit = self.qubits[1] # qt
        else:
            cal_pulse = [Xtheta(self.qubit, amp=self.amplitude)]
            qubit = self.qubit
        # Exponentially growing repetitions of the target pulse, e.g.
        # (1, 2, 4, 8, 16, 32, 64, 128, ...) x X90
        seqs = [cal_pulse*n for n in 2**np.arange(self.num_pulses+1)]
        # measure each along Z or Y
        seqs = [s + m for s in seqs for m in [ [MEAS(qubit)], [X90m(qubit), MEAS(qubit)] ]]
        # tack on calibrations to the beginning
        seqs = [[Id(qubit), MEAS(qubit)], [X(qubit), MEAS(qubit)]] + seqs
        # repeat each
        return [copy(s) for s in seqs for _ in range(2)]

    def calibrate(self):
        """Attempts to optimize the pulse amplitude for a pi/2 or pi pulse about X or Y. """

        ct = 1
        amp = self.amplitude
        set_amp = 'pi2Amp' if isinstance(self, Pi2Calibration) else 'piAmp' if isinstance(self, PiCalibration) else 'amp'
        #TODO: add writers for variance if not existing
        while True:
            if ct > 1:
                self.set(first_step = False)
            [phase, sigma] = phase_estimation(*self.run())
            logger.info("Phase: %.4f Sigma: %.4f"%(phase,sigma))
            # correct for some errors related to 2pi uncertainties
            if np.sign(phase) != np.sign(amp):
                phase += np.sign(amp)*2*np.pi
            angle_error = phase - self.target;
            logger.info('Angle error: %.4f'%angle_error);

            amp_target = self.target/phase * amp
            amp_error = amp - amp_target
            logger.info('Set amplitude: %.4f\n'%amp)
            logger.info('Amplitude error: %.4f\n'%amp_error)

            amp = amp_target
            ct += 1

            # check for stopping condition
            phase_error = phase - self.target
            if np.abs(phase_error) < 1e-2 or np.abs(phase_error/sigma) < 1 or ct > self.iteration_limit:
                if np.abs(phase_error) < 1e-2:
                    logger.info('Reached target rotation angle accuracy');
                    self.amplitude = amp
                elif abs(phase_error/sigma) < 1:
                    logger.info('Reached phase uncertainty limit');
                    self.amplitude = amp
                else:
                    logger.info('Hit max iteration count');
                break
            #update amplitude
            self.amplitude = amp
        logger.info("Found amplitude for {} calibration of: {}".format(type(self).__name__, amp))

        set_chan = self.qubit_names[0] if len(self.qubit_names) == 1 else ChannelLibrary.EdgeFactory(*self.qubits).label
        return amp

    def update_settings(self):
        set_amp = 'pi2Amp' if isinstance(self, Pi2Calibration) else 'piAmp' if isinstance(self, PiCalibration) else 'amp'
        self.saved_settings['qubits'][self.qubit.label]['control']['pulse_params'][set_amp] = round(float(self.amplitude), 5)
        super(PhaseEstimation, self).update_settings()

class Pi2Calibration(PhaseEstimation):
    def __init__(self, qubit_name, num_pulses= 9):
        super(Pi2Calibration, self).__init__(qubit_name, num_pulses = num_pulses)
        self.amplitude = self.qubit.pulse_params['pi2Amp']
        self.target    = np.pi/2.0

class PiCalibration(PhaseEstimation):
    def __init__(self, qubit_name, num_pulses= 9):
        super(PiCalibration, self).__init__(qubit_name, num_pulses = num_pulses)
        self.amplitude = self.qubit.pulse_params['piAmp']
        self.target    = np.pi

class CRAmpCalibration_PhEst(PhaseEstimation):
    def __init__(self, qubit_names, num_pulses= 9):
        super(CRAmpCalibration_PhEst, self).__init__(qubit_names, num_pulses = num_pulses)
        CRchan = ChannelLibrary.EdgeFactory(*self.qubits)
        self.amplitude = CRchan.pulseParams['amp']
        self.target    = np.pi/2

class DRAGCalibration(PulseCalibration):
    def __init__(self, qubit_name, deltas = np.linspace(-1,1,11), num_pulses = np.arange(16, 64, 4)):
        self.filename = 'DRAG/DRAG'
        self.deltas = deltas
        self.num_pulses = num_pulses
        super(DRAGCalibration, self).__init__(qubit_name)

    def sequence(self):
        seqs = []
        for n in self.num_pulses:
            seqs += [[X90(self.qubit, drag_scaling = d), X90m(self.qubit, drag_scaling = d)]*n + [X90(self.qubit, drag_scaling = d), MEAS(self.qubit)] for d in self.deltas]
        seqs += create_cal_seqs((self.qubit,),2)
        return seqs

    def init_plot(self):
        plot = ManualPlotter("DRAG Cal", x_label=['DRAG parameter', 'Number of pulses'], y_label=['Amplitude (Arb. Units)', 'Fit DRAG parameter'], numplots = 2)
        cmap = cm.viridis(np.linspace(0, 1, len(self.num_pulses)))
        for n in range(len(self.num_pulses)):
            plot.add_data_trace('Data_{}'.format(n), {'color': list(cmap[n])})
            plot.add_fit_trace('Fit_{}'.format(n), {'color': list(cmap[n])})
        plot.add_data_trace('Data_opt', subplot_num = 1) #TODO: error bars
        return plot

    def calibrate(self):
        # run twice for different DRAG parameter ranges
        for k in range(2):
        #generate sequence
            self.set(first_step = not(bool(k)))
            #first run
            data, _ = self.run()
            finer_deltas = np.linspace(np.min(self.deltas), np.max(self.deltas), 4*len(self.deltas))
            #normalize data with cals
            data = quick_norm_data(data)
            opt_drag, error_drag, popt_mat = fit_drag(data, self.deltas, self.num_pulses)

            #plot
            norm_data = data.reshape((len(self.num_pulses), len(self.deltas)))
            for n in range(len(self.num_pulses)):
                self.plot['Data_{}'.format(n)] = (self.deltas, norm_data[n, :])
                finer_deltas = np.linspace(np.min(self.deltas), np.max(self.deltas), 4*len(self.deltas))
                self.plot['Fit_{}'.format(n)] = (finer_deltas, sinf(finer_deltas, *popt_mat[:, n])) if n==0 else (finer_deltas, quadf(finer_deltas, *popt_mat[:3, n]))
            self.plot["Data_opt"] = (self.num_pulses, opt_drag) #TODO: add error bars

            if k>0:
                #generate sequence with new pulses and drag parameters
                new_drag_step = 0.25*(max(self.deltas) - min(self.deltas))
                self.deltas = np.arange(opt_drag[-1] - new_drag_step, opt_drag[-1] + new_drag_step, len(self.deltas))
                new_pulse_step = 2*(max(self.num_pulses)-min(self.num_pulses))/len(self.num_pulses)
                self.num_pulses = np.arange(max(self.num_pulses) - new_pulse_step, max(self.num_pulses) + new_pulse_step*(len(self.num_pulses)-1), new_pulse_step)

        self.saved_settings['qubits'][self.qubit.label]['control']['pulse_params']['drag_scaling'] = round(float(opt_drag[-1]), 5)

        return opt_drag[-1]

class MeasCalibration(PulseCalibration):
    def __init__(self, qubit_name):
        super(MeasCalibration, self).__init__(qubit_name)
        self.meas_name = "M-" + qubit_name

class CLEARCalibration(MeasCalibration):
    ''' Calibration of cavity reset pulse
    aux_qubit: auxiliary qubit used for CLEAR pulse
    kappa: cavity linewidth (angular frequency: 1/s)
    chi: half of the dispershive shift (angular frequency: 1/s)
    tau: duration of each of the 2 depletion steps (s)
    alpha: scaling factor
    T1factor: decay due to T1 between end of msm't and start of Ramsey
    T2: measured T2*
    nsteps: calibration steps/sweep
    cal_steps: choose ranges for calibration steps. 1: +-100%; 0: skip step
    '''
    def __init__(self, qubit_name, aux_qubit, kappa = 2e6, chi = 1e6, t_empty = 200e-9, ramsey_delays=np.linspace(0.0, 50.0, 51)*1e-6, ramsey_freq = 100e3, meas_delay = 0, tau = 200e-9, \
    alpha = 1, T1factor = 1, T2 = 30e-6, nsteps = 11, eps1 = None, eps2 = None, cal_steps = (1,1,1)):
        super(CLEARCalibration, self).__init__(qubit_name)
        self.filename = 'CLEAR/CLEAR'
        self.aux_qubit = aux_qubit
        self.kappa = kappa
        self.chi = chi
        self.ramsey_delays = ramsey_delays
        self.ramsey_freq = ramsey_freq
        self.meas_delay = meas_delay
        self.tau = tau
        self.alpha = alpha
        self.T1factor = T1factor
        self.T2 = T2
        self.nsteps = nsteps
        if not eps1:
            # theoretical values as default
            self.eps1 = (1 - 2*np.exp(kappa*t_empty/4)*np.cos(chi*t_empty/2))/(1+np.exp(kappa*t_empty/2)-2*np.exp(kappa*t_empty/4)*np.cos(chi*t_empty/2))
            self.eps2 = 1/(1+np.exp(kappa*t_empty/2)-2*np.exp(kappa*t_empty/4)*np.cos(chi*t_empty/2))
        self.cal_steps = cal_steps

    def sequence(self, **params):
        qM = QubitFactory(self.aux_qubit) #TODO: replace with MEAS(q) devoid of digitizer trigger
        prep = X(self.qubit) if params['state'] else Id(self.qubit)
        seqs = [[prep, MEAS(qM, amp1 = params['eps1'], amp2 =  params['eps2'], step_length = self.tau), X90(self.qubit), Id(self.qubit,d), U90(self.qubit,phase = self.ramsey_freq*d),
        Id(self.qubit, self.meas_delay), MEAS(self.qubit)] for d in self.ramsey_delays]
        seqs += create_cal_seqs((self.qubit,), 2, delay = self.meas_delay)
        return seqs

    def init_plot(self): #keep in a single plot?
        plot_raw = ManualPlotter("CLEAR Ramsey", x_label='Time (us)', y_label='<Z>')
        plot_res = ManualPlotter("CLEAR Cal", x_label= ['eps1, eps2', 'eps1', 'eps2'], y_label=['Residual photons n0', '', ''], numplots=3)

        plot_raw.add_data_trace('Data')
        plot_raw.add_fit_trace('Fit')
        for sweep_num, state in product([0,1,2], [0,1]):
            plot_res.add_data_trace('sweep {}, state {}'.format(sweep_num, state), {'color': 'C{}'.format(state+1)}, sweep_num) #TODO: error bar
            plot_res.add_fit_trace('Fit sweep {}, state {}'.format(sweep_num, state), {'color' : 'C{}'.format(state+1)}, sweep_num) #TODO
        return [plot_raw, plot_res]


    def calibrate(self):
        for ct in range(3):
            if not self.cal_steps[ct]:
                continue
            #generate sequence
            xpoints = np.linspace(1-self.cal_steps[ct], 1+self.cal_steps[ct], self.nsteps)
            n0vec = np.zeros(self.nsteps)
            err0vec = np.zeros(self.nsteps)
            n1vec = np.zeros(self.nsteps)
            err1vec = np.zeros(self.nsteps)
            for k in range(self.nsteps):
                eps1 = self.eps1 if k==1 else xpoints[k]*self.eps1
                eps2 = self.eps2 if k==2 else xpoints[k]*self.eps2
<<<<<<< HEAD
                #run for qubit in 0/1
                for state in [0,1]:
                    self.set(eps1 = eps1, eps2 = eps2, state = state)
                    #analyze
                    data, _ = self.run()
                    norm_data = quick_norm_data(data)
                    eval('n{}vec'.format(state))[k], eval('err{}vec'.format(state))[k], fit_curve = fit_photon_number(self.ramsey_delays, norm_data, [self.kappa, self.ramsey_freq, 2*self.chi, self.T2, self.T1factor, 0])
                    #plot
                    self.plot[0]['Data'] = (self.ramsey_delays, norm_data)
                    self.plot[0]['Fit'] = fit_curve
                    import pdb; pdb.set_trace()
                    self.plot[1]['sweep {}, state 0'.format(ct)] = (xpoints, n0vec)
                    self.plot[1]['sweep {}, state 1'.format(ct)] = (xpoints, n1vec)

=======
                #run for qubit in 0
                self.set(eps1 = eps1, eps2 = eps2, state = 0)
                #analyze
                data, _ = self.run()
                n0vec[k], err0vec[k] = fit_photon_number(self.xpoints, data, [self.kappa, self.ramsey_freq, 2*self.chi, self.T2, self.T1factor, 0])
                #qubit in 1
                self.set(first_step = False, eps1 = eps1, eps2 = eps2, state = 1)
                #analyze
                data, _ = self.run()
                n1vec[k], err1vec[k] = fit_photon_number(self.xpoints, data, [self.kappa, self.ramsey_freq, 2*self.chi, self.T2, self.T1factor, 1])
>>>>>>> 9c34d23e
            #fit for minimum photon number
            popt_0,_ = fit_quad(xpoints, n0vec)
            popt_1,_ = fit_quad(xpoints, n1vec)
            finer_xpoints = np.linspace(np.min(xpoints), np.max(xpoints), 4*len(xpoints))
            opt_scaling = np.mean(popt_0[0], popt_1[0])
            logger.info("Optimal scaling factor for step {} = {}".format(ct+1, opt_scaling))

            if ct<2:
                self.eps1*=opt_scaling
            if ct!=1:
                self.eps2*=opt_scaling
            self.plot[1]['Fit sweep {}, state 0'.format(ct)] = (finer_xpoints, quadf(finer_xpoints, popt_0))
            self.plot[1]['Fit sweep {}, state 1'.format(ct)] = (finer_xpoints, quadf(finer_xpoints, popt_1))

<<<<<<< HEAD
        def update_settings(self):
            #update library (default amp1, amp2 for MEAS)
            self.saved_settings['qubits'][self.qubit.label]['measure']['pulse_params']['amp1'] = round(float(self.eps1), 5)
            self.saved_settings['qubits'][self.qubit.label]['measure']['pulse_params']['amp2'] = round(float(self.eps2), 5)
            self.saved_settings['qubits'][self.qubit.label]['measure']['pulse_params']['step_length'] = round(float(self.tau), 5)
            super(CLEARCalibration, self).update_settings()
=======
        #update library (default amp1, amp2 for MEAS)
        self.saved_settings['qubits'][self.qubit.label]['measure']['pulse_params']['amp1'] = round(float(self.eps1), 5)
        self.saved_settings['qubits'][self.qubit.label]['measure']['pulse_params']['amp2'] = round(float(self.eps2), 5)
        self.saved_settings['qubits'][self.qubit.label]['measure']['pulse_params']['step_length'] = round(float(self.tau), 5)
        super(CLEARCalibration, self).update_settings()
>>>>>>> 9c34d23e

'''Two-qubit gate calibrations'''
class CRCalibration(PulseCalibration):
    def __init__(self, qubit_names, lengths=np.linspace(20, 1020, 21)*1e-9, phase = 0, amp = 0.8, rise_fall = 40e-9):
        super(CRCalibration, self).__init__(qubit_names)
        self.lengths = lengths
        self.phases = phase
        self.amps = amp
        self.rise_fall = rise_fall
        self.filename = 'CR/CR'

    def init_plot(self):
        plot = ManualPlotter("CR"+str.lower(self.cal_type.name)+"Fit", x_label=str.lower(self.cal_type.name), y_label='$<Z_{'+self.qubit_names[1]+'}>$')
        plot.add_data_trace("Data 0", {'color': 'C1'})
        plot.add_fit_trace("Fit 0", {'color': 'C1'})
        plot.add_data_trace("Data 1", {'color': 'C2'})
        plot.add_fit_trace("Fit 1", {'color': 'C2'})
        return plot

    def calibrate(self):
        #generate sequence
        self.set()
        #run
        data, _ = self.run()
        data_t = data[qt]
        opt_par, all_params_0, all_params_1 = fit_CR(self.lengths, data_t, self.cal_type)

        # Plot the result
        xaxis = self.lengths if self.cal_type==CR_cal_type.LENGTH else self.phases if self.cal_type==CR_cal_type.PHASE else self.amps
        finer_xaxis = np.linspace(np.min(xaxis), np.max(xaxis), 4*len(xaxis))
        self.plot["Data 0"] = (xaxis,       data_t[:len(data_t)/2])
        self.plot["Fit 0"] =  (finer_xaxis, sin_f(finer_lengths, *all_params_0))
        self.plot["Data 1"] = (xaxis,       data_t[len(data_t)/2:])
        self.plot["Fit 1"] =  (finer_xaxis, sin_f(finer_lengths, *all_params_1))

    def update_settings(self):
        CRchan = ChannelLibrary.EdgeFactory(*self.qubits)
        self.saved_settings['edges'][CRchan][str.lower(self.cal_type.name)] = round(float(opt_par), 5)
        super(CRCalibration, self).update_settings()

class CRLenCalibration(CRCalibration):
    def __init__(self, qubit_names, lengths=np.linspace(20, 1020, 21)*1e-9, phase = 0, amp = 0.8, rise_fall = 40e-9, cal_type = CR_cal_type.LENGTH):
        super(CRLenCalibration, self).__init__(qubit_names, lengths, phases, amps, rise_fall)
        self.cal_type = cal_type

    def sequence(self):
        qc, qt = self.qubits[:]
        seqs = [[Id(qc)] + echoCR(qc, qt, length=l, phase = self.phases, amp=self.amps, riseFall=self.rise_fall).seq + [Id(qc), MEAS(qt)*MEAS(qc)]
        for l in self.lengths]+ [[X(qc)] + echoCR(qc, qt, length=l, phase= self.phases, amp=self.amps, riseFall=self.rise_fall).seq + [X(qc), MEAS(qt)*MEAS(qc)]
        for l in self.lengths] + create_cal_seqs((qt,qc), calRepeats=2, measChans=(qt,qc))

        self.axis_descriptor=[
            delay_descriptor(np.concatenate((lengths, lengths))),
            cal_descriptor((qc, qt), 2)
        ]

        return seqs

class CRPhaseCalibration(CRCalibration):
    def __init__(self, qubit_names, phases = np.linspace(0,2*np.pi,21), amp = 0.8, rise_fall = 40e-9, cal_type = CR_cal_type.PHASE):
        super(CRPhaseCalibration, self).__init__(qubit_names, lengths, phases, amps, rise_fall)
        self.phases = phases
        self.amps = amp
        self.rise_fall = rise_fall
        CRchan = ChannelLibrary.EdgeFactory(*self.qubits)
        length = CRchan.pulseParams['length']

    def sequence(self):
        qc, qt = self.qubits[:]
        seqs = [[Id(qc)] + echoCR(qc, qt, length=length, phase=ph, amp=self.amp, riseFall=self.rise_fall).seq + [X90(qt)*Id(qc), MEAS(qt)*MEAS(qc)]
        for ph in self.phases]+ [[X(qc)] + echoCR(qc, qt, length=length, phase= ph, amp=self.amp, riseFall=self.rise_fall).seq + [X90(qt)*X(qc), MEAS(qt)*MEAS(qc)]
        for ph in self.phases] + create_cal_seqs((qt,qc), calRepeats=2, measChans=(qt,qc))

        self.axis_descriptor = [
            {
                'name': 'phase',
                'unit': 'radians',
                'points': list(phases)+list(phases),
                'partition': 1
            },
            cal_descriptor((qc, qt), calRepeats)
        ]

        return seqs

class CRAmpCalibration(CRCalibration):
    def __init__(self, qubit_names, range = 0.2, amp = 0.8, rise_fall = 40e-9, num_CR = 1, cal_type = CR_cal_type.AMPLITUDE):
        super(CRAmpCalibration, self).__init__(qubit_names, lengths, phases, amps, rise_fall)
        if mod(num_CR, 2) == 0:
            logger.error('The number of ZX90 must be odd')
        self.rise_fall = rise_fall
        amp = CRchan.pulseParams['amp']
        self.amps = np.linspace(0.8*amp, 1.2*amp, 21)
        self.lengths = CRchan.pulseParams['length']
        self.phases = CRchan.pulseParams['phase']

    def sequence(self):
        qc, qt = self.qubits[:]
        CRchan = ChannelLibrary.EdgeFactory(qc, qt)
        seqs = [[Id(qc)] + num_CR*echoCR(qc, qt, length=self.length, phase=self.phase, amp=a, riseFall=self.rise_fall).seq + [Id(qc), MEAS(qt)*MEAS(qc)]
        for a in self.amps]+ [[X(qc)] + num_CR*echoCR(qc, qt, length=length, phase= self.phase, amp=a, riseFall=self.rise_fall).seq + [X(qc), MEAS(qt)*MEAS(qc)]
        for a in self.amps] + create_cal_seqs((qt,qc), calRepeats=2, measChans=(qt,qc))

        self.axis_descriptor = [
            {
                'name': 'amplitude',
                'unit': None,
                'points': list(amps)+list(amps),
                'partition': 1
            },
            cal_descriptor((qc, qt), calRepeats)
        ]

        return seqs

def restrict(phase):
    out = np.mod( phase + np.pi, 2*np.pi, ) - np.pi
    return out

def phase_estimation( data_in, vardata_in, verbose=False):
    """Estimates pulse rotation angle from a sequence of P^k experiments, where
    k is of the form 2^n. Uses the modified phase estimation algorithm from
    Kimmel et al, quant-ph/1502.02677 (2015). Every experiment i doubled.
    vardata should be the variance of the mean"""

    #average together pairs of data points
    avgdata = (data_in[0::2] + data_in[1::2])/2

    # normalize data using the first two pulses to calibrate the "meter"
    data = 1 + 2*(avgdata[2:] - avgdata[0]) / (avgdata[0] - avgdata[1])
    zdata = data[0::2]
    xdata = data[1::2]

    # similar scaling with variances
    vardata = (vardata_in[0::2] + vardata_in[1::2])/2
    vardata = vardata[2:] * 2 / abs(avgdata[0] - avgdata[1])**2
    zvar = vardata[0::2]
    xvar = vardata[1::2]

    phases = np.arctan2(xdata, zdata)
    distances = np.sqrt(xdata**2 + zdata**2)

    curGuess = phases[0]
    phase = curGuess
    sigma = np.pi

    if verbose == True:
        print('Current Guess: %f'%(curGuess))

    for k in range(1,len(phases)):

        if verbose == True:
            print('k: %d'%(k))

        # Each step of phase estimation needs to assign the measured phase to
        # the correct half circle. We will conservatively require that the
        # (x,z) tuple is long enough that we can assign it to the correct
        # quadrant of the circle with 2σ confidence

        if distances[k] < 2*np.sqrt(xvar[k] + zvar[k]):
            logger.info('Phase estimation terminated at %dth pulse because the (x,z) vector is too short'%(k))
            break

        lowerBound = restrict(curGuess - np.pi/2**(k))
        upperBound = restrict(curGuess + np.pi/2**(k))
        possiblesTest = [ restrict((phases[k] + 2*n*np.pi)/2**(k)) for n in range(0,2**(k)+1)]

        if verbose == True:
            logger.info('Lower Bound: %f'%lowerBound)
            logger.info('Upper Bound: %f'%upperBound)

        possibles=[]
        for p in possiblesTest:
            # NOTE: previous code did not handle upperbound == lowerBound
            if lowerBound >= upperBound:
                satisfiesLB = p > lowerBound or p < 0.
                satisfiesUP = p < upperBound or p > 0.
            else:
                satisfiesLB = p > lowerBound
                satisfiesUP = p < upperBound

            if satisfiesLB == True and satisfiesUP == True:
                possibles.append(p)

        curGuess = possibles[0]
        if verbose == True:
            logger.info('Current Guess: %f'%(curGuess))

        phase = curGuess
        sigma = np.maximum(np.abs(restrict(curGuess - lowerBound)), np.abs(restrict(curGuess - upperBound)))

    return phase, sigma

def quick_norm_data(data): #TODO: generalize as in Qlab.jl
    """Rescale data assuming 2 calibrations / single qubit state at the end of the sequence"""
    data = 2*(data-np.mean(data[-4:-2]))/(np.mean(data[-4:-2])-np.mean(data[-2:])) + 1
    data = data[:-4]
    return data<|MERGE_RESOLUTION|>--- conflicted
+++ resolved
@@ -93,23 +93,13 @@
         if hasattr(self.exp, 'extra_plot_server'):
             extra_plot_server = self.exp.extra_plot_server
         self.exp = QubitExpFactory.create(meta_file=meta_file, calibration=True, save_data=False, cw_mode=self.cw_mode)
-<<<<<<< HEAD
-        self.exp.keep_instruments_connected = True
-        if self.plot:
-            # Add the manual plotter and the update method to the experiment
-            [self.exp.add_manual_plotter(p) for p in self.plot] if isinstance(self.plot, list) else self.exp_add_manual_plotter(self.plot)
-        self.exp.connect_instruments()
-=======
         self.exp.leave_plot_server_open = True
         self.exp.first_exp = first_step
         try:
             self.exp.extra_plot_server = extra_plot_server
         except:
             pass
-        if self.plot:
-            # Add the manual plotter and the update method to the experiment
-            self.exp.add_manual_plotter(self.plot)
->>>>>>> 9c34d23e
+        [self.exp.add_manual_plotter(p) for p in self.plot] if isinstance(self.plot, list) else self.exp_add_manual_plotter(self.plot)
         #sweep instruments for calibration
         for instr_to_set in instrs_to_set:
             par = FloatParameter()
@@ -556,7 +546,6 @@
             for k in range(self.nsteps):
                 eps1 = self.eps1 if k==1 else xpoints[k]*self.eps1
                 eps2 = self.eps2 if k==2 else xpoints[k]*self.eps2
-<<<<<<< HEAD
                 #run for qubit in 0/1
                 for state in [0,1]:
                     self.set(eps1 = eps1, eps2 = eps2, state = state)
@@ -571,18 +560,6 @@
                     self.plot[1]['sweep {}, state 0'.format(ct)] = (xpoints, n0vec)
                     self.plot[1]['sweep {}, state 1'.format(ct)] = (xpoints, n1vec)
 
-=======
-                #run for qubit in 0
-                self.set(eps1 = eps1, eps2 = eps2, state = 0)
-                #analyze
-                data, _ = self.run()
-                n0vec[k], err0vec[k] = fit_photon_number(self.xpoints, data, [self.kappa, self.ramsey_freq, 2*self.chi, self.T2, self.T1factor, 0])
-                #qubit in 1
-                self.set(first_step = False, eps1 = eps1, eps2 = eps2, state = 1)
-                #analyze
-                data, _ = self.run()
-                n1vec[k], err1vec[k] = fit_photon_number(self.xpoints, data, [self.kappa, self.ramsey_freq, 2*self.chi, self.T2, self.T1factor, 1])
->>>>>>> 9c34d23e
             #fit for minimum photon number
             popt_0,_ = fit_quad(xpoints, n0vec)
             popt_1,_ = fit_quad(xpoints, n1vec)
@@ -597,20 +574,12 @@
             self.plot[1]['Fit sweep {}, state 0'.format(ct)] = (finer_xpoints, quadf(finer_xpoints, popt_0))
             self.plot[1]['Fit sweep {}, state 1'.format(ct)] = (finer_xpoints, quadf(finer_xpoints, popt_1))
 
-<<<<<<< HEAD
         def update_settings(self):
             #update library (default amp1, amp2 for MEAS)
             self.saved_settings['qubits'][self.qubit.label]['measure']['pulse_params']['amp1'] = round(float(self.eps1), 5)
             self.saved_settings['qubits'][self.qubit.label]['measure']['pulse_params']['amp2'] = round(float(self.eps2), 5)
             self.saved_settings['qubits'][self.qubit.label]['measure']['pulse_params']['step_length'] = round(float(self.tau), 5)
             super(CLEARCalibration, self).update_settings()
-=======
-        #update library (default amp1, amp2 for MEAS)
-        self.saved_settings['qubits'][self.qubit.label]['measure']['pulse_params']['amp1'] = round(float(self.eps1), 5)
-        self.saved_settings['qubits'][self.qubit.label]['measure']['pulse_params']['amp2'] = round(float(self.eps2), 5)
-        self.saved_settings['qubits'][self.qubit.label]['measure']['pulse_params']['step_length'] = round(float(self.tau), 5)
-        super(CLEARCalibration, self).update_settings()
->>>>>>> 9c34d23e
 
 '''Two-qubit gate calibrations'''
 class CRCalibration(PulseCalibration):

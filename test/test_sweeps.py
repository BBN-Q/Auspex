# Copyright 2016 Raytheon BBN Technologies
#
# Licensed under the Apache License, Version 2.0 (the "License");
# you may not use this file except in compliance with the License.
# You may obtain a copy of the License at
#
#    http://www.apache.org/licenses/LICENSE-2.0

import unittest
<<<<<<< HEAD
=======
import time
>>>>>>> 36b8da07
import os
import numpy as np
import h5py

import auspex.config as config
config.auspex_dummy_mode = True

from auspex.experiment import Experiment
from auspex.parameter import FloatParameter
from auspex.stream import DataStream, DataAxis, DataStreamDescriptor, OutputConnector
from auspex.filters.debug import Print
from auspex.filters.io import WriteToHDF5
from auspex.log import logger

class SweptTestExperiment(Experiment):
    """Here the run loop merely spews data until it fills up the stream. """

    # Parameters
    field = FloatParameter(unit="Oe")
    freq  = FloatParameter(unit="Hz")
    dur   = FloatParameter(default=5,unit="ns")

    # DataStreams
    voltage = OutputConnector()

    # Constants
    samples = 5
    time_val = 0

    def init_instruments(self):
        self.field.assign_method(lambda x: logger.debug("Field got value " + str(x)))
        self.freq.assign_method(lambda x: logger.debug("Freq got value " + str(x)))
        self.dur.assign_method(lambda x: logger.debug("Duration got value " + str(x)))

    def init_streams(self):
        # Add a "base" data axis: say we are averaging 5 samples per trigger
        self.voltage.add_axis(DataAxis("trials", list(range(self.samples))))

    def __repr__(self):
        return "<SweptTestExperiment>"

    def run(self):
        logger.debug("Data taker running (inner loop)")
        time_step = 0.1
        time.sleep(0.002)
        data_row = np.sin(2*np.pi*self.time_val)*np.ones(5) + 0.1*np.random.random(5)
        self.time_val += time_step
        self.voltage.push(data_row)
        logger.debug("Stream pushed points {}.".format(data_row))
        logger.debug("Stream has filled {} of {} points".format(self.voltage.points_taken, self.voltage.num_points() ))

class SweepTestCase(unittest.TestCase):

    def test_add_sweep(self):
        exp = SweptTestExperiment()
        self.assertTrue(len(exp.voltage.descriptor.axes) == 1)
        exp.add_sweep(exp.field, np.linspace(0,100.0,11))
        self.assertTrue(len(exp.voltage.descriptor.axes) == 2)
        exp.add_sweep(exp.freq, np.linspace(0,10.0,3))
        self.assertTrue(len(exp.voltage.descriptor.axes) == 3)

    def test_run(self):
        exp = SweptTestExperiment()
        pri = Print()

        edges = [(exp.voltage, pri.sink)]
        exp.set_graph(edges)

        exp.add_sweep(exp.field, np.linspace(0,100.0,11))
        exp.add_sweep(exp.freq, np.linspace(0,10.0,3))
        exp.run_sweeps()

<<<<<<< HEAD
        logger.debug("Run test: logger.debuger ended up with %d points.", pri.sink.input_streams[0].points_taken.value)
        logger.debug("Run test: voltage ended up with %d points.", exp.voltage.num_points())

        self.assertTrue(pri.sink.input_streams[0].points_take.value == exp.voltage.num_points())
=======
        logger.debug("Run test: logger.debuger ended up with %d points." % pri.sink.input_streams[0].points_taken.value)
        logger.debug("Run test: voltage ended up with %d points." % exp.voltage.num_points())

        self.assertTrue(pri.sink.input_streams[0].points_taken.value == exp.voltage.num_points())
>>>>>>> 36b8da07

    def test_run_sweep(self):
        exp = SweptTestExperiment()
        pri = Print(name="Printer")

        edges = [(exp.voltage, pri.sink)]
        exp.set_graph(edges)

        exp.add_sweep(exp.field, np.linspace(0,100.0,11))
        exp.add_sweep(exp.freq, np.linspace(0,10.0,3))
        exp.run_sweeps()

    def test_run_adaptive_sweep(self):
        exp = SweptTestExperiment()
        pri = Print(name="Printer")

        edges = [(exp.voltage, pri.sink)]
        exp.set_graph(edges)

        def rf(sweep_axis, exp):
            logger.debug("Running refinement function.")
            if sweep_axis.num_points() >= 5:
                return False
            sweep_axis.add_points(sweep_axis.points[-1]*2)
            return True

        exp.add_sweep(exp.field, np.linspace(0,100.0,11))
        exp.add_sweep(exp.freq, [1.0, 2.0], refine_func=rf)
        exp.run_sweeps()
<<<<<<< HEAD
        # self.assertTrue(pri.sink.input_streams[0].points_taken == 5*11*5)
=======
        # self.assertTrue(pri.sink.output_streams[0].points_taken.value == 5*11*5)
>>>>>>> 36b8da07

    def test_unstructured_sweep(self):
        exp = SweptTestExperiment()
        pri = Print()

        edges = [(exp.voltage, pri.sink)]
        exp.set_graph(edges)

        coords = [[ 0, 0.1],
                  [10, 4.0],
                  [15, 2.5],
                  [40, 4.4],
                  [50, 2.5],
                  [60, 1.4],
                  [65, 3.6],
                  [66, 3.5],
                  [67, 3.6],
                  [68, 1.2]]
        exp.add_sweep([exp.field, exp.freq], coords)
        exp.run_sweeps()
        self.assertTrue(pri.sink.input_streams[0].points_taken.value == exp.voltage.num_points())

if __name__ == '__main__':
    unittest.main()<|MERGE_RESOLUTION|>--- conflicted
+++ resolved
@@ -7,10 +7,7 @@
 #    http://www.apache.org/licenses/LICENSE-2.0
 
 import unittest
-<<<<<<< HEAD
-=======
 import time
->>>>>>> 36b8da07
 import os
 import numpy as np
 import h5py
@@ -83,17 +80,10 @@
         exp.add_sweep(exp.freq, np.linspace(0,10.0,3))
         exp.run_sweeps()
 
-<<<<<<< HEAD
-        logger.debug("Run test: logger.debuger ended up with %d points.", pri.sink.input_streams[0].points_taken.value)
-        logger.debug("Run test: voltage ended up with %d points.", exp.voltage.num_points())
-
-        self.assertTrue(pri.sink.input_streams[0].points_take.value == exp.voltage.num_points())
-=======
         logger.debug("Run test: logger.debuger ended up with %d points." % pri.sink.input_streams[0].points_taken.value)
         logger.debug("Run test: voltage ended up with %d points." % exp.voltage.num_points())
 
         self.assertTrue(pri.sink.input_streams[0].points_taken.value == exp.voltage.num_points())
->>>>>>> 36b8da07
 
     def test_run_sweep(self):
         exp = SweptTestExperiment()
@@ -123,11 +113,7 @@
         exp.add_sweep(exp.field, np.linspace(0,100.0,11))
         exp.add_sweep(exp.freq, [1.0, 2.0], refine_func=rf)
         exp.run_sweeps()
-<<<<<<< HEAD
-        # self.assertTrue(pri.sink.input_streams[0].points_taken == 5*11*5)
-=======
         # self.assertTrue(pri.sink.output_streams[0].points_taken.value == 5*11*5)
->>>>>>> 36b8da07
 
     def test_unstructured_sweep(self):
         exp = SweptTestExperiment()

--- conflicted
+++ resolved
@@ -14,11 +14,8 @@
 import numpy as np
 import os.path
 import time
-<<<<<<< HEAD
 import re
-=======
 from shutil import copyfile
->>>>>>> f0e99d43
 
 from .filter import Filter
 from auspex.parameter import Parameter, FilenameParameter

from auspex.data_format import AuspexDataContainer
<<<<<<< HEAD
from itertools import product
=======
from auspex.log import logger
>>>>>>> 1f37707c
import datetime
import os, re
from os import path
import numpy as np
from itertools import product
import bbndb
from IPython.display import HTML, display
import matplotlib.pyplot as plt

def get_file_name():
    """Helper function to get a filepath from a dialog box"""

    import tkinter as tk
    from tkinter import filedialog

    root = tk.Tk()
    root.withdraw() # remove edges

    filepath = [filedialog.askdirectory()]
    root.update() # fixes OSX hanging issue
    #https://stackoverflow.com/questions/21866537/what-could-cause-an-open-file-dialog-window-in-tkinter-python-to-be-really-slow

    return filepath

def _is_auspex(path):
    """
    Test if a given file path is an Auspex data file
    """
    path = path.rstrip('/')
    filename = path.split('/')[-1]
    if re.findall(r".+.auspex", filename):
        return True
    else:
        return False

def load_data(dirpath=None):
    """
    Open data in the .auspex file at dirpath/

    Parameters:
        dirpath (string)
            Path to the .auspex file. If no folder is specified, a dialogue box will ask for a path.

    Returns:
        data_set (Dict{data group}{data name}{data,descriptor})
            Data as a dictionary structure with data groups, types of data and
            the data packed sequentially

    Examples:
        Loading a data container

        >>> data = load_data('/path/to/my/data.auspex')
        >>> data
        {'q2-main': {'data': {'data': array([[ 0.16928101-0.05661011j,  0.3225708 +0.08914185j,
            0.2114563 +0.10314941j, ..., -0.32357788+0.16964722j,
        >>> data["q3-main"]["variance"]["descriptor"]
        <DataStreamDescriptor(num_dims=1, num_points=52)>
        >>> data["q3-main"]["variance"]["data"]
        array([0.00094496+0.00014886j, 0.00089747+0.00015082j,
        0.00090634+0.00015106j, 0.00090128+0.00014451j,...
    """
    if dirpath:
        if not _is_auspex(dirpath):
            raise Exception('\x1b[6;30;91m' +
                            "File is not an Auspex file!" +
                            '\x1b[0m')

    if dirpath == None:
        dp = get_file_name()[0]
        dp = dp.rstrip('/')
        filename = dp.split('/')[-1]
        dirpath = dp
        if not _is_auspex(dirpath):
            raise Exception('\x1b[6;30;91m' +
                            "File is not an Auspex file!" +
                            '\x1b[0m')

    # If path is still none do  nothing
    if dirpath == None:
        return []

    try:
        data_container = AuspexDataContainer(dirpath)
        data_sets = {}
        # get a list of data groups
        groups = [x.name for x in os.scandir(dirpath)]

        for group in groups:
            # parse the data structure and pack the dict with data
            data_sets[group] = {}
            datafiles = [x.name for x in os.scandir(dirpath + '/' + group)]
            datasets = list(set(list(filter(lambda x: x.split('.')[1] == 'dat', datafiles))))
            datanames = [re.match(r"(.+).dat", ds).groups()[0] for ds in datasets]
            for data in datanames:
                data_sets[group][data] = {}
                ds_data, ds_desc = data_container.open_dataset(group,data)
                data_sets[group][data]["data"] = ds_data
                data_sets[group][data]["descriptor"] = ds_desc
    except FileNotFoundError:
        print("File note found.  Please check your path")
        data_sets = []
    except PermissionError:
        print("Permission error!  Do you have access to this file?")
        data_sets = []
    except:
        print("Error!")
        data_sets = []
        raise

    return data_sets

def open_data(num=None, folder=None, groupname="main", datasetname="data", date=None):
    """Convenience Load data from an `AuspexDataContainer` given a file number and folder.
        Assumes that files are named with the convention `ExperimentName-NNNNN.auspex`

    Parameters:
        num (int)
            File number to be loaded.
        folder (string)
            Base folder where file is stored. If the `date` parameter is not None, assumes file is a dated folder. If no folder is specified, open a dialogue box. Open the folder with the desired ExperimentName-NNNN.auspex, then press OK
        groupname (string)
            Group name of data to be loaded.
        datasetname (string, optional)
            Data set name to be loaded. Default is "data".
        date (string, optional)
            Date folder from which data is to be loaded. Format is "YYMMDD" Defaults to today's date.

    Returns:
        data (numpy.array)
            Data loaded from file.
        desc (DataSetDescriptor)
            Dataset descriptor loaded from file.

    Examples:
        Loading a data container

        >>> data, desc = open_data(42, '/path/to/my/data', "q1-main", date="190301")

    """
    if num is None or folder is None or date is None:
        return load_data()
    else:
        if date == None:
            date = datetime.date.today().strftime('%y%m%d')
        folder = path.join(folder, date)
        assert path.isdir(folder), f"Could not find data folder: {folder}"

        p = re.compile(r".+-(\d+).auspex")
        files = [x.name for x in os.scandir(folder) if x.is_dir()]
        data_file = [x for x in files if p.match(x) and int(p.match(x).groups()[0]) == num]

    if len(data_file) == 0:
        raise ValueError("Could not find file!")
    elif len(data_file) > 1:
        raise ValueError(f"Ambiguous file information: found {data_file}")

    data_container = AuspexDataContainer(path.join(folder, data_file[0]))
    return data_container.open_dataset(groupname, datasetname)


def normalize_data(data, zero_id = 0, one_id = 1):
    if np.any(np.iscomplex(data['Data'])):
        logger.warning("normalize_data should not be used with complex data.")

    metadata_str = [f for f in data.dtype.fields.keys() if 'metadata' in f]
    if len(metadata_str)!=1:
        raise ValueError('Data format not valid')
    metadata = data[metadata_str[0]]
    #find indeces for calibration points
    zero_cal_idx = [i for i, x in enumerate(metadata) if x == zero_id]
    one_cal_idx = [i for i, x in enumerate(metadata) if x == one_id]
    #find values for calibrated 0 and 1
    zero_cal = np.mean(data['Data'][zero_cal_idx])
    one_cal = np.mean(data['Data'][one_cal_idx])

    #normalize
    scale_factor = (zero_cal - one_cal)/2
    norm_data = (data['Data']-zero_cal)/scale_factor + 1
    #remove calibration points
    norm_data = [d for ind, d in enumerate(norm_data) if metadata[ind] == max(metadata)]
    return norm_data

def normalize_buffer_data(data, desc, qubit_index, zero_id = 0, one_id = 1):
    if np.any(np.iscomplex(data)):
        logger.warning("normalize_buffer_data should not be used with complex data.")

    # Qubit index gives the string offset of the qubit in the metadata
    metadata = [(i, int(v[qubit_index])) for i,v in enumerate(desc.axes[0].metadata) if v != "data"]

    #find indeces for calibration points
    zero_cal_idx = [i for i, x in metadata if x == zero_id]
    one_cal_idx = [i for i, x in metadata if x == one_id]
    #find values for calibrated 0 and 1
    zero_cal = np.mean(data[zero_cal_idx])
    one_cal = np.mean(data[one_cal_idx])

    #normalize
    scale_factor = (zero_cal - one_cal)/2
    norm_data = (data-zero_cal)/scale_factor + 1

    #remove calibration points
    return norm_data[:metadata[0][0]]

def cal_scale(data, bit=0, nqubits=1, repeats=2):
    """
    Scale data from calibration points.
    Parameters
    ----------
    data : Unscaled data with cal points.
    bit: Which qubit in the sequence is to be calibrated (0 for 1st, etc...). Default 0.
    nqubits: Number of qubits in the data. Default 1.
    repeats: Number of calibraiton repeats. Default 2.
    Returns
    -------
    data : scaled data array
    """
    ncals = 2**nqubits * 2
    calSet = [0, 1]
    codes = [p for p in product(calSet, repeat=nqubits) for _ in range(repeats)]
    assert (len(codes) == ncals), "Did not calculate the right number of calibration points."
    assert (bit < nqubits), "Please select a qubit that is in your data"

    cals = data[-ncals:]
    zero_cals = []
    one_cals = []

    for j in range(ncals):
        if codes[j][bit] == 0:
            zero_cals.append(cals[j])
        if codes[j][bit] == 1:
            one_cals.append(cals[j])

    scale = -(np.mean(one_cals) - np.mean(zero_cals))/2
    data = data[:-ncals]
    data = (data-np.mean(zero_cals))/scale +  1

    return data

def cal_data(data, quad=np.real, qubit_name="q1", group_name="main", \
        return_type=np.float32, key=""):
    """
    Rescale data to :math:`\\sigma_z`. expectation value based on calibration sequences.

    Parameters:
        data (numpy array)
            The data from the writer or buffer, which is a dictionary
            whose keys are typically in the format qubit_name-group_name, e.g.
            ({'q1-main'} : array([(0.0+0.0j, ...), (...), ...]))
        quad (numpy function)
            This should be the quadrature where most of
            the data can be found.  Options are: np.real, np.imag, np.abs
            and np.angle
        qubit_name (string)
            Name of the qubit in the data file. Default is 'q1'
        group_name (string)
            Name of the data group to calibrate. Default is 'main'
        return_type (numpy data type)
            Type of the returned data. Default is np.float32.
        key (string)
            In the case where the dictionary keys don't conform
            to the default format a string can be passed in specifying the
            data key to scale.
    Returns:
        numpy array (type ``return_type``)
            Returns the data rescaled to match the calibration results for the :math:`\\sigma_z` expectation value.


    Examples:
        Loading and calibrating data

        >>> exp = QubitExperiment(T1(q1),averages=500)
        >>> exp.run_sweeps()
        >>> data, desc = exp.writers[0].get_data()

    """
    if key:
        pass
    else:
        key = qubit_name + "-" + group_name

    fields = data[key].dtype.fields.keys()
    meta_field = [f for f in fields if 'metadata' in f][0]
    ind_axis = meta_field.replace("_metadata", "")

    ind0 = np.where(data[key][meta_field] == 0 )[0]
    ind1 = np.where(data[key][meta_field] == 1 )[0]

    dat = quad(data[key]["Data"])
    zero_cal = np.mean(dat[ind0])
    one_cal = np.mean(dat[ind1])

    scale_factor = -(one_cal - zero_cal)/2

    #assumes calibrations at the end only
    y_dat = dat[:-(len(ind0) + len(ind1))]
    x_dat = data[key][ind_axis][:-(len(ind0) + len(ind1))]
    y_dat = (y_dat - zero_cal)/scale_factor + 1
    return y_dat.astype(return_type), x_dat

def cal_ls():
    ''' List of auspex.pulse_calibration results '''
    caldb = bbndb.calibration.Calibration
    c = bbndb.get_cl_session().query(caldb.id, caldb.sample_id, caldb.name, caldb.value, caldb.uncertainty, caldb.date).order_by(-caldb.id).all()
    table_code = ""
    for i, (id, sample_id, name, value, uncertainty, time) in enumerate(c):
        if not uncertainty:
            uncertainty = 0
        d,t  = str(time).split()
        sample = bbndb.get_cl_session().query(bbndb.calibration.Sample).filter_by(id=sample_id).first()
        table_code += f"<tr><td>{id}</td><td>{d}</td><td>{t.split('.')[0]}</td><td>{sample.name}</td><td>{name}</td><td>{round(value,3)}</td><td>{round(uncertainty,3)}</td></tr>"
    display(HTML(f"<table><tr><th>id</th><th>Date</th><th>Time</th><th>Sample</th><th>Name</th><th>Value</th><th>Uncertainty</th></tr><tr>{table_code}</tr></table>"))

def get_cals(qubit, params, make_plots=True, depth=0):
    """
    Return and optionally plot the result of the most recent calibrations/characterizations
    Parameters
    -------------
    qubit : qubit name (string)
    params: parameter(s) to plot (string or list of strings)
    make_plots: optional bool (default = True)
    depth: optional integer, number of most recent calibrations to load (default = 0 for all cals)
    -------------
    Returns
    List of: dates, values, errors
    """

    if isinstance(params, str):
        params = [params]
    caldb = bbndb.calibration.Calibration
    sample_id = bbndb.get_cl_session().query(bbndb.calibration.Sample).filter_by(name=qubit).first().id
    dates_list = []
    values_list = []
    errors_list = []
    for param in params:
        c = bbndb.get_cl_session().query(caldb.value, caldb.uncertainty, caldb.date).order_by(-caldb.id).filter_by(name = param, sample_id = sample_id).all()
        dates = [cc[2] for cc in c][-depth:]
        values = [cc[0] for cc in c][-depth:]
        errors = [cc[1] if cc[1] else 0 for cc in c][-depth:]
        if make_plots:
            plt.errorbar(dates, values, yerr=errors, fmt='-o', elinewidth=2.0, capsize=4.0, label=param)
            plt.title(qubit)
            plt.xlabel("Time")
            units = {'T1':'s', 'T2':'s', 'f':'Hz'} #TODO: add more
            unit = f'({units[param]})' if param in units else ''
            plt.ylabel(f'{param} {unit}')
        dates_list.append(dates)
        values_list.append(values)
        errors_list.append(errors)
    if make_plots:
        plt.legend()
        ylabels = [f'{param} ({units[param]})' if param in units else '' for param in params]
        plt.ylabel(", ".join(ylabels))
        return dates, values, errors<|MERGE_RESOLUTION|>--- conflicted
+++ resolved
@@ -1,9 +1,6 @@
 from auspex.data_format import AuspexDataContainer
-<<<<<<< HEAD
 from itertools import product
-=======
 from auspex.log import logger
->>>>>>> 1f37707c
 import datetime
 import os, re
 from os import path

--- conflicted
+++ resolved
@@ -219,11 +219,7 @@
         data_str = ','.join([str(item) for item in data])
         self.interface.write("SOURce%s:DATA:ARBitrary1%s %s,%s" %(channel,dac_str,name,data_str))
         # Check if successfully uploaded or not
-<<<<<<< HEAD
-        data_pts = float(self.interface.query("SOURce%s:DATA:ATTR:POIN? %s" %(channel,name))
-=======
         data_pts = float(self.interface.query("SOURce%s:DATA:ATTR:POIN? %s" %(channel,name)))
->>>>>>> e0d12822
         if data_pts == len(data):
             logger.debug("Successfully uploaded waveform %s to instrument %s, channel %d" %(name,self.name,channel))
             return True
